--- conflicted
+++ resolved
@@ -936,30 +936,11 @@
 			for (String next : panel.supplementalFilePaths) {
 				String title = XML.getName(next);
 				String path = ResourceLoader.getNonURIPath(next);
-<<<<<<< HEAD
 				JMenuItem item = new JMenuItem(title);
-=======
-				JMenu menu = new JMenu(title);
-				menu.setToolTipText(path);
-				fileMenu.add(menu);
-				if (!OSPRuntime.getSkipDisplayOfPDF()) {
-					JMenuItem item = new JMenuItem(TrackerRes.getString("TToolBar.Overflow.Open"));
-					item.setActionCommand(path);
-					item.addActionListener((e) -> {
-							OSPDesktop.displayURL(e.getActionCommand());
-					});
-					menu.add(item);
-					menu.addSeparator();
-				}
-				
-				JMenuItem item = new JMenuItem(
-						TrackerRes.getString("TToolBar.Overflow.Save")+"...");
->>>>>>> be23221d
 				item.setActionCommand(path);
-				fileMenu.add(item);				
 				item.addActionListener((e) -> {
 					OSPDesktop.displayURL(e.getActionCommand());
-				});
+				});				
 			}
 		}
 		if (!pageViewTabs.isEmpty()) {
@@ -977,7 +958,7 @@
 				item.setActionCommand(path);
 				item.setToolTipText(path);
 				item.addActionListener((e) -> {
-						OSPDesktop.displayURL(e.getActionCommand());
+					OSPDesktop.displayURL(e.getActionCommand());
 				});
 				pageMenu.add(item);
 			}
