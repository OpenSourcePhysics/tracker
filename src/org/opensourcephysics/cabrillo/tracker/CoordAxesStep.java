/*
 * The tracker package defines a set of video/image analysis tools
 * built on the Open Source Physics framework by Wolfgang Christian.
 *
 * Copyright (c) 2019  Douglas Brown
 *
 * Tracker is free software; you can redistribute it and/or modify
 * it under the terms of the GNU General Public License as published by
 * the Free Software Foundation; either version 3 of the License, or
 * (at your option) any later version.
 *
 * Tracker is distributed in the hope that it will be useful,
 * but WITHOUT ANY WARRANTY; without even the implied warranty of
 * MERCHANTABILITY or FITNESS FOR A PARTICULAR PURPOSE.  See the
 * GNU General Public License for more details.
 *
 * You should have received a copy of the GNU General Public License
 * along with Tracker; if not, write to the Free Software
 * Foundation, Inc., 59 Temple Place, Suite 330, Boston MA 02111-1307 USA
 * or view the license online at <http://www.gnu.org/copyleft/gpl.html>
 *
 * For additional Tracker information and documentation, please see
 * <http://physlets.org/tracker/>.
 */
package org.opensourcephysics.cabrillo.tracker;

import java.awt.BasicStroke;
import java.awt.Color;
import java.awt.Graphics;
import java.awt.Graphics2D;
import java.awt.Point;
import java.awt.Rectangle;
import java.awt.RenderingHints;
import java.awt.Shape;
import java.awt.event.InputEvent;
import java.awt.geom.AffineTransform;
import java.awt.geom.GeneralPath;
import java.awt.geom.Point2D;
import java.util.HashMap;
import java.util.Map;

import org.opensourcephysics.display.DrawingPanel;
import org.opensourcephysics.display.Interactive;
import org.opensourcephysics.display.OSPRuntime;
import org.opensourcephysics.media.core.ImageCoordSystem;
import org.opensourcephysics.media.core.TPoint;
import org.opensourcephysics.media.core.VideoPanel;
import org.opensourcephysics.tools.FontSizer;

/**
 * This is a Step for a CoordAxes. It is used for displaying the axes and for
 * setting the origin, angle and/or scale of an ImageCoordSystem.
 *
 * @author Douglas Brown
 */
public class CoordAxesStep extends Step {

	// instance fields
	private Origin origin;
	private Handle handle;
	private boolean originEnabled = true;
	private boolean handleEnabled = true;
	private Map<TrackerPanel, Shape> handleShapes = new HashMap<TrackerPanel, Shape>();
	private Shape[] fillShapes = new Shape[2];
	private GeneralPath path = new GeneralPath();

	/**
	 * Constructs an AxesStep.
	 *
	 * @param track the track
	 * @param n     the frame number
	 */
	public CoordAxesStep(CoordAxes track, int n) {
		super(track, n);
		origin = new Origin();
		origin.setCoordsEditTrigger(true);
		handle = new Handle();
		handle.setCoordsEditTrigger(true);
		points = new TPoint[] { origin, handle }; // origin is "default" point
		screenPoints = new Point[1];
	}

	/**
	 * Gets the origin.
	 *
	 * @return the origin
	 */
	public TPoint getOrigin() {
		return origin;
	}

	/**
	 * Gets the handle.
	 *
	 * @return the origin
	 */
	public TPoint getHandle() {
		return handle;
	}

	/**
	 * /** Enables and disables the interactivity of the origin.
	 *
	 * @param enabled <code>true</code> to enable the origin
	 */
	public void setOriginEnabled(boolean enabled) {
		originEnabled = enabled;
	}

	/**
	 * Gets whether the origin is enabled.
	 *
	 * @return <code>true</code> if the origin is enabled
	 */
	public boolean isOriginEnabled() {
		return originEnabled;
	}

	/**
	 * Enables and disables the interactivity of the handle.
	 *
	 * @param enabled <code>true</code> to enable the handle
	 */
	public void setHandleEnabled(boolean enabled) {
		handleEnabled = enabled;
	}

	/**
	 * Gets whether the handle is enabled.
	 *
	 * @return <code>true</code> if the handle is enabled
	 */
	public boolean isHandleEnabled() {
		return handleEnabled;
	}

	/**
	 * Overrides Step findInteractive method.
	 *
	 * @param panel the drawing panel
	 * @param xpix  the x pixel position
	 * @param ypix  the y pixel position
	 * @return the TPoint that is hit, or null
	 */
	@Override
	public Interactive findInteractive(DrawingPanel panel, int xpix, int ypix) {
		TrackerPanel trackerPanel = (TrackerPanel) panel;
		setHitRectCenter(xpix, ypix);
		TTrack track = getTrack();
		AutoTracker autoTracker = track.trackerPanel == null ? null : track.trackerPanel.getAutoTracker(false);
		if (handleEnabled) {
			Shape hitShape = handleShapes.get(trackerPanel);
			if (hitShape != null && hitShape.intersects(hitRect)) {
				if (autoTracker != null && autoTracker.getTrack() == track && track.getTargetIndex() == 1) {
					int n = track.trackerPanel.getFrameNumber();
					AutoTracker.FrameData frame = autoTracker.getFrame(n);
					if (frame == frame.getKeyFrame()) {
						return null;
					}
				}
				return handle;
			}
		}
		if (originEnabled && !track.isLocked()) {
			Interactive ia = super.findInteractive(panel, xpix, ypix);
			if (ia == origin) {
				if (autoTracker != null && autoTracker.getTrack() == track && track.getTargetIndex() == 0) {
					int n = track.trackerPanel.getFrameNumber();
					AutoTracker.FrameData frame = autoTracker.getFrame(n);
					if (frame == frame.getKeyFrame()) {
						return null;
					}
				}
				return origin;
			}
		}
		return null;
	}

	/**
	 * Overrides Step draw method.
	 *
	 * @param panel the drawing panel requesting the drawing
	 * @param _g    the graphics context on which to draw
	 */
	@Override
	public void draw(DrawingPanel panel, Graphics _g) {
		TTrack track = getTrack();
		if (track.trackerPanel == panel) {
			AutoTracker autoTracker = track.trackerPanel.getAutoTracker(false);
			if (autoTracker != null && autoTracker.isInteracting(track))
				return;
		}
<<<<<<< HEAD
		// draw the axes
		TrackerPanel trackerPanel = (TrackerPanel) panel;
		Graphics2D g = (Graphics2D) _g;
		getMark(trackerPanel).draw(g, false); // no highlight
	}

	/**
	 * Overrides Step getMark method.
	 *
	 * @param trackerPanel the tracker panel
	 * @return the mark
	 */
	@Override
	protected Mark getMark(TrackerPanel trackerPanel) {
		Mark mark = marks.get(trackerPanel);
		TPoint selection = null;
		if (mark == null) {
			selection = trackerPanel.getSelectedPoint();
			// set origin location to coords origin
			ImageCoordSystem coords = trackerPanel.getCoords();
			int n = trackerPanel.getFrameNumber();
			TTrack track = getTrack();
			if (track.trackerPanel != null)
				n = track.trackerPanel.getFrameNumber();
			double x = coords.getOriginX(n);
			double y = coords.getOriginY(n);
			origin.setLocation(x, y);
			// get default axes shape and handle hit shape (positive x-axis)
			Point p0 = screenPoints[0] = origin.getScreenPosition(trackerPanel);
			fillShapes[0] = footprint.getShape(screenPoints);
			path.reset();
			path.moveTo(p0.x + 15, p0.y);
			path.lineTo(p0.x + 500, p0.y);
			Shape hitShape = path;
			// rotate axes and x-axis hit shape about origin if drawing in image space
			if (trackerPanel.isDrawingInImageSpace()) {
				double angle = coords.getAngle(n);
				transform.setToRotation(-angle, p0.x, p0.y);
				fillShapes[0] = transform.createTransformedShape(fillShapes[0]);
				hitShape = transform.createTransformedShape(hitShape);
			}
			handleShapes.put(trackerPanel, hitShape);
			// get selected point shape, if any
			int scale = FontSizer.getIntegerFactor();
			if (selection == origin) {
				transform.setToTranslation(p0.x, p0.y);
				if (scale > 1) {
					transform.scale(scale, scale);
				}
				fillShapes[1] = transform.createTransformedShape(selectionShape);
			} else if (selection == handle) {
				Point p1 = handle.getScreenPosition(trackerPanel);
				transform.setToTranslation(p1.x, p1.y);
				if (scale > 1) {
					transform.scale(scale, scale);
				}
				fillShapes[1] = transform.createTransformedShape(selectionShape);
			} else
				fillShapes[1] = null;
			// create mark to draw fillShapes
			final Color color = footprint.getColor();
			mark = new Mark() {
				@Override
				public void draw(Graphics2D g, boolean highlighted) {
					Graphics2D g2 = (Graphics2D) g.create();
					g2.setPaint(color);
					g2.setStroke(new BasicStroke(2f));
					if (OSPRuntime.setRenderingHints)
						g2.setRenderingHint(RenderingHints.KEY_ANTIALIASING, RenderingHints.VALUE_ANTIALIAS_ON);
					for (int i = 0; i < 2; i++) {
						if (fillShapes[i] != null) {
							// BH 2020.05.11 for some reason, HTML5 needs to draw this
							// the lines are very close together, and it seems to miss them.
							if (OSPRuntime.drawDontFillAxes)
								g2.draw(fillShapes[i]);
							else
								g2.fill(fillShapes[i]);
						}
					}
					g2.dispose();
				}

				@Override
				public Rectangle getBounds(boolean highlighted) {
					Rectangle bounds = getTrack().trackerPanel.getBounds();
					if (fillShapes[1] != null) {
						bounds.add(fillShapes[1].getBounds());
					}
					return bounds;
				}
			};
			marks.put(trackerPanel, mark);
		}
		return mark;
	}

	/**
	 * Overrides Step getPointIndex method.
	 *
	 * @return the index, or -1 if not found
	 */
	@Override
	public int getPointIndex(TPoint p) {
		int i = super.getPointIndex(p);
		if (i == -1) {
			if (p instanceof CoordAxes.OriginPoint)
				return 0;
			if (p instanceof CoordAxes.AnglePoint)
				return 1;
		}
		return i;
	}

	/**
	 * Overrides Step getBounds method.
	 *
	 * @param trackerPanel the tracker panel drawing the step
	 * @return the bounding rectangle
	 */
	@Override
	public Rectangle getBounds(TrackerPanel trackerPanel) {
		Rectangle bounds = getMark(trackerPanel).getBounds(false);
		return bounds;
	}

	/**
	 * Clones this Step.
	 *
	 * @return a clone of this step
	 */
	@Override
	public Object clone() {
		CoordAxesStep step = (CoordAxesStep) super.clone();
		if (step != null) {
			step.handleShapes = new HashMap<TrackerPanel, Shape>();
		}
		return step;
	}

	/**
	 * Returns a String describing this.
	 *
	 * @return a descriptive string
	 */
	@Override
	public String toString() {
		return "CoordAxesStep " + n; //$NON-NLS-1$
	}

	/**
	 * Gets the step length.
	 *
	 * @return the length of the points array
	 */
	public static int getLength() {
		return 2;
	}

	@Override
	protected void dispose() {
		handleShapes.clear();
		super.dispose();
	}

	// ______________________ inner Origin class ________________________

	/**
	 * Inner class used to set the origin.
	 */
	class Origin extends TPoint {

		private double lastX, lastY;

		/**
		 * Overrides TPoint setXY method.
		 *
		 * @param x the x position
		 * @param y the y position
		 */
		@Override
		public void setXY(double x, double y) {
			TTrack track = getTrack();
			if (track.isLocked())
				return;
			if (isAdjusting()) {
				lastX = x;
				lastY = y;
			}
			super.setXY(x, y);
			TrackerPanel panel = track.trackerPanel;
			if (panel != null) {
				ImageCoordSystem coords = track.trackerPanel.getCoords();
				coords.setAdjusting(isAdjusting());
				int n = panel.getFrameNumber();
				coords.setOriginXY(n, x, y);
				CoordAxes coordAxes = (CoordAxes) track;
				coordAxes.xField.setValue(coords.getOriginX(n));
				coordAxes.yField.setValue(coords.getOriginY(n));
			}
			if (isAdjusting()) {
				repaint();
			}
		}

		/**
		 * Overrides TPoint method.
		 *
		 * @param adjusting true if being dragged
		 */
		@Override
		public void setAdjusting(boolean adjusting) {
			boolean wasAdjusting = isAdjusting();
			super.setAdjusting(adjusting);
			if (wasAdjusting && !adjusting) {
				setXY(lastX, lastY);
				TTrack track = getTrack();
				track.firePropertyChange("step", null, track.trackerPanel.getFrameNumber()); //$NON-NLS-1$
			}
		}

	}

	// ______________________ inner Handle class ________________________

	class Handle extends TPoint {

		// instance fields
		private double angleIncrement = 0;
		protected Point2D.Double p = new Point2D.Double();
		private double lastX, lastY;

		/**
		 * Overrides TPoint setXY method to set the angle of the x axis.
		 *
		 * @param x the x position
		 * @param y the y position
		 */
		@Override
		public void setXY(double x, double y) {
			TTrack track = getTrack();
			if (track.isLocked())
				return;
			CoordAxes coordAxes = (CoordAxes) track;
			if (coordAxes.trackerPanel == null) {
				super.setXY(x, y);
				return;
			}
			if (angleIncrement >= Math.PI / 180) { // 1 degree of arc
				// place handle at same distance from origin at closest permitted angle
				p.setLocation(x, y);
				double d = origin.distance(p);
				double theta = origin.angle(p);
				int i = Math.round((float) (theta / angleIncrement));
				theta = i * angleIncrement;
				x = origin.getX() + d * Math.cos(theta);
				y = origin.getY() + d * Math.sin(theta);
			}
			if (isAdjusting()) {
				lastX = x;
				lastY = y;
			}
			super.setXY(x, y);
			double cos = origin.cos(this);
			double sin = origin.sin(this);
			ImageCoordSystem coords = coordAxes.trackerPanel.getCoords();
			coords.setAdjusting(isAdjusting());
			int n = coordAxes.trackerPanel.getFrameNumber();
			coords.setCosineSine(n, cos, sin);
			coordAxes.angleField.setValue(coords.getAngle(n));
			angleIncrement = 0;
			if (isAdjusting()) {
				repaint();
			}
		}

		/**
		 * Overrides TPoint setScreenPosition method.
		 *
		 * @param x        the screen x coordinate
		 * @param y        the screen y coordinate
		 * @param vidPanel the video panel
		 * @param e        the input event making the request
		 */
		@Override
		public void setScreenPosition(int x, int y, VideoPanel vidPanel, InputEvent e) {
			if (e == null) {
				angleIncrement = 0;
			} else if (e.isShiftDown()) {
				angleIncrement = Math.PI / 36; // 5 degrees
			} else {
				angleIncrement = 0;
			}
			setScreenPosition(x, y, vidPanel);
		}

		/**
		 * Overrides TPoint showCoordinates method so handle position can be set to
		 * mouse position when first selecting this handle
		 *
		 * @param vidPanel the video panel
		 */
		@Override
		public void showCoordinates(VideoPanel vidPanel) {
			if (vidPanel instanceof TrackerPanel) {
				TrackerPanel trackerPanel = (TrackerPanel) vidPanel;
				if (!(this == trackerPanel.getSelectedPoint())) {
					// start by setting location to mouse point
					setLocation(vidPanel.getMouseX(), vidPanel.getMouseY());
					// then move to nearest point on x-axis
					Point2D p = getWorldPosition(vidPanel);
					p.setLocation(p.getX(), 0); // move to y = 0
					int n = vidPanel.getFrameNumber();
					AffineTransform toImage = vidPanel.getCoords().getToImageTransform(n);
					toImage.transform(p, p);
					setLocation(p);
				}
			}
			super.showCoordinates(vidPanel);
		}

		/**
		 * Overrides TPoint method.
		 *
		 * @param adjusting true if being dragged
		 */
		@Override
		public void setAdjusting(boolean adjusting) {
			boolean wasAdjusting = isAdjusting();
			super.setAdjusting(adjusting);
			if (wasAdjusting && !adjusting) {
				setXY(lastX, lastY);
			}
		}
	}
}
=======
    // draw the axes
    TrackerPanel trackerPanel = (TrackerPanel)panel;
    Graphics2D g = (Graphics2D)_g;
    getMark(trackerPanel).draw(g, false); // no highlight
  }

  /**
   * Overrides Step getMark method.
   *
   * @param trackerPanel the tracker panel
   * @return the mark
   */
  @Override
protected Mark getMark(TrackerPanel trackerPanel) {
    Mark mark = marks.get(trackerPanel);
    TPoint selection = null;
    if (mark == null) {
      selection = trackerPanel.getSelectedPoint();
      // set origin location to coords origin
      ImageCoordSystem coords = trackerPanel.getCoords();
      int n = trackerPanel.getFrameNumber();
    	TTrack track = getTrack();
      if (track.trackerPanel != null) n = track.trackerPanel.getFrameNumber();
      double x = coords.getOriginX(n);
      double y = coords.getOriginY(n);
      origin.setLocation(x, y);
      // get default axes shape and handle hit shape (positive x-axis)
      Point p0 = screenPoints[0] = origin.getScreenPosition(trackerPanel);
      fillShapes[0] = footprint.getShape(screenPoints);
      path.reset();
      path.moveTo(p0.x + 15, p0.y);
      path.lineTo(p0.x + 500, p0.y);
      Shape hitShape = path;
      // rotate axes and x-axis hit shape about origin if drawing in image space
      if (trackerPanel.isDrawingInImageSpace()) {
        double angle = coords.getAngle(n);
        transform.setToRotation(-angle, p0.x, p0.y);
        fillShapes[0] = transform.createTransformedShape(fillShapes[0]);
        hitShape = transform.createTransformedShape(hitShape);
      }
      handleShapes.put(trackerPanel, hitShape);
      // get selected point shape, if any
      int scale = FontSizer.getIntegerFactor();
      if (selection == origin) {
        transform.setToTranslation(p0.x, p0.y);
        if (scale>1) {
        	transform.scale(scale, scale);
        }
        fillShapes[1] = transform.createTransformedShape(selectionShape);
      }
      else if (selection == handle) {
        Point p1 = handle.getScreenPosition(trackerPanel);
        transform.setToTranslation(p1.x, p1.y);
        if (scale>1) {
        	transform.scale(scale, scale);
        }
        fillShapes[1] = transform.createTransformedShape(selectionShape);
      }
      else fillShapes[1] = null;
      // create mark to draw fillShapes
      final Color color = footprint.getColor();
      mark = new Mark() {
        @Override
		public void draw(Graphics2D g, boolean highlighted) {
          Graphics2D g2 = (Graphics2D) g.create();
          g2.setPaint(color);
          g2.setStroke(new BasicStroke(2f));
          if (OSPRuntime.setRenderingHints) g2.setRenderingHint(RenderingHints.KEY_ANTIALIASING,
              RenderingHints.VALUE_ANTIALIAS_ON);
          for (int i = 0; i < 2; i++) {
            if (fillShapes[i] != null) {
            	// BH 2020.05.11 for some reason, HTML5 needs to draw this
            	// the lines are very close together, and it seems to miss them.
            	if (OSPRuntime.drawDontFillAxes)
            		g2.draw(fillShapes[i]);
            	else
            		g2.fill(fillShapes[i]);
            }
          }
          g2.dispose();
        }
      };
      marks.put(trackerPanel, mark);
    }
    return mark;
  }

  /**
   * Overrides Step getPointIndex method.
   *
   * @return the index, or -1 if not found
   */
  @Override
public int getPointIndex(TPoint p) {
  	int i = super.getPointIndex(p);
  	if (i==-1) {
  		if (p instanceof CoordAxes.OriginPoint) return 0;
  		if (p instanceof CoordAxes.AnglePoint) return 1;
  	}
    return i;
  }

  /**
   * Clones this Step.
   *
   * @return a clone of this step
   */
  @Override
public Object clone() {
    CoordAxesStep step = (CoordAxesStep)super.clone();
    if (step != null) {
      step.handleShapes = new HashMap<TrackerPanel, Shape>();
    }
    return step;
  }

  /**
   * Returns a String describing this.
   *
   * @return a descriptive string
   */
  @Override
public String toString() {
    return "CoordAxesStep " + n; //$NON-NLS-1$
  }

  /**
   * Gets the step length.
   *
   * @return the length of the points array
   */
  public static int getLength() {
    return 2;
  }

  @Override
  protected void dispose() {
  	handleShapes.clear();
  	super.dispose();
  }

  // ______________________ inner Origin class ________________________

  /**
   * Inner class used to set the origin.
   */
  class Origin extends TPoint {

    private double lastX, lastY;
    
    /**
     * Overrides TPoint setXY method.
     *
     * @param x the x position
     * @param y the y position
     */
    @Override
	public void setXY(double x, double y) {
    	TTrack track = getTrack();
      if (track.isLocked()) return;
      if (isAdjusting()) {
      	lastX = x;
      	lastY = y;
      }
      super.setXY(x, y);
      TrackerPanel panel = track.trackerPanel;
      if (panel != null) {
        ImageCoordSystem coords = track.trackerPanel.getCoords();
        coords.setAdjusting(isAdjusting());
	      int n = panel.getFrameNumber();
	      coords.setOriginXY(n, x, y);
	      CoordAxes coordAxes = (CoordAxes)track;
	      coordAxes.xField.setValue(coords.getOriginX(n));
	      coordAxes.yField.setValue(coords.getOriginY(n));
      }
      if (isAdjusting()) {
      	repaint();
      }
    }
    
    /**
     * Overrides TPoint method.
     *
     * @param adjusting true if being dragged
     */
    @Override
	public void setAdjusting(boolean adjusting) {
    	boolean wasAdjusting = isAdjusting();
    	super.setAdjusting(adjusting);
    	if (wasAdjusting && !adjusting) {
    		setXY(lastX, lastY);
      	TTrack track = getTrack();
    		track.firePropertyChange("step", null, track.trackerPanel.getFrameNumber()); //$NON-NLS-1$
    	}
    }

}

  //______________________ inner Handle class ________________________

  class Handle extends TPoint {

    // instance fields
    private double angleIncrement = 0;
    protected Point2D.Double p = new Point2D.Double();
    private double lastX, lastY;

    /**
     * Overrides TPoint setXY method to set the angle of the x axis.
     *
     * @param x the x position
     * @param y the y position
     */
    @Override
	public void setXY(double x, double y) {
    	TTrack track = getTrack();
      if (track.isLocked()) return;
      CoordAxes coordAxes = (CoordAxes)track;
      if (coordAxes.trackerPanel == null) {
        super.setXY(x, y);
      	return;
      }
      if (angleIncrement >= Math.PI/180) { // 1 degree of arc
        // place handle at same distance from origin at closest permitted angle
        p.setLocation(x, y);
        double d = origin.distance(p);
        double theta = origin.angle(p);
        int i = Math.round((float)(theta/angleIncrement));
        theta = i * angleIncrement;
        x = origin.getX() + d * Math.cos(theta);
        y = origin.getY() + d * Math.sin(theta);
      }
      if (isAdjusting()) {
      	lastX = x;
      	lastY = y;
      }
      super.setXY(x, y);
      double cos = origin.cos(this);
      double sin = origin.sin(this);
      ImageCoordSystem coords = coordAxes.trackerPanel.getCoords();
      coords.setAdjusting(isAdjusting());
      int n = coordAxes.trackerPanel.getFrameNumber();
      coords.setCosineSine(n, cos, sin);
      coordAxes.angleField.setValue(coords.getAngle(n));
      angleIncrement = 0;
      if (isAdjusting()) {
      	repaint();
      }
    }

    /**
     * Overrides TPoint setScreenPosition method.
     *
     * @param x the screen x coordinate
     * @param y the screen y coordinate
     * @param vidPanel the video panel
     * @param e the input event making the request
     */
    @Override
	public void setScreenPosition(int x, int y,
                                  VideoPanel vidPanel,
                                  InputEvent e) {
      if (e == null) {
        angleIncrement = 0;
      }
      else if (e.isShiftDown()) {
        angleIncrement = Math.PI/36; // 5 degrees
      }
      else {
        angleIncrement = 0;
      }
      setScreenPosition(x, y, vidPanel);
    }

    /**
     * Overrides TPoint showCoordinates method so handle position can be set
     * to mouse position when first selecting this handle
     *
     * @param vidPanel the video panel
     */
    @Override
	public void showCoordinates(VideoPanel vidPanel) {
      if (vidPanel instanceof TrackerPanel) {
        TrackerPanel trackerPanel = (TrackerPanel)vidPanel;
        if (!(this == trackerPanel.getSelectedPoint())) {
          // start by setting location to mouse point
          setLocation(vidPanel.getMouseX(), vidPanel.getMouseY());
          // then move to nearest point on x-axis
          Point2D p = getWorldPosition(vidPanel);
          p.setLocation(p.getX(), 0); // move to y = 0
          int n = vidPanel.getFrameNumber();
          AffineTransform toImage = vidPanel.getCoords().getToImageTransform(n);
          toImage.transform(p, p);
          setLocation(p);
        }
      }
      super.showCoordinates(vidPanel);
    }
    
    /**
     * Overrides TPoint method.
     *
     * @param adjusting true if being dragged
     */
    @Override
	public void setAdjusting(boolean adjusting) {
    	boolean wasAdjusting = isAdjusting();
    	super.setAdjusting(adjusting);
    	if (wasAdjusting && !adjusting) {
    		setXY(lastX, lastY);
    	}
    }
  }
}
>>>>>>> 786d0d28
<|MERGE_RESOLUTION|>--- conflicted
+++ resolved
@@ -191,7 +191,6 @@
 			if (autoTracker != null && autoTracker.isInteracting(track))
 				return;
 		}
-<<<<<<< HEAD
 		// draw the axes
 		TrackerPanel trackerPanel = (TrackerPanel) panel;
 		Graphics2D g = (Graphics2D) _g;
@@ -273,15 +272,6 @@
 					}
 					g2.dispose();
 				}
-
-				@Override
-				public Rectangle getBounds(boolean highlighted) {
-					Rectangle bounds = getTrack().trackerPanel.getBounds();
-					if (fillShapes[1] != null) {
-						bounds.add(fillShapes[1].getBounds());
-					}
-					return bounds;
-				}
 			};
 			marks.put(trackerPanel, mark);
 		}
@@ -303,18 +293,6 @@
 				return 1;
 		}
 		return i;
-	}
-
-	/**
-	 * Overrides Step getBounds method.
-	 *
-	 * @param trackerPanel the tracker panel drawing the step
-	 * @return the bounding rectangle
-	 */
-	@Override
-	public Rectangle getBounds(TrackerPanel trackerPanel) {
-		Rectangle bounds = getMark(trackerPanel).getBounds(false);
-		return bounds;
 	}
 
 	/**
@@ -526,320 +504,4 @@
 			}
 		}
 	}
-}
-=======
-    // draw the axes
-    TrackerPanel trackerPanel = (TrackerPanel)panel;
-    Graphics2D g = (Graphics2D)_g;
-    getMark(trackerPanel).draw(g, false); // no highlight
-  }
-
-  /**
-   * Overrides Step getMark method.
-   *
-   * @param trackerPanel the tracker panel
-   * @return the mark
-   */
-  @Override
-protected Mark getMark(TrackerPanel trackerPanel) {
-    Mark mark = marks.get(trackerPanel);
-    TPoint selection = null;
-    if (mark == null) {
-      selection = trackerPanel.getSelectedPoint();
-      // set origin location to coords origin
-      ImageCoordSystem coords = trackerPanel.getCoords();
-      int n = trackerPanel.getFrameNumber();
-    	TTrack track = getTrack();
-      if (track.trackerPanel != null) n = track.trackerPanel.getFrameNumber();
-      double x = coords.getOriginX(n);
-      double y = coords.getOriginY(n);
-      origin.setLocation(x, y);
-      // get default axes shape and handle hit shape (positive x-axis)
-      Point p0 = screenPoints[0] = origin.getScreenPosition(trackerPanel);
-      fillShapes[0] = footprint.getShape(screenPoints);
-      path.reset();
-      path.moveTo(p0.x + 15, p0.y);
-      path.lineTo(p0.x + 500, p0.y);
-      Shape hitShape = path;
-      // rotate axes and x-axis hit shape about origin if drawing in image space
-      if (trackerPanel.isDrawingInImageSpace()) {
-        double angle = coords.getAngle(n);
-        transform.setToRotation(-angle, p0.x, p0.y);
-        fillShapes[0] = transform.createTransformedShape(fillShapes[0]);
-        hitShape = transform.createTransformedShape(hitShape);
-      }
-      handleShapes.put(trackerPanel, hitShape);
-      // get selected point shape, if any
-      int scale = FontSizer.getIntegerFactor();
-      if (selection == origin) {
-        transform.setToTranslation(p0.x, p0.y);
-        if (scale>1) {
-        	transform.scale(scale, scale);
-        }
-        fillShapes[1] = transform.createTransformedShape(selectionShape);
-      }
-      else if (selection == handle) {
-        Point p1 = handle.getScreenPosition(trackerPanel);
-        transform.setToTranslation(p1.x, p1.y);
-        if (scale>1) {
-        	transform.scale(scale, scale);
-        }
-        fillShapes[1] = transform.createTransformedShape(selectionShape);
-      }
-      else fillShapes[1] = null;
-      // create mark to draw fillShapes
-      final Color color = footprint.getColor();
-      mark = new Mark() {
-        @Override
-		public void draw(Graphics2D g, boolean highlighted) {
-          Graphics2D g2 = (Graphics2D) g.create();
-          g2.setPaint(color);
-          g2.setStroke(new BasicStroke(2f));
-          if (OSPRuntime.setRenderingHints) g2.setRenderingHint(RenderingHints.KEY_ANTIALIASING,
-              RenderingHints.VALUE_ANTIALIAS_ON);
-          for (int i = 0; i < 2; i++) {
-            if (fillShapes[i] != null) {
-            	// BH 2020.05.11 for some reason, HTML5 needs to draw this
-            	// the lines are very close together, and it seems to miss them.
-            	if (OSPRuntime.drawDontFillAxes)
-            		g2.draw(fillShapes[i]);
-            	else
-            		g2.fill(fillShapes[i]);
-            }
-          }
-          g2.dispose();
-        }
-      };
-      marks.put(trackerPanel, mark);
-    }
-    return mark;
-  }
-
-  /**
-   * Overrides Step getPointIndex method.
-   *
-   * @return the index, or -1 if not found
-   */
-  @Override
-public int getPointIndex(TPoint p) {
-  	int i = super.getPointIndex(p);
-  	if (i==-1) {
-  		if (p instanceof CoordAxes.OriginPoint) return 0;
-  		if (p instanceof CoordAxes.AnglePoint) return 1;
-  	}
-    return i;
-  }
-
-  /**
-   * Clones this Step.
-   *
-   * @return a clone of this step
-   */
-  @Override
-public Object clone() {
-    CoordAxesStep step = (CoordAxesStep)super.clone();
-    if (step != null) {
-      step.handleShapes = new HashMap<TrackerPanel, Shape>();
-    }
-    return step;
-  }
-
-  /**
-   * Returns a String describing this.
-   *
-   * @return a descriptive string
-   */
-  @Override
-public String toString() {
-    return "CoordAxesStep " + n; //$NON-NLS-1$
-  }
-
-  /**
-   * Gets the step length.
-   *
-   * @return the length of the points array
-   */
-  public static int getLength() {
-    return 2;
-  }
-
-  @Override
-  protected void dispose() {
-  	handleShapes.clear();
-  	super.dispose();
-  }
-
-  // ______________________ inner Origin class ________________________
-
-  /**
-   * Inner class used to set the origin.
-   */
-  class Origin extends TPoint {
-
-    private double lastX, lastY;
-    
-    /**
-     * Overrides TPoint setXY method.
-     *
-     * @param x the x position
-     * @param y the y position
-     */
-    @Override
-	public void setXY(double x, double y) {
-    	TTrack track = getTrack();
-      if (track.isLocked()) return;
-      if (isAdjusting()) {
-      	lastX = x;
-      	lastY = y;
-      }
-      super.setXY(x, y);
-      TrackerPanel panel = track.trackerPanel;
-      if (panel != null) {
-        ImageCoordSystem coords = track.trackerPanel.getCoords();
-        coords.setAdjusting(isAdjusting());
-	      int n = panel.getFrameNumber();
-	      coords.setOriginXY(n, x, y);
-	      CoordAxes coordAxes = (CoordAxes)track;
-	      coordAxes.xField.setValue(coords.getOriginX(n));
-	      coordAxes.yField.setValue(coords.getOriginY(n));
-      }
-      if (isAdjusting()) {
-      	repaint();
-      }
-    }
-    
-    /**
-     * Overrides TPoint method.
-     *
-     * @param adjusting true if being dragged
-     */
-    @Override
-	public void setAdjusting(boolean adjusting) {
-    	boolean wasAdjusting = isAdjusting();
-    	super.setAdjusting(adjusting);
-    	if (wasAdjusting && !adjusting) {
-    		setXY(lastX, lastY);
-      	TTrack track = getTrack();
-    		track.firePropertyChange("step", null, track.trackerPanel.getFrameNumber()); //$NON-NLS-1$
-    	}
-    }
-
-}
-
-  //______________________ inner Handle class ________________________
-
-  class Handle extends TPoint {
-
-    // instance fields
-    private double angleIncrement = 0;
-    protected Point2D.Double p = new Point2D.Double();
-    private double lastX, lastY;
-
-    /**
-     * Overrides TPoint setXY method to set the angle of the x axis.
-     *
-     * @param x the x position
-     * @param y the y position
-     */
-    @Override
-	public void setXY(double x, double y) {
-    	TTrack track = getTrack();
-      if (track.isLocked()) return;
-      CoordAxes coordAxes = (CoordAxes)track;
-      if (coordAxes.trackerPanel == null) {
-        super.setXY(x, y);
-      	return;
-      }
-      if (angleIncrement >= Math.PI/180) { // 1 degree of arc
-        // place handle at same distance from origin at closest permitted angle
-        p.setLocation(x, y);
-        double d = origin.distance(p);
-        double theta = origin.angle(p);
-        int i = Math.round((float)(theta/angleIncrement));
-        theta = i * angleIncrement;
-        x = origin.getX() + d * Math.cos(theta);
-        y = origin.getY() + d * Math.sin(theta);
-      }
-      if (isAdjusting()) {
-      	lastX = x;
-      	lastY = y;
-      }
-      super.setXY(x, y);
-      double cos = origin.cos(this);
-      double sin = origin.sin(this);
-      ImageCoordSystem coords = coordAxes.trackerPanel.getCoords();
-      coords.setAdjusting(isAdjusting());
-      int n = coordAxes.trackerPanel.getFrameNumber();
-      coords.setCosineSine(n, cos, sin);
-      coordAxes.angleField.setValue(coords.getAngle(n));
-      angleIncrement = 0;
-      if (isAdjusting()) {
-      	repaint();
-      }
-    }
-
-    /**
-     * Overrides TPoint setScreenPosition method.
-     *
-     * @param x the screen x coordinate
-     * @param y the screen y coordinate
-     * @param vidPanel the video panel
-     * @param e the input event making the request
-     */
-    @Override
-	public void setScreenPosition(int x, int y,
-                                  VideoPanel vidPanel,
-                                  InputEvent e) {
-      if (e == null) {
-        angleIncrement = 0;
-      }
-      else if (e.isShiftDown()) {
-        angleIncrement = Math.PI/36; // 5 degrees
-      }
-      else {
-        angleIncrement = 0;
-      }
-      setScreenPosition(x, y, vidPanel);
-    }
-
-    /**
-     * Overrides TPoint showCoordinates method so handle position can be set
-     * to mouse position when first selecting this handle
-     *
-     * @param vidPanel the video panel
-     */
-    @Override
-	public void showCoordinates(VideoPanel vidPanel) {
-      if (vidPanel instanceof TrackerPanel) {
-        TrackerPanel trackerPanel = (TrackerPanel)vidPanel;
-        if (!(this == trackerPanel.getSelectedPoint())) {
-          // start by setting location to mouse point
-          setLocation(vidPanel.getMouseX(), vidPanel.getMouseY());
-          // then move to nearest point on x-axis
-          Point2D p = getWorldPosition(vidPanel);
-          p.setLocation(p.getX(), 0); // move to y = 0
-          int n = vidPanel.getFrameNumber();
-          AffineTransform toImage = vidPanel.getCoords().getToImageTransform(n);
-          toImage.transform(p, p);
-          setLocation(p);
-        }
-      }
-      super.showCoordinates(vidPanel);
-    }
-    
-    /**
-     * Overrides TPoint method.
-     *
-     * @param adjusting true if being dragged
-     */
-    @Override
-	public void setAdjusting(boolean adjusting) {
-    	boolean wasAdjusting = isAdjusting();
-    	super.setAdjusting(adjusting);
-    	if (wasAdjusting && !adjusting) {
-    		setXY(lastX, lastY);
-    	}
-    }
-  }
-}
->>>>>>> 786d0d28
+}