--- conflicted
+++ resolved
@@ -52,11 +52,7 @@
 			"4.9.8", "4.97", "4.96", "4.95", "4.94",  //$NON-NLS-1$ //$NON-NLS-2$ //$NON-NLS-3$ //$NON-NLS-4$ //$NON-NLS-5$ 
 			"4.93", "4.92", "4.91", "4.90"}; //$NON-NLS-1$ //$NON-NLS-2$ //$NON-NLS-3$ //$NON-NLS-4$
 	private String[] OSs = {"all", "windows", "osx", "linux"}; //$NON-NLS-1$ //$NON-NLS-2$ //$NON-NLS-3$ //$NON-NLS-4$
-<<<<<<< HEAD
-	private String[] engines = {"all", "FFMPeg", "QT", "none"}; //$NON-NLS-1$ //$NON-NLS-2$ //$NON-NLS-3$ //$NON-NLS-4$
-=======
-	private String[] engines = {"all", "Xuggle", "none"}; //$NON-NLS-1$ //$NON-NLS-2$ //$NON-NLS-3$ 
->>>>>>> f99ec2d3
+	private String[] engines = {"all", "FFMPeg", "none"}; //$NON-NLS-1$ //$NON-NLS-2$ //$NON-NLS-3$ 
 	JComboBox actionDropdown, versionDropdown, osDropdown, engineDropdown;
 	JLabel actionLabel, versionLabel, osLabel, engineLabel;
 
