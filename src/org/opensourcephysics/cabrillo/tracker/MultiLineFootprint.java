--- conflicted
+++ resolved
@@ -39,7 +39,6 @@
  *
  * @author Douglas Brown
  */
-<<<<<<< HEAD
 public class MultiLineFootprint extends LineFootprint {
 
 	// instance fields
@@ -47,7 +46,7 @@
 	protected boolean closed;
 
 	/**
-	 * Constructs a MultiLineFootprint.
+	 * Constructs a LineFootprint.
 	 *
 	 * @param name the name
 	 */
@@ -61,8 +60,8 @@
 	 * @param name the name of the footprint
 	 * @return the footprint
 	 */
-	public static Footprint getFootprint(String name) {
-		return getFootprint(footprints, name);
+	public static MultiLineFootprint getFootprint(String name) {
+		return (MultiLineFootprint) getFootprint(footprints, name);
 	}
 
 	/**
@@ -162,267 +161,4 @@
 		footprints.add(BOLD_LINE);
 
 	}
-}
-=======
-public class MultiLineFootprint implements Footprint, Cloneable {
-
-  // instance fields
-  protected String name;
-  protected AffineTransform transform = new AffineTransform();
-  protected BasicStroke baseStroke = new BasicStroke();
-  protected BasicStroke stroke;
-  protected Color color = Color.black;
-  protected GeneralPath path = new GeneralPath();
-  protected Line2D line = new Line2D.Double();
-  protected Shape[] hitShapes = new Shape[0];
-  protected boolean closed = false;
-
-  /**
-   * Constructs a LineFootprint.
-   *
-   * @param name the name
-   */
-  public MultiLineFootprint(String name) {
-    this.name = name;
-  }
-
-  /**
-   * Gets a predefined MultiLineFootprint.
-   *
-   * @param name the name of the footprint
-   * @return the footprint
-   */
-  public static MultiLineFootprint getFootprint(String name) {
-    Iterator<MultiLineFootprint> it = footprints.iterator();
-    while(it.hasNext()) {
-    	MultiLineFootprint footprint = it.next();
-      if (name == footprint.getName()) try {
-        return (MultiLineFootprint)footprint.clone();
-      } catch(CloneNotSupportedException ex) {ex.printStackTrace();}
-    }
-    return null;
-  }
-
-  /**
-   * Gets the name of this footprint.
-   *
-   * @return the name
-   */
-  @Override
-public String getName() {
-    return name;
-  }
-
-  /**
-   * Gets the display name of the footprint.
-   *
-   * @return the localized display name
-   */
-  @Override
-public String getDisplayName() {
-  	return TrackerRes.getString(name);
-  }
-
-  /**
-   * Gets the minimum point array length required by this footprint.
-   *
-   * @return the length
-   */
-  @Override
-public int getLength() {
-    return 1;
-  }
-
-  /**
-   * Gets the icon.
-   *
-   * @param w width of the icon
-   * @param h height of the icon
-   * @return the icon
-   */
-  @Override
-public Icon getIcon(int w, int h) {
-    int scale = FontSizer.getIntegerFactor();
-    w *= scale;
-    h *= scale;
-    Point[] points = new Point[] {new Point(), new Point(w - 2, 2 - h)};
-    Shape shape = getShape(points);
-    ShapeIcon icon = new ShapeIcon(shape, w, h);
-    icon.setColor(color);
-    return icon;
-  }
-
-  /**
-   * Gets the footprint mark.
-   *
-   * @param points a Point array
-   * @return the mark
-   */
-  @Override
-public Mark getMark(Point[] points) {
-    final Shape shape = getShape(points);
-    final Color color = this.color;
-    return new Mark() {
-      @Override
-	public void draw(Graphics2D g, boolean highlighted) {
-        Color gcolor = g.getColor();
-        g.setColor(color);
-        if (OSPRuntime.setRenderingHints) g.setRenderingHint(RenderingHints.KEY_ANTIALIASING,
-                           RenderingHints.VALUE_ANTIALIAS_ON);
-        g.fill(shape);
-        g.setColor(gcolor);
-      }
-    };
-  }
-
-  /**
-   * Gets the hit shapes. This return an empty array.
-   *
-   * @return the hit shapes
-   */
-  @Override
-public Shape[] getHitShapes() {
-    return hitShapes;
-  }
-
-  /**
-   * Sets the stroke.
-   *
-   * @param stroke the desired stroke
-   */
-  @Override
-public void setStroke(BasicStroke stroke) {
-    if (stroke == null) return;
-    this.baseStroke = new BasicStroke(stroke.getLineWidth(),
-                                  BasicStroke.CAP_BUTT,
-                                  BasicStroke.JOIN_MITER,
-                                  8,
-                                  stroke.getDashArray(),
-                                  stroke.getDashPhase());
-  }
-
-  /**
-   * Gets the stroke.
-   *
-   * @return the stroke
-   */
-  @Override
-public BasicStroke getStroke() {
-    return baseStroke;
-  }
-
-  /**
-   * Sets the dash array.
-   *
-   * @param dashArray the desired dash array
-   */
-  public void setDashArray(float[] dashArray) {
-    setStroke(new BasicStroke(baseStroke.getLineWidth(),
-                              BasicStroke.CAP_BUTT,
-                              BasicStroke.JOIN_MITER,
-                              8,
-                              dashArray,
-                              baseStroke.getDashPhase()));
-  }
-
-  /**
-   * Sets the line width.
-   *
-   * @param w the desired line width
-   */
-  public void setLineWidth(double w) {
-    baseStroke = new BasicStroke((float)w,
-                              BasicStroke.CAP_BUTT,
-                              BasicStroke.JOIN_MITER,
-                              8,
-                              baseStroke.getDashArray(),
-                              baseStroke.getDashPhase());
-  }
-
-  /**
-   * Sets the color.
-   *
-   * @param color the desired color
-   */
-  @Override
-public void setColor(Color color) {
-    this.color = color;
-  }
-
-  /**
-   * Gets the color.
-   *
-   * @return the color
-   */
-  @Override
-public Color getColor() {
-    return color;
-  }
-  
-  /**
-   * Determine if this draws closed paths.
-   *
-   * @return true if closed
-   */
-  public boolean isClosed() {
-  	return closed;
-  }
-  
-  /**
-   * Sets the closed property.
-   *
-   * @param true to draw closed paths
-   */
-  public void setClosed(boolean closed) {
-  	this.closed = closed;
-  }
-
-  /**
-   * Gets the shape of this footprint.
-   *
-   * @param points an array of Points
-   * @return the shape
-   */
-  @Override
-public Shape getShape(Point[] points) {
-    int scale = FontSizer.getIntegerFactor();
-  	if (stroke==null || stroke.getLineWidth()!=scale*baseStroke.getLineWidth()) {
-  		stroke = new BasicStroke(scale*baseStroke.getLineWidth());
-  	}
-  	Area area = new Area();
-  	for (int i=0; i<points.length-1; i++) {
-      Point p1 = points[i];
-      Point p2 = points[i+1];
-      if (p1==null || p2==null) continue;
-      line.setLine(p1, p2);
-      area.add(new Area(stroke.createStrokedShape(line)));
-  	}
-  	if (closed && points.length>2 && points[0]!=null && points[points.length-1]!=null) {
-      line.setLine(points[points.length-1], points[0]);
-      area.add(new Area(stroke.createStrokedShape(line)));
-  	}
-    return area;
-  }
-
-  // static fields
-  private static Collection<MultiLineFootprint> footprints = new HashSet<MultiLineFootprint>();
-
-  // static constants  
-  private static final MultiLineFootprint LINE;
-  private static final MultiLineFootprint BOLD_LINE;
-
-  // static initializers
-  static {
-
-    // LINE
-    LINE = new MultiLineFootprint("Footprint.Lines"); //$NON-NLS-1$
-    footprints.add(LINE);
-
-    // BOLD_LINE
-    BOLD_LINE = new MultiLineFootprint("Footprint.BoldLines"); //$NON-NLS-1$
-    BOLD_LINE.setStroke(new BasicStroke(2));
-    footprints.add(BOLD_LINE);
-
-  }
-}
->>>>>>> 786d0d28
+}