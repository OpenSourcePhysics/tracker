--- conflicted
+++ resolved
@@ -1311,67 +1311,6 @@
 	}
 
 	/**
-<<<<<<< HEAD
-	 * Pastes a new object into the specified tracker panel from an xml string on
-	 * the system clipboard.
-	 *
-	 * @param trackerPanel the tracker panel
-	 */
-	public static void pasteXML(TrackerPanel trackerPanel, Consumer<String> whenDone) {
-			OSPRuntime.paste((data) -> {
-				whenDone.accept(pasteXMLAction(trackerPanel, data));			
-			});
-	}
-
-	/**
-	 * 
-	 * @param trackerPanel
-	 * @param data
-	 * @return null if consumed, String data if not
-	 */
-	static String pasteXMLAction(TrackerPanel trackerPanel, String data) {
-		try {
-			XMLControl control = new XMLControlElement();
-			control.readXML(data);
-			Class<?> type = control.getObjectClass();
-			if (control.failedToRead() || type == null) {
-				return data;
-			}
-			if (TTrack.class.isAssignableFrom(type)) {
-				TTrack track = (TTrack) control.loadObject(null);
-				if (track != null) {
-					trackerPanel.addTrack(track);
-					trackerPanel.setSelectedTrack(track);
-					return null;
-				}
-			} else if (VideoClip.class.isAssignableFrom(type)) {
-				VideoClip clip = (VideoClip) control.loadObject(null);
-				if (clip != null) {
-					VideoClip prev = trackerPanel.getPlayer().getVideoClip();
-					XMLControl state = new XMLControlElement(prev);
-					// make new XMLControl with no stored object
-					state = new XMLControlElement(state.toXML());
-					trackerPanel.getPlayer().setVideoClip(clip);
-					Undo.postVideoReplace(trackerPanel, state);
-					return null;
-				}
-			} else if (ImageCoordSystem.class.isAssignableFrom(type)) {
-				XMLControl state = new XMLControlElement(trackerPanel.getCoords());
-				control.loadObject(trackerPanel.getCoords());
-				Undo.postCoordsEdit(trackerPanel, state);
-				return null;
-			} else if (TrackerPanel.class.isAssignableFrom(type)) {
-				control.loadObject(trackerPanel);
-				return null;
-			}
-		} catch (Exception ex) {
-		}
-		return data;
-	}
-
-	/**
-=======
->>>>>>> 52e479bf
 	 * Copies data in the specified datatable to the system clipboard.
 	 *
 	 * @param table       the datatable to copy
