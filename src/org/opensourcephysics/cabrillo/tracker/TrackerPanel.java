/*
 * The tracker package defines a set of video/image analysis tools
 * built on the Open Source Physics framework by Wolfgang Christian.
 *
 * Copyright (c) 2019  Douglas Brown
 *
 * Tracker is free software; you can redistribute it and/or modify
 * it under the terms of the GNU General Public License as published by
 * the Free Software Foundation; either version 3 of the License, or
 * (at your option) any later version.
 *
 * Tracker is distributed in the hope that it will be useful,
 * but WITHOUT ANY WARRANTY; without even the implied warranty of
 * MERCHANTABILITY or FITNESS FOR A PARTICULAR PURPOSE.  See the
 * GNU General Public License for more details.
 *
 * You should have received a copy of the GNU General Public License
 * along with Tracker; if not, write to the Free Software
 * Foundation, Inc., 59 Temple Place, Suite 330, Boston MA 02111-1307 USA
 * or view the license online at <http://www.gnu.org/copyleft/gpl.html>
 *
 * For additional Tracker information and documentation, please see
 * <http://physlets.org/tracker/>.
 */
package org.opensourcephysics.cabrillo.tracker;

import java.awt.BorderLayout;
import java.awt.Color;
import java.awt.Container;
import java.awt.Cursor;
import java.awt.Dimension;
import java.awt.EventQueue;
import java.awt.Font;
//import java.awt.Frame;
import java.awt.Graphics;
import java.awt.Graphics2D;
import java.awt.Point;
import java.awt.Rectangle;
import java.awt.Toolkit;
import java.awt.event.ActionEvent;
import java.awt.event.ActionListener;
import java.awt.event.InputEvent;
import java.awt.event.KeyAdapter;
import java.awt.event.KeyEvent;
import java.awt.event.MouseEvent;
import java.awt.geom.AffineTransform;
import java.awt.image.BufferedImage;
import java.beans.PropertyChangeEvent;
import java.beans.PropertyChangeListener;
import java.io.File;
import java.util.ArrayList;
import java.util.HashMap;
import java.util.HashSet;
import java.util.Iterator;
import java.util.List;
import java.util.Map;
import java.util.Set;
import java.util.TreeMap;
import java.util.TreeSet;
import java.util.function.Consumer;

import javax.swing.AbstractAction;
import javax.swing.Action;
import javax.swing.BorderFactory;
import javax.swing.Box;
import javax.swing.JDialog;
import javax.swing.JFrame;
import javax.swing.JLabel;
import javax.swing.JMenu;
import javax.swing.JMenuItem;
import javax.swing.JOptionPane;
import javax.swing.JPanel;
import javax.swing.JPopupMenu;
import javax.swing.JScrollPane;
import javax.swing.JSplitPane;
import javax.swing.JTextField;
import javax.swing.Scrollable;
import javax.swing.SwingConstants;
import javax.swing.SwingUtilities;

import org.opensourcephysics.cabrillo.tracker.AutoTracker.Wizard;
import org.opensourcephysics.controls.OSPLog;
import org.opensourcephysics.controls.XML;
import org.opensourcephysics.controls.XMLControl;
import org.opensourcephysics.controls.XMLControlElement;
import org.opensourcephysics.controls.XMLProperty;
import org.opensourcephysics.controls.XMLPropertyElement;
import org.opensourcephysics.display.Data;
import org.opensourcephysics.display.DataTable;
import org.opensourcephysics.display.DatasetManager;
import org.opensourcephysics.display.DisplayRes;
import org.opensourcephysics.display.Drawable;
import org.opensourcephysics.display.DrawingPanel;
import org.opensourcephysics.display.Interactive;
import org.opensourcephysics.display.OSPRuntime;
import org.opensourcephysics.media.core.AsyncVideoI;
import org.opensourcephysics.media.core.ClipControl;
import org.opensourcephysics.media.core.ClipInspector;
import org.opensourcephysics.media.core.DataTrack;
import org.opensourcephysics.media.core.Filter;
import org.opensourcephysics.media.core.FilterStack;
import org.opensourcephysics.media.core.ImageCoordSystem;
import org.opensourcephysics.media.core.ImageVideo;
import org.opensourcephysics.media.core.MediaRes;
import org.opensourcephysics.media.core.PerspectiveFilter;
import org.opensourcephysics.media.core.SumFilter;
import org.opensourcephysics.media.core.TPoint;
import org.opensourcephysics.media.core.Video;
import org.opensourcephysics.media.core.VideoClip;
import org.opensourcephysics.media.core.VideoGrabber;
import org.opensourcephysics.media.core.VideoIO;
import org.opensourcephysics.media.core.VideoIO.FinalizableLoader;
import org.opensourcephysics.media.core.VideoPanel;
import org.opensourcephysics.media.core.VideoPlayer;
import org.opensourcephysics.media.core.XYCoordinateStringBuilder;
import org.opensourcephysics.media.mov.SmoothPlayable;
import org.opensourcephysics.tools.DataFunctionPanel;
import org.opensourcephysics.tools.DataRefreshTool;
import org.opensourcephysics.tools.DataTool;
import org.opensourcephysics.tools.DataToolTab;
import org.opensourcephysics.tools.FontSizer;
import org.opensourcephysics.tools.FunctionPanel;
import org.opensourcephysics.tools.FunctionTool;
import org.opensourcephysics.tools.LocalJob;
import org.opensourcephysics.tools.ParamEditor;
import org.opensourcephysics.tools.Parameter;
import org.opensourcephysics.tools.ResourceLoader;
import org.opensourcephysics.tools.VideoCaptureTool;

import javajs.async.AsyncDialog;
import javajs.async.SwingJSUtils.Performance;

/**
 * This extends VideoPanel to manage and draw TTracks. It is Tracker's main view
 * and repository of a video and its associated tracks.
 *
 * @author Douglas Brown
 */
@SuppressWarnings("serial")
public class TrackerPanel extends VideoPanel implements Scrollable {

	public static final String PROPERTY_TRACKERPANEL_CLEAR = "clear";
	public static final String PROPERTY_TRACKERPANEL_COORDS = "coords";
	public static final String PROPERTY_TRACKERPANEL_FUNCTION = "function";
	public static final String PROPERTY_TRACKERPANEL_IMAGE = "image";
	public static final String PROPERTY_TRACKERPANEL_LOADED = "loaded";
	public static final String PROPERTY_TRACKERPANEL_MAGNIFICATION = "magnification";
	public static final String PROPERTY_TRACKERPANEL_SELECTEDPOINT = "selectedpoint";
	public static final String PROPERTY_TRACKERPANEL_SELECTEDTRACK = "selectedtrack";
	public static final String PROPERTY_TRACKERPANEL_SIZE = "size";
	public static final String PROPERTY_TRACKERPANEL_STEPNUMBER = "stepnumber";
	public static final String PROPERTY_TRACKERPANEL_TRACK = "track";
	public static final String PROPERTY_TRACKERPANEL_UNITS = "units";
	public static final String PROPERTY_TRACKERPANEL_VIDEO = "video";
	public static final String PROPERTY_TRACKERPANEL_VIDEOVISIBLE = "videovisible";

// static fields
	/** The minimum zoom level */
	public static final double MIN_ZOOM = 0.15;
	/** The maximum zoom level */
	public static final double MAX_ZOOM = 12;
	/** The zoom step size */
	public static final double ZOOM_STEP = Math.pow(2, 1.0 / 6);
	/** The fixed zoom levels */
	public static final double[] ZOOM_LEVELS = { 0.25, 0.5, 1, 2, 4, 8 };
	/** Calibration tool types */
	public static final String STICK = "Stick", TAPE = "CalibrationTapeMeasure", //$NON-NLS-1$ //$NON-NLS-2$
			CALIBRATION = "Calibration", OFFSET = "OffsetOrigin"; //$NON-NLS-1$ //$NON-NLS-2$

	protected static String alphabet = "ABCDEFGHIJKLMNOPQRSTUVWXYZ"; //$NON-NLS-1$

	// instance fields
	protected double defaultImageBorder;
	protected String description = ""; //$NON-NLS-1$
	protected TPoint selectedPoint;
	protected Step selectedStep;
	protected TrackerPanel selectingPanel;
	protected TTrack selectedTrack;
	protected TPoint newlyMarkedPoint;
	protected Rectangle dirty;
	private boolean tainted;
	protected AffineTransform prevPixelTransform;
	protected double zoom = 1;
	protected JScrollPane scrollPane;
	protected JPopupMenu popup;
	protected Set<String> enabled; // enabled GUI features (subset of full_config)
	protected TPoint snapPoint; // used for origin snap
	private TFrame frame;
	protected BufferedImage renderedImage, matImage; // for video recording
	protected XMLControl currentState, currentCoords, currentSteps;
	protected TPoint pointState = new TPoint();
	protected MouseEvent mEvent;
	protected TMouseHandler mouseHandler;
	protected JLabel badNameLabel = new JLabel();
	protected TrackDataBuilder dataBuilder;
	protected boolean dataToolVisible;
	protected XMLProperty customViewsProperty; // TFrame loads views
	protected XMLProperty selectedViewsProperty; // TFrame sets selected views--legacy pre-JS
	protected XMLProperty selectedViewTypesProperty; // TFrame sets selected view types--JS
	protected double[] dividerLocs; // TFrame sets dividers
	protected Point zoomCenter; // used when loading
	protected Map<Filter, Point> visibleFilters; // TFrame sets locations of filter inspectors
	protected int trackControlX = Integer.MIN_VALUE, trackControlY; // TFrame sets track control location
	protected int infoX = Integer.MIN_VALUE, infoY; // TFrame sets info dialog location
	protected JPanel noData = new JPanel();
	protected JLabel[] noDataLabels = new JLabel[2];
	protected boolean isEmpty;
	protected String defaultSavePath, openedFromPath;
	protected ModelBuilder modelBuilder;
	protected TrackControl trackControl;
	protected boolean isModelBuilderVisible;
	protected boolean isShiftKeyDown, isControlKeyDown;
	protected ArrayList<TTrack> calibrationTools = new ArrayList<TTrack>();
	protected Set<TTrack> visibleTools = new HashSet<TTrack>();
	protected String author, contact;
	protected AutoTracker autoTracker;
	protected DerivativeAlgorithmDialog algorithmDialog;
	protected AttachmentDialog attachmentDialog;
	protected PlotGuestDialog guestsDialog;
	protected UnitsDialog unitsDialog;
	private boolean isAutoRefresh = true;
	protected TreeSet<String> supplementalFilePaths = new TreeSet<String>(); // HTML/PDF URI paths
	protected Map<String, String> pageViewFilePaths = new HashMap<String, String>();
	protected StepSet selectedSteps = new StepSet(this);
	protected boolean hideDescriptionWhenLoaded;
	protected PropertyChangeListener massParamListener, massChangeListener;
	protected Map<Class<? extends TTrack>, TreeMap<String, String>> formatPatterns = new HashMap<Class<? extends TTrack>, TreeMap<String, String>>();
	protected String lengthUnit = "m", massUnit = "kg", timeUnit = "s"; //$NON-NLS-1$ //$NON-NLS-2$ //$NON-NLS-3$
	protected boolean unitsVisible = true; // visible by default
	protected TCoordinateStringBuilder coordStringBuilder;
	protected ArrayList<TrackerPanel> panelAndWorldViews = new ArrayList<TrackerPanel>();

	public String id;
	private static int ids;
	
	private ArrayList<TTrack> userTracks;

	/**
	 * Constructs a blank TrackerPanel with a player.
	 */
	public TrackerPanel() {
		this(null);
	}

	/**
	 * Constructs a TrackerPanel with a video and player.
	 *
	 * @param video the video
	 */
	public TrackerPanel(Video video) {
		super(video);
		id = "TP" + ++ids;
		popup = new JPopupMenu() {
			@Override
			public void setVisible(boolean vis) {
				super.setVisible(vis);
				if (!vis)
					zoomBox.hide();
			}
		};
		zoomBox.setShowUndraggedBox(false);
		// remove the interactive panel mouse controller
		removeMouseListener(mouseController);
		removeMouseMotionListener(mouseController);
		// create and add a new mouse controller for tracker
		mouseController = new TMouseController();
		addMouseListener(mouseController);
		addMouseMotionListener(mouseController);
		// set new CoordinateStringBuilder
		coordStringBuilder = new TCoordinateStringBuilder();
		setCoordinateStringBuilder(coordStringBuilder);

		// set fonts of message boxes and noDataLabels
		Font font = new JTextField().getFont();

		badNameLabel.setBorder(BorderFactory.createEmptyBorder(2, 2, 2, 2));
		Box box = Box.createVerticalBox();
		noData.add(box);
		for (int i = 0; i < 2; i++) {
			noDataLabels[i] = new JLabel();
			noDataLabels[i].setFont(font);
			noDataLabels[i].setAlignmentX(0.5f);
			box.add(noDataLabels[i]);
		}
		noData.setOpaque(false);
		player.setInspectorButtonVisible(false);
		player.addActionListener(this);
		// BH! VideoPanel has already done this: player.addFrameListener(this);

		massParamListener = new PropertyChangeListener() {
			@Override
			public void propertyChange(PropertyChangeEvent e) {
				if ("m".equals(e.getOldValue())) { //$NON-NLS-1$
					ParamEditor paramEditor = (ParamEditor) e.getSource();
					Parameter param = (Parameter) paramEditor.getObject("m"); //$NON-NLS-1$
					FunctionPanel panel = paramEditor.getFunctionPanel();
					PointMass m = (PointMass) getTrack(panel.getName());
					if (m != null && m.getMass() != param.getValue()) {
						m.setMass(param.getValue());
						m.massField.setValue(m.getMass());
					}
				}
			}
		};
		massChangeListener = new PropertyChangeListener() {
			@Override
			public void propertyChange(PropertyChangeEvent e) {
				PointMass pm = (PointMass) e.getSource();
				FunctionPanel panel = dataBuilder.getPanel(pm.getName());
				if (panel == null)
					return;
				ParamEditor paramEditor = panel.getParamEditor();
				Parameter param = (Parameter) paramEditor.getObject("m"); //$NON-NLS-1$
				double newMass = (Double) e.getNewValue();
				if (newMass != param.getValue()) {
					paramEditor.setExpression("m", String.valueOf(newMass), false); //$NON-NLS-1$
				}
			}
		};

		//
		if (!(this instanceof WorldTView)) {
			getDataBuilder(); // so autoloaded datafunctions are available to tracks
			panelAndWorldViews.add(this);
		}
		configure();
	}

	/**
	 * Overrides VideoPanel setVideo method.
	 *
	 * @param newVideo the video
	 */
	@Override
	public void setVideo(Video newVideo) {
		XMLControl state = null;
		boolean undoable = true;
		Video oldVideo = getVideo();
		if (newVideo != oldVideo && oldVideo instanceof ImageVideo) {
			ImageVideo vid = (ImageVideo) getVideo();
			vid.saveInvalidImages();
			undoable = vid.isFileBased();
		}
		if (newVideo != oldVideo && undoable) {
			state = new XMLControlElement(getPlayer().getVideoClip());
		}
		if (newVideo != oldVideo && oldVideo != null) {
			// clear filters from old video
			TActions.getAction("clearFilters", this).actionPerformed(null); //$NON-NLS-1$
		}
		super.setVideo(newVideo, true); // play all steps by default
		if (state != null) {
			state = new XMLControlElement(state.toXML());
			Undo.postVideoReplace(this, state);
		}
		TMat mat = getMat();
		if (mat != null)
			mat.refresh();
		if (modelBuilder != null) {
			modelBuilder.refreshSpinners();
		}
		firePropertyChange(PROPERTY_TRACKERPANEL_IMAGE, null, null); // to tracks & views //$NON-NLS-1$
	}

	/**
	 * Gets the title for tabs, menus, etc.
	 *
	 * @return the title
	 */
	public String getTitle() {
		if (getDataFile() != null) {
			return getDataFile().getName();
		}
		if (defaultFileName != null) {
			return defaultFileName;
		}
		if (getVideo() != null) {
			String name = (String) getVideo().getProperty("name"); //$NON-NLS-1$
			if (name != null) {
				name = XML.forwardSlash(name);
				int i = name.lastIndexOf("/"); //$NON-NLS-1$
				if (i >= 0)
					name = name.substring(i + 1);
				return name;
			}
		}
		return TrackerRes.getString("TrackerPanel.NewTab.Name"); //$NON-NLS-1$
	}

	/**
	 * Gets the path used as tooltip for the tab.
	 *
	 * @return the path
	 */
	public String getToolTipPath() {
		if (getDataFile() != null) {
			return XML.forwardSlash(getDataFile().getPath());
		}
		if (openedFromPath != null) {
			return openedFromPath;
		}
		if (getVideo() != null) {
			String path = (String) getVideo().getProperty("absolutePath"); //$NON-NLS-1$
			if (path != null) {
				return XML.forwardSlash(path);
			}
		}
		return null;
	}

	/**
	 * Gets the description of this panel.
	 *
	 * @return the description
	 */
	public String getDescription() {
		return description;
	}

	/**
	 * Sets the description of this panel.
	 *
	 * @param desc a description
	 */
	public void setDescription(String desc) {
		if (desc == null)
			desc = ""; //$NON-NLS-1$
		description = desc;
	}

	/**
	 * Gets the model builder.
	 *
	 * @return the model builder
	 */
	public ModelBuilder getModelBuilder() {
		if (modelBuilder == null) {
			// create and size model builder
			modelBuilder = new ModelBuilder(this);
			modelBuilder.setFontLevel(FontSizer.getLevel());
			modelBuilder.refreshLayout();
			modelBuilder.addPropertyChangeListener(FunctionTool.PROPERTY_FUNCTIONTOOL_PANEL, this);
			// show model builder
			try {
				// place near top right corner of frame
				Dimension screen = Toolkit.getDefaultToolkit().getScreenSize();
				TFrame frame = getTFrame();
				Point frameLoc = frame.getLocationOnScreen();
				int w = modelBuilder.getWidth() + 8;
				int x = Math.min(screen.width - w, frameLoc.x + frame.getWidth() - w);
				int y = getLocationOnScreen().y;
				modelBuilder.setLocation(x, y);
			} catch (Exception ex) {
				/** empty block */
			}
			TFrame frame = getTFrame();
			if (frame != null) {
				frame.addFollower(modelBuilder, frame.getLocation());
			}

		}
		return modelBuilder;
	}

	/**
	 * Adds the specified rectangle to the dirty region. The dirty region is
	 * repainted when repaintDirtyRegion is called. A null dirtyRect argument is
	 * ignored.
	 *
	 * @param dirtyRect the dirty rectangle
	 */
	public void addDirtyRegion(Rectangle dirtyRect) {

		tainted = true;

		if (dirty == null)
			dirty = dirtyRect;
		return;
//		else if (dirtyRect != null)
//			dirty.add(dirtyRect);
	}

	/**
	 * Repaints the dirty region.
	 */
	public void repaintDirtyRegion() {

		if (getHeight() >= 0 && (tainted || dirty != null)) {
//			synchronized (dirty) {
//				dirty.grow(2, 2);
			TFrame.repaintT(this);
//				repaint(dirty);
//			}
		}
	}

	/**
	 * Gets a list of TTracks being drawn on this panel.
	 *
	 * @return a list of tracks
	 */
	public ArrayList<TTrack> getTracks() {
		return getDrawables(TTrack.class);
	}

	/**
	 * Gets the list of user-controlled TTracks on this panel.
	 *
	 * @return a list of tracks under direct user control
	 */
	public ArrayList<TTrack> getUserTracks() {
		if (userTracks != null)
			return userTracks;
		ArrayList<TTrack> tracks = getTracks();
		tracks.remove(getAxes());
		tracks.removeAll(calibrationTools);
		tracks.removeAll(getDrawables(PerspectiveTrack.class));

		// remove child ParticleDataTracks
		ArrayList<ParticleDataTrack> list = getDrawables(ParticleDataTrack.class);
		for (int m = 0, n = list.size(); m < n; m++) {
			ParticleDataTrack track = list.get(m);
			if (track.getLeader() != track) {
				tracks.remove(track);
			}
		}
		return userTracks = tracks;
	}

	/**
	 * Gets the list of TTracks to save with this panel.
	 *
	 * @return a list of tracks to save
	 */
	public ArrayList<TTrack> getTracksToSave() {
		// remove child ParticleDataTracks
		ArrayList<TTrack> tracks = getTracks();
		ArrayList<ParticleDataTrack> list = getDrawables(ParticleDataTrack.class);
		for (int m = 0, n = list.size(); m < n; m++) {
			ParticleDataTrack track = list.get(m);
			if (track.getLeader() != track) {
				tracks.remove(track);
			}
		}
		return tracks;
	}

	/**
	 * Gets the first track with the specified name
	 *
	 * @param name the name of the track
	 * @return the track
	 */
	public TTrack getTrack(String name) {
		ArrayList<TTrack> list = getTracks();
		for (int it = 0, n = list.size(); it < n; it++) {
			TTrack track = list.get(it);
			if (track.getName().equals(name))
				return track;
			if (track.getName("track").equals(name)) //$NON-NLS-1$
				return track;
		}
		return null;
	}

	/**
	 * Adds a track.
	 *
	 * @param track the track to add
	 */
	public synchronized void addTrack(TTrack track) {
		if (track == null)
			return;
		userTracks = null;
		TTrack.activeTracks.put(track.getID(), track);
		// set trackerPanel property if not yet set
		if (track.trackerPanel == null) {
			track.setTrackerPanel(this);
		}
		boolean showTrackControl = true;
		// set angle format of the track
		if (getTFrame() != null)
			track.setAnglesInRadians(getTFrame().anglesInRadians);
		// special case: axes
		if (track instanceof CoordAxes) {
			showTrackControl = false;
			if (getAxes() != null)
				removeDrawable(getAxes()); // only one axes at a time
			super.addDrawable(track);
			moveToBack(track);
			WorldGrid grid = getGrid();
			if (grid != null) {
				moveToBack(grid); // put grid behind axes
			}
			TMat mat = getMat();
			if (mat != null) {
				moveToBack(mat); // put mat behind grid
			}
		}
		// special case: same calibration tool added again?
		else if (calibrationTools.contains(track)) {
			showTrackControl = false;
			super.addDrawable(track);
		}
		// special case: calibration tape or stick
		else if (track instanceof TapeMeasure && !((TapeMeasure) track).isReadOnly()) {
			showTrackControl = false;
			calibrationTools.add(track);
			visibleTools.add(track);
			super.addDrawable(track);
		}
		// special case: offset origin or calibration points
		else if (track instanceof OffsetOrigin || track instanceof Calibration) {
			showTrackControl = false;
			calibrationTools.add(track);
			visibleTools.add(track);
			super.addDrawable(track);
		}
		// special case: perspective track
		else if (track instanceof PerspectiveTrack) {
			showTrackControl = false;
			super.addDrawable(track);
		}
		// special case: ParticleDataTrack may add extra points
		else if (track instanceof ParticleDataTrack) {
			super.addDrawable(track);
			final ParticleDataTrack dt = (ParticleDataTrack) track;
			if (dt.allPoints().size() > 1) {
				Runnable runner = new Runnable() {
					@Override
					public void run() {
						for (ParticleDataTrack child : dt.allPoints()) {
							if (child == dt)
								continue;
							addTrack(child);
						}
						TFrame frame = getTFrame();
						if (frame != null && TrackerPanel.this.isShowing()) {
							TView[][] views = frame.getTViews(TrackerPanel.this);
							for (TView[] next : views) {
								for (TView view : next) {
									if (view != null && view instanceof TrackChooserTView) {
										((TrackChooserTView) view).setSelectedTrack(dt);
									}
								}
							}
						}
					}
				};
				SwingUtilities.invokeLater(runner);
			}
		}
		// all other tracks (point mass, vector, particle model, line profile, etc)
		else {
			// set track name--prevents duplicate names
			setTrackName(track, track.getName(), false);
			super.addDrawable(track);
		}

		// all tracks handled below
		addPropertyChangeListener(track); // track listens for all properties
		track.addListener(this);
		// update track control and dataBuilder
		if (trackControl != null && trackControl.isVisible())
			trackControl.refresh();
		if (dataBuilder != null && !getSystemDrawables().contains(track)) {
			FunctionPanel panel = createFunctionPanel(track);
			dataBuilder.addPanel(track.getName(), panel);
			dataBuilder.setSelectedPanel(track.getName());
		}
		// set length of coord system before firing property change (speeds loading up
		// of very long tracks)
		int len = track.getSteps().length;
		len = Math.max(len, getCoords().getLength());
		getCoords().setLength(len);

		// set font level
		track.setFontLevel(FontSizer.getLevel());

		// notify views, also TrackControl
		firePropertyChange(PROPERTY_TRACKERPANEL_TRACK, null, track); // to views //$NON-NLS-1$

		// set default NumberField format patterns
		if (getTFrame() != null) {
			setInitialFormatPatterns(track);
		}

		changed = true;
		if (showTrackControl && getTFrame() != null && this.isShowing()) {
			TrackControl.getControl(this).setVisible(true);
		}

		// select new track in autotracker
		if (autoTracker != null && track != getAxes()) {
			autoTracker.setTrack(track);
		}
	}

	/**
	 * Determines if the specified track is currently displayed in a table or plot
	 * view.
	 * 
	 * @param track the track
	 * @return true if displayed in a plot or table view
	 */
	protected boolean isTrackViewDisplayed(TTrack track) {
		TFrame frame = getTFrame();
		if (frame != null && TrackerPanel.this.isShowing()) {
			TView[][] views = frame.getTViews(TrackerPanel.this);
			for (TView[] next : views) {
				for (int i = 0; i < next.length; i++) {
					TView view = next[i];
					if (view != null
							&& (view.getViewType() == TView.VIEW_PLOT || view.getViewType() == TView.VIEW_TABLE)
							&& ((TrackChooserTView) view).isTrackViewDisplayed(track)) {
						return true;
					}
				}
			}
		}
		return false;
	}

	/**
	 * Creates a new FunctionPanel for a track.
	 * 
	 * @param track the track
	 * @return the FunctionPanel
	 */
	protected FunctionPanel createFunctionPanel(TTrack track) {
		DatasetManager data = track.getData(this);
		FunctionPanel panel = new DataFunctionPanel(data);
		panel.setIcon(track.getIcon(21, 16, "point")); //$NON-NLS-1$
		Class<?> type = track.getClass();
		if (PointMass.class.isAssignableFrom(type))
			panel.setDescription(PointMass.class.getName());
		else if (Vector.class.isAssignableFrom(type))
			panel.setDescription(Vector.class.getName());
		else if (RGBRegion.class.isAssignableFrom(type))
			panel.setDescription(RGBRegion.class.getName());
		else if (LineProfile.class.isAssignableFrom(type))
			panel.setDescription(LineProfile.class.getName());
		else
			panel.setDescription(type.getName());
		final ParamEditor paramEditor = panel.getParamEditor();
		if (track instanceof PointMass) {
			PointMass pm = (PointMass) track;
			Parameter param = (Parameter) paramEditor.getObject("m"); //$NON-NLS-1$
			if (param == null) {
				param = new Parameter("m", String.valueOf(pm.getMass())); //$NON-NLS-1$
				param.setDescription(TrackerRes.getString("ParticleModel.Parameter.Mass.Description")); //$NON-NLS-1$
				paramEditor.addObject(param, false);
			}
			param.setNameEditable(false); // mass name not editable
			paramEditor.addPropertyChangeListener("edit", massParamListener); //$NON-NLS-1$
			pm.addPropertyChangeListener("mass", massChangeListener); //$NON-NLS-1$
		}
		return panel;
	}

	/**
	 * Removes a track.
	 *
	 * @param track the track to remove
	 */
	public synchronized void removeTrack(TTrack track) {
		if (!getDrawables(track.getClass()).contains(track))
			return;
		userTracks = null;
		removeMyListenerFrom(track);
		super.removeDrawable(track);
		if (dataBuilder != null)
			dataBuilder.removePanel(track.getName());
//    if (modelBuilder != null) modelBuilder.removePanel(track.getName());
		if (getSelectedTrack() == track)
			setSelectedTrack(null);
		// notify views and other listeners
		firePropertyChange(PROPERTY_TRACKERPANEL_TRACK, track, null);
		TTrack.activeTracks.remove(track.getID());
		changed = true;
	}

	private void removeMyListenerFrom(TTrack track) {
		removePropertyChangeListener(track);
		track.removePropertyChangeListener(TTrack.PROPERTY_TTRACK_STEP, this);
		track.removePropertyChangeListener(TTrack.PROPERTY_TTRACK_STEPS, this);
		track.removePropertyChangeListener(TTrack.PROPERTY_TTRACK_NAME, this);
		track.removePropertyChangeListener(TTrack.PROPERTY_TTRACK_MASS, this);
		track.removePropertyChangeListener(TTrack.PROPERTY_TTRACK_FOOTPRINT, this);
		track.removePropertyChangeListener(TTrack.PROPERTY_TTRACK_MODELSTART, this);
		track.removePropertyChangeListener(TTrack.PROPERTY_TTRACK_MODELEND, this);
		if (track instanceof ParticleModel) {
			TFrame frame = getTFrame();
			if (frame != null)
				frame.removePropertyChangeListener(TFrame.PROPERTY_TFRAME_TAB, track);
		}
	}

	/**
	 * Determines if the specified track is in this tracker panel.
	 *
	 * @param track the track to look for
	 * @return <code>true</code> if this contains the track
	 */
	public boolean containsTrack(TTrack track) {
		ArrayList<TTrack> list = getTracks();
		for (int it = 0, n = list.size(); it < n; it++) {
			TTrack next = list.get(it);
			if (track == next)
				return true;
		}
		return false;
	}

	/**
	 * Erases all tracks in this tracker panel.
	 */
	public void eraseAll() {
		ArrayList<TTrack> list = getTracks();
		for (int it = 0, n = list.size(); it < n; it++) {
			TTrack track = list.get(it);
			track.erase();
		}
	}

	/**
	 * Saves this TrackerPanel if changed, then runs the appropriate Runnable
	 */
	public void save(Runnable whenSaved, Runnable whenCanceled) {
		if (!changed || org.opensourcephysics.display.OSPRuntime.applet != null) {
			whenSaved.run();
			return;
		}
		String name = getTitle();
		// eliminate extension if no data file
		if (getDataFile() == null) {
			int i = name.lastIndexOf('.');
			if (i > 0) {
				name = name.substring(0, i);
			}
		}
		new AsyncDialog().showConfirmDialog(frame,
				TrackerRes.getString("TrackerPanel.Dialog.SaveChanges.Message") + " \"" + name + "\"?",
				TrackerRes.getString("TrackerPanel.Dialog.SaveChanges.Title"), new ActionListener() {
					@Override
					public void actionPerformed(ActionEvent e) {
						switch (e.getID()) {
						case JOptionPane.YES_OPTION:
							restoreViews();
							File file = VideoIO.save(getDataFile(), TrackerPanel.this);
							if (file == null) {
								if (whenCanceled != null) {
									whenCanceled.run();
									break;
								}
							}
							// if file != null, falls through to NO_OPTION
						case JOptionPane.NO_OPTION:
							changed = false;
							if (whenSaved != null)
								whenSaved.run();
							break;
						default: // canceled
							if (whenCanceled != null)
								whenCanceled.run();
						}
					}
				});
//		int i = JOptionPane.showConfirmDialog(this.getTopLevelAncestor(),
//				TrackerRes.getString("TrackerPanel.Dialog.SaveChanges.Message") + " \"" + name + "\"?", //$NON-NLS-1$ //$NON-NLS-2$ //$NON-NLS-3$
//				TrackerRes.getString("TrackerPanel.Dialog.SaveChanges.Title"), //$NON-NLS-1$
//				JOptionPane.YES_NO_CANCEL_OPTION, JOptionPane.QUESTION_MESSAGE);
//		if (i == JOptionPane.YES_OPTION) {
//			restoreViews();
//			File file = VideoIO.save(getDataFile(), this);
//			if (file == null)
//				return false;
//		} else if (i == JOptionPane.CLOSED_OPTION || i == JOptionPane.CANCEL_OPTION) {
//			return false;
//		}
//		changed = false;
//		return true;
	}

	/**
	 * Overrides VideoPanel getDrawables method.
	 *
	 * @return a list of Drawable objects
	 */
	@Override
	public ArrayList<Drawable> getDrawables() {
		ArrayList<Drawable> list = super.getDrawables();
		TTrack track = getSelectedTrack();
		if (track != null && list.contains(track) && track != getAxes()) {
			// put selected track at the front so paints on top
			list.remove(track);
			list.add(track);
		}
		// put mat behind everything
		TMat mat = getMat();
		if (mat != null && list.get(0) != mat) {
			list.remove(mat);
			list.add(0, mat);
		}
		// show noData message if panel is empty
		if (getVideo() == null && (userTracks == null || userTracks.isEmpty())) {
			isEmpty = true;
			if (this instanceof WorldTView) {
				noDataLabels[0].setText(TrackerRes.getString("WorldTView.Label.NoData")); //$NON-NLS-1$
				noDataLabels[1].setText(null);
			} else {
				noDataLabels[0].setText(TrackerRes.getString("TrackerPanel.Message.NoData0")); //$NON-NLS-1$
				noDataLabels[1].setText(TrackerRes.getString("TrackerPanel.Message.NoData1")); //$NON-NLS-1$
			}
			add(noData, BorderLayout.NORTH);
		} else {
			isEmpty = false;
			remove(noData);
		}
		return list;
	}

	/**
	 * Gets the list of system Drawables.
	 *
	 * @return a list of Drawable objects
	 */
	public ArrayList<Drawable> getSystemDrawables() {
		ArrayList<Drawable> list = new ArrayList<Drawable>();
		Drawable drawable = getMat();
		if (drawable != null)
			list.add(drawable);
		drawable = getAxes();
		if (drawable != null)
			list.add(drawable);
		for (TTrack next : calibrationTools) {
			list.add(next);
		}
		return list;
	}

	/**
	 * Overrides VideoPanel addDrawable method.
	 *
	 * @param drawable the drawable object
	 */
	@Override
	public synchronized void addDrawable(Drawable drawable) {
		if (drawable instanceof TTrack) {
			addTrack((TTrack) drawable);
		} else {
			super.addDrawable(drawable);
		}
	}

	/**
	 * Moves a drawable behind all others except the video.
	 *
	 * @param drawable the drawable object
	 */
	public synchronized void moveToBack(Drawable drawable) {
		if (drawable != null && drawableList.contains(drawable)) {
			synchronized (drawableList) {
				drawableList.remove(drawable);
				if (drawable instanceof TMat) // put mat at back
					drawableList.add(0, drawable);
				else {
					int index = getMat() == null ? 0 : 1; // put in front of mat, if any
					if (getVideo() != null)
						index++; // put in front of video, if any
					drawableList.add(index, drawable);
				}
			}
		}
	}

	/**
	 * Overrides VideoPanel removeDrawable method.
	 *
	 * @param drawable the drawable object
	 */
	@Override
	public synchronized void removeDrawable(Drawable drawable) {
		if (drawable instanceof TTrack)
			removeTrack((TTrack) drawable);
		else
			super.removeDrawable(drawable);
	}

	/**
	 * Overrides VideoPanel removeObjectsOfClass method.
	 *
	 * @param c the class to remove
	 */
	@Override
	public synchronized <T extends Drawable> void removeObjectsOfClass(Class<T> c) {
		if (TTrack.class.isAssignableFrom(c)) { // objects are TTracks
			// remove propertyChangeListeners
			ArrayList<T> removed = getObjectOfClass(c);
			for (int i = 0, n = removed.size(); i < n; i++) {
				removeMyListenerFrom((TTrack) removed.get(i));
			}
			super.removeObjectsOfClass(c);
			// notify views
			for (Object next : removed) {
				TTrack track = (TTrack) next;
				firePropertyChange(PROPERTY_TRACKERPANEL_TRACK, track, null);
			}
			changed = true;
		} else
			super.removeObjectsOfClass(c);
	}

	/**
	 * Overrides VideoPanel clear method.
	 */
	@Override
	public synchronized void clear() {
		long t0 = Performance.now(0);
		setSelectedTrack(null);
		selectedPoint = null;
		ArrayList<TTrack> list = getTracks();
		for (int i = 0, n = list.size(); i < n; i++) {
			TTrack track = list.get(i);
			removeMyListenerFrom(track);
			// handle case when track is the origin of current reference frame
			ImageCoordSystem coords = getCoords();
			if (coords instanceof ReferenceFrame && ((ReferenceFrame) coords).getOriginTrack() == track) {
				// set coords to underlying coords
				coords = ((ReferenceFrame) coords).getCoords();
				setCoords(coords);
			}
		}
		TMat mat = getMat();
		if (mat != null) {
			mat.cleanup();
		}
		super.clear(); // clears all drawables except video
		if (dataBuilder != null) {
			dataBuilder.clearPanels();
			dataBuilder.setVisible(false);
		}
		if (modelBuilder != null) {
			modelBuilder.clearPanels();
			modelBuilder.setVisible(false);
		}
		// notify views and other listeners
		firePropertyChange(PROPERTY_TRACKERPANEL_CLEAR, null, null);
		// remove tracks from TTrack.activeTracks
		for (int it = 0, n = list.size(); it < n; it++) {
			TTrack track = list.get(it);
			TTrack.activeTracks.remove(track.getID());
		}
		changed = true;
		OSPLog.debug("!!! " + Performance.now(t0) + " TrackerPanel.clear");
	}

	/**
	 * Clears all tracks.
	 */
	public synchronized void clearTracks() {
		ArrayList<TTrack> list = getTracks();
		// get background drawables to replace after clearing
		ArrayList<Drawable> keepers = getSystemDrawables();
		clear();
		// replace keepers
		for (int i = 0, n = keepers.size(); i < n; i++) {
			Drawable drawable = keepers.get(i);
			if (drawable instanceof TMat) {
				((TMat) drawable).setTrackerPanel(this);
			}
			addDrawable(drawable);
			list.remove(drawable);
		}
		for (int it = 0, n = list.size(); it < n; it++) {
			TTrack track = list.get(it);
			track.dispose();
		}
	}

	/**
	 * Overrides VideoPanel setCoords method.
	 *
	 * @param _coords the new image coordinate system
	 */
	@Override
	public void setCoords(ImageCoordSystem _coords) {
		if (_coords == null || _coords == coords)
			return;
		if (video == null) {
			coords.removePropertyChangeListener(this);
			_coords.addPropertyChangeListener(this);
			coords = _coords;
			int n = getFrameNumber();
			getSnapPoint().setXY(coords.getOriginX(n), coords.getOriginY(n));
			try {
				firePropertyChange(PROPERTY_TRACKERPANEL_COORDS, null, coords);
				firePropertyChange(ImageCoordSystem.PROPERTY_COORDS_TRANSFORM, null, null);
			} catch (Exception e) {
			}
		} else
			video.setCoords(_coords);
	}

	/**
	 * Sets the reference frame by name. If the name is null or not found, the
	 * default reference frame is used.
	 *
	 * @param trackName the name of a point mass
	 */
	public void setReferenceFrame(String trackName) {
		PointMass pm = null;
		ArrayList<PointMass> list = getDrawables(PointMass.class);
		for (int i = 0, n = list.size(); i < n; i++) {
			PointMass m = list.get(i);
			if (m.getName().equals(trackName)) {
				pm = m;
				break;
			}
		}
		final PointMass thePM = pm;
		Runnable runner = new Runnable() {
			@Override
			public void run() {
				if (thePM != null) {
					ImageCoordSystem coords = getCoords();
					boolean wasRefFrame = coords instanceof ReferenceFrame;
					while (coords instanceof ReferenceFrame) {
						coords = ((ReferenceFrame) coords).getCoords();
					}
					setCoords(new ReferenceFrame(coords, thePM));
					// special case: if pm is a particle model and wasRefFrame is true,
					// refresh steps of pm after setting new ReferenceFrame
					if (thePM instanceof ParticleModel && wasRefFrame) {
						((ParticleModel) thePM).setLastValidFrame(-1);
						((ParticleModel) thePM).refreshSteps("TP.setReferenceFrame "+ trackName);
					}
					setSelectedPoint(null);
					selectedSteps.clear();
					TFrame.repaintT(TrackerPanel.this);
				} else {
					ImageCoordSystem coords = getCoords();
					if (coords instanceof ReferenceFrame) {
						coords = ((ReferenceFrame) coords).getCoords();
						setCoords(coords);
						setSelectedPoint(null);
						selectedSteps.clear();
						TFrame.repaintT(TrackerPanel.this);
					}
				}

			}
		};
		new Thread(runner).start();
//    if (pm != null) {
//      ImageCoordSystem coords = getCoords();
//      boolean wasRefFrame = coords instanceof ReferenceFrame;
//      while (coords instanceof ReferenceFrame) {
//        coords = ( (ReferenceFrame) coords).getCoords();
//      }
//      setCoords(new ReferenceFrame(coords, pm));
//      // special case: if pm is a particle model and wasRefFrame is true,
//      // refresh steps of pm after setting new ReferenceFrame
//      if (pm instanceof ParticleModel && wasRefFrame) {
//      	((ParticleModel)pm).lastValidFrame = -1;
//      	((ParticleModel)pm).refreshSteps();
//      }      
//      setSelectedPoint(null);
//      selectedSteps.clear();
//     TFrame.repaintT(this);
//    }
//    else {
//      ImageCoordSystem coords = getCoords();
//      if (coords instanceof ReferenceFrame) {
//        coords = ( (ReferenceFrame) coords).getCoords();
//        setCoords(coords);
//        setSelectedPoint(null);
//        selectedSteps.clear();
//       TFrame.repaintT(this);
//      }
//    }

	}

	/**
	 * Gets the coordinate axes.
	 *
	 * @return the CoordAxes
	 */
	public CoordAxes getAxes() {
		ArrayList<CoordAxes> list = getDrawables(CoordAxes.class);
		if (!list.isEmpty())
			return list.get(0);
		return null;
	}

	/**
	 * Gets the mat.
	 *
	 * @return the first TMat in the drawable list
	 */
	public TMat getMat() {
		ArrayList<TMat> list = getDrawables(TMat.class);
		if (!list.isEmpty())
			return list.get(0);
		return null;
	}

	/**
	 * Gets the grid.
	 *
	 * @return the first Grid in the drawable list
	 */
	public WorldGrid getGrid() {
		ArrayList<WorldGrid> list = getDrawables(WorldGrid.class);
		if (!list.isEmpty())
			return list.get(0);
		return null;
	}

	/**
	 * Gets the origin snap point.
	 *
	 * @return the snap point
	 */
	public TPoint getSnapPoint() {
		if (snapPoint == null)
			snapPoint = new TPoint();
		return snapPoint;
	}

	/**
	 * Sets the selected track.
	 *
	 * @param track the track to select
	 */
	public void setSelectedTrack(TTrack track) {
		if (selectedTrack == track)
			return;
		if (track != null && track instanceof ParticleModel && ((ParticleModel) track).refreshing)
			return;
		TTrack prevTrack = selectedTrack;
		selectedTrack = track;
		if (Tracker.showHints && track != null)
			setMessage(track.getMessage());
		else
			setMessage(""); //$NON-NLS-1$
		firePropertyChange(PROPERTY_TRACKERPANEL_SELECTEDTRACK, prevTrack, track);
		coordStringBuilder.setUnitsAndPatterns(track, "x", "y"); //$NON-NLS-1$ //$NON-NLS-2$
	}

	/**
	 * Gets the selected track.
	 *
	 * @return the selected track
	 */
	public TTrack getSelectedTrack() {
		return selectedTrack;
	}

	/**
	 * Sets the selected point. Also sets the selected step, track, and selecting
	 * panel.
	 *
	 * @param point the point to receive actions
	 */
	public void setSelectedPoint(TPoint point) {
		if (point == selectedPoint && point == null)
			return;
		TPoint prevPoint = selectedPoint;
		if (prevPoint != null) {
			prevPoint.setAdjusting(false);
		}
		selectedPoint = point;
		// determine if selected steps or previous point has changed
		boolean stepsChanged = !selectedSteps.isEmpty() && selectedSteps.isChanged();
		// determine if newly selected step is in selectedSteps
		if (selectedSteps.size() > 1) {
			boolean newStepSelected = false;
			if (point != null) {
				// find associated step
				Step step = null;
				ArrayList<TTrack> list = getTracks();
				for (int it = 0, n = list.size(); it < n; it++) {
					TTrack track = list.get(it);
					step = track.getStep(point, this);
					if (step != null) {
						newStepSelected = selectedSteps.contains(step);
						break;
					}
				}
			}
			if (newStepSelected) {
				firePropertyChange(PROPERTY_TRACKERPANEL_SELECTEDPOINT, prevPoint, point);
				selectedSteps.isModified = false;
				return;
			}
		}
		boolean prevPointChanged = currentState != null && prevPoint != null && prevPoint != point
				&& prevPoint != newlyMarkedPoint && (prevPoint.x != pointState.x || prevPoint.y != pointState.y);
		if (selectedPoint == null) {
			newlyMarkedPoint = null;
		}
		// post undo edit if selectedSteps or previous point has changed
		if (stepsChanged || prevPointChanged) {
			boolean trackEdit = false;
			boolean coordsEdit = false;
			if (prevPointChanged) {
				trackEdit = prevPoint.isTrackEditTrigger() && getSelectedTrack() != null;
				coordsEdit = prevPoint.isCoordsEditTrigger();
			} else { // steps have changed
				trackEdit = selectedSteps.getTracks().length == 1;
			}
			if (trackEdit && coordsEdit) {
				Undo.postTrackAndCoordsEdit(getSelectedTrack(), currentState, currentCoords);
			} else if (trackEdit) {
				if (stepsChanged) {
					if (!selectedSteps.isModified) {
						selectedSteps.clear(); // posts undoable edit if changed
					}
				} else {
					Undo.postTrackEdit(getSelectedTrack(), currentState);
				}
			} else if (coordsEdit) {
				Undo.postCoordsEdit(this, currentState);
			} else if (prevPoint != null && prevPoint.isStepEditTrigger()) {
				Undo.postStepEdit(selectedStep, currentState);
			} else if (prevPoint instanceof LineProfileStep.LineEnd) {
				prevPoint.setTrackEditTrigger(true);
			}
		}
		if (selectedStep != null)
			selectedStep.repaint();
		if (point == null) {
			selectedStep = null;
			selectingPanel = null;
			currentState = null;
			currentCoords = null;
		} else { // find track and step (if any) associated with selected point
			Step step = null;
			TTrack track = null;
			ArrayList<TTrack> list = getTracks();
			for (int it = 0, n = list.size(); it < n; it++) {
				track = list.get(it);
				step = track.getStep(point, this);
				if (step != null)
					break;
			}
			selectedStep = step;
			if (step == null) { // non-track TPoint was selected
				boolean ignore = autoTracker != null && autoTracker.getWizard().isVisible()
						&& (point instanceof AutoTracker.Corner || point instanceof AutoTracker.Handle
								|| point instanceof AutoTracker.Target);
				if (!ignore)
					setSelectedTrack(null);
			} else { // TPoint is associated with a step and track
				setSelectedTrack(track);
				step.repaint();
				// save position and state of newly selected point and/or track
				if (prevPoint != point) {
					boolean trackEdit = point.isTrackEditTrigger();
					boolean coordsEdit = point.isCoordsEditTrigger();
					pointState.setLocation(point);
					if (trackEdit && coordsEdit) {
						currentState = new XMLControlElement(track);
						currentCoords = new XMLControlElement(getCoords());
					} else if (trackEdit) {
						currentState = new XMLControlElement(track);
						if (!selectedSteps.contains(step) && !selectedSteps.isModified) {
							selectedSteps.clear();
						}
					} else if (coordsEdit) {
						currentState = new XMLControlElement(getCoords());
					} else if (point.isStepEditTrigger()) {
						currentState = new XMLControlElement(step);
					}
				}
			}
			selectingPanel = this;
			requestFocusInWindow();
		}
		if (selectedStep != null)
			selectedSteps.add(selectedStep);
		selectedSteps.isModified = false;
		firePropertyChange(PROPERTY_TRACKERPANEL_SELECTEDPOINT, prevPoint, point);
	}

	/**
	 * Gets the selected point.
	 *
	 * @return the selected point
	 */
	public TPoint getSelectedPoint() {
		return selectedPoint;
	}

	/**
	 * Gets the selected step.
	 *
	 * @return the selected step
	 */
	public Step getSelectedStep() {
		return selectedStep;
	}

	/**
	 * Gets the selecting tracker panel.
	 *
	 * @return the selecting tracker panel
	 */
	public TrackerPanel getSelectingPanel() {
		return selectingPanel;
	}

	/**
	 * Sets the magnification.
	 *
	 * @param magnification the desired magnification
	 */
	public void setMagnification(double magnification) {
		if (Double.isNaN(magnification))
			return;
		if (magnification == 0)
			return;
		double prevZoom = getMagnification();
		Dimension prevSize = getPreferredSize();
		Point p1 = new TPoint(0, 0).getScreenPosition(this);
		if (prevSize.width == 1 && prevSize.height == 1) { // zoomed to fit
			double w = getImageWidth();
			double h = getImageHeight();
			Point p2 = new TPoint(w, h).getScreenPosition(this);
			prevSize.width = p2.x - p1.x;
			prevSize.height = p2.y - p1.y;
		}
		MainTView view = getTFrame() == null ? null : getTFrame().getMainView(this);
		Dimension d;
		if (magnification < 0) {
			d = new Dimension(1, 1);
		} else {
			zoom = Math.min(Math.max(magnification, MIN_ZOOM), MAX_ZOOM);
//			if (view != null && view.getTrackerPanel() != null) {
//				double oldMag = view.getTrackerPanel().getMagnification();
//				Dimension oldDim = view.getTrackerPanel().getSize();
//			}
			int w = (int) (imageWidth * zoom);
			int h = (int) (imageHeight * zoom);
			d = new Dimension(w, h);
		}
		setPreferredSize(d);
		firePropertyChange(PROPERTY_TRACKERPANEL_MAGNIFICATION, prevZoom, getMagnification());
		// scroll and revalidate
		if (view != null) {
			eraseAll();
			view.scrollPane.revalidate();
			// this will fire a full panel repaint
			view.scrollToZoomCenter(d, prevSize, p1);
// should not be necessary			TFrame.repaintT(this);
		}
		zoomBox.hide();
	}

	/**
	 * Gets the magnification.
	 *
	 * @return the magnification
	 */
	public double getMagnification() {
		if (getPreferredSize().width == 1) { // zoomed to fit
			double w = getImageWidth();
			double h = getImageHeight();
			Dimension size = getSize();
			return Math.min(size.width / w, size.height / h);
		}
		return zoom;
	}

	/**
	 * Sets the image width in image units. Overrides VideoPanel method.
	 *
	 * @param w the width
	 */
	@Override
	public void setImageWidth(double w) {
		setImageSize(w, getImageHeight());
	}

	/**
	 * Sets the image height in image units. Overrides VideoPanel method.
	 *
	 * @param h the height
	 */
	@Override
	public void setImageHeight(double h) {
		setImageSize(getImageWidth(), h);
	}

	/**
	 * Sets the image size in image units.
	 *
	 * @param w the width
	 * @param h the height
	 */
	public void setImageSize(double w, double h) {
		super.setImageWidth(w);
		super.setImageHeight(h);
		TMat mat = getMat();
		if (mat != null)
			mat.refresh();
		if (getPreferredSize().width > 10) {
			setMagnification(getMagnification());
		}
		eraseAll();
		TFrame.repaintT(this);
		firePropertyChange(PROPERTY_TRACKERPANEL_SIZE, null, null);
	}

	/**
	 * Sets the scroll pane.
	 *
	 * @param scroller the scroll pane containing this panel
	 */
	public void setScrollPane(JScrollPane scroller) {
		scrollPane = scroller;
	}

	/**
	 * Gets the preferred scrollable viewport size.
	 *
	 * @return the preferred scrollable viewport size
	 */
	@Override
	public Dimension getPreferredScrollableViewportSize() {
		return getPreferredSize();
	}

	/**
	 * Gets the scrollable unit increment.
	 *
	 * @param visibleRect the rectangle currently visible in the scrollpane
	 * @param orientation the orientation of the scrollbar
	 * @param direction   the direction of movement of the scrollbar
	 * @return the scrollable unit increment
	 */
	@Override
	public int getScrollableUnitIncrement(Rectangle visibleRect, int orientation, int direction) {
		return 20;
	}

	/**
	 * Gets the scrollable block increment.
	 *
	 * @param visibleRect the rectangle currently visible in the scrollpane
	 * @param orientation the orientation of the scrollbar
	 * @param direction   the direction of movement of the scrollbar
	 * @return the scrollable block increment
	 */
	@Override
	public int getScrollableBlockIncrement(Rectangle visibleRect, int orientation, int direction) {
		int unitIncrement = getScrollableUnitIncrement(visibleRect, orientation, direction);
		if (orientation == SwingConstants.HORIZONTAL)
			return visibleRect.width - unitIncrement;
		return visibleRect.height - unitIncrement;
	}

	/**
	 * Gets whether this tracks the viewport width in a scrollpane.
	 *
	 * @return <code>true</code> if this tracks the width
	 */
	@Override
	public boolean getScrollableTracksViewportWidth() {
		if (scrollPane == null)
			return true;
		Dimension panelDim = getPreferredSize();
		Rectangle viewRect = scrollPane.getViewport().getViewRect();
		return viewRect.width > panelDim.width;
	}

	/**
	 * Gets whether this tracks the viewport height.
	 *
	 * @return <code>true</code> if this tracks the height
	 */
	@Override
	public boolean getScrollableTracksViewportHeight() {
		if (scrollPane == null)
			return true;
		Dimension panelDim = getPreferredSize();
		Rectangle viewRect = scrollPane.getViewport().getViewRect();
		return viewRect.height > panelDim.height;
	}

	/**
	 * Gets the units visibility.
	 *
	 * @return <code>true</code> if units are displayed
	 */
	public boolean isUnitsVisible() {
		return unitsVisible && lengthUnit != null && massUnit != null;
	}

	/**
	 * Sets the units visibility.
	 *
	 * @param visible <code>true</code> to display units
	 */
	public void setUnitsVisible(boolean visible) {
		if (visible == unitsVisible)
			return;
		unitsVisible = visible;
		TTrackBar.getTrackbar(this).refresh();
		coordStringBuilder.setUnitsAndPatterns(getSelectedTrack(), "x", "y"); //$NON-NLS-1$ //$NON-NLS-2$
		if (getSelectedPoint() != null) {
			getSelectedPoint().showCoordinates(this);
		}
		firePropertyChange(PROPERTY_TRACKERPANEL_UNITS, false, true);
	}

	/**
	 * Gets the mass unit.
	 *
	 * @return the mass unit
	 */
	public String getMassUnit() {
		return massUnit;
	}

	/**
	 * Sets the mass unit.
	 *
	 * @param unit the mass unit
	 * @return true if unit was changed
	 */
	public boolean setMassUnit(String unit) {
		if (unit != null)
			unit = unit.trim();
		if ("".equals(unit)) //$NON-NLS-1$
			unit = null;
		if (massUnit != null && massUnit.equals(unit))
			return false;
		if (massUnit == null && unit == null)
			return false;
		// prevent numbers being set as units
		try {
			Double.parseDouble(unit);
			return false;
		} catch (Exception e) {
		}
		massUnit = unit;
		TTrackBar.getTrackbar(this).refresh();
		firePropertyChange(PROPERTY_TRACKERPANEL_UNITS, false, true);
		return true;
	}

	/**
	 * Gets the length unit.
	 *
	 * @return the length unit
	 */
	public String getLengthUnit() {
		return lengthUnit;
	}

	/**
	 * Sets the length unit.
	 *
	 * @param unit the length unit
	 * @return true if unit was changed
	 */
	public boolean setLengthUnit(String unit) {
		if (unit != null)
			unit = unit.trim();
		if ("".equals(unit)) //$NON-NLS-1$
			unit = null;
		if (lengthUnit != null && lengthUnit.equals(unit))
			return false;
		if (lengthUnit == null && unit == null)
			return false;
		// prevent numbers being set as units
		try {
			Double.parseDouble(unit);
			return false;
		} catch (Exception e) {
		}
		lengthUnit = unit;
		TTrackBar.getTrackbar(this).refresh();
		coordStringBuilder.setUnitsAndPatterns(getSelectedTrack(), "x", "y"); //$NON-NLS-1$ //$NON-NLS-2$
		if (getSelectedPoint() != null) {
			getSelectedPoint().showCoordinates(this);
		}
		firePropertyChange(PROPERTY_TRACKERPANEL_UNITS, false, true);
		return true;
	}

	/**
	 * Gets the units for a given track and variable.
	 *
	 * @param track the track
	 * @param var   the variable
	 * @return the units
	 */
	public String getUnits(TTrack track, String var) {
		if (!isUnitsVisible())
			return ""; //$NON-NLS-1$
		String dimensions = NumberFormatDialog.getVariableDimensions(track.getClass(), var);
		if (dimensions == null)
			return ""; //$NON-NLS-1$
		String sp = " "; //$NON-NLS-1$
		String d = Tracker.DOT;
		String sq = Tracker.SQUARED;
		if (dimensions.equals("T")) //$NON-NLS-1$
			return sp + timeUnit;
		if (dimensions.equals("M")) //$NON-NLS-1$
			return sp + massUnit;
		if (dimensions.equals("L")) //$NON-NLS-1$
			return sp + lengthUnit;
		if (dimensions.equals("L/T")) //$NON-NLS-1$
			return sp + lengthUnit + "/" + timeUnit; //$NON-NLS-1$
		if (dimensions.equals("L/TT")) //$NON-NLS-1$
			return sp + lengthUnit + "/" + timeUnit + sq; //$NON-NLS-1$
		if (dimensions.equals("ML/T")) //$NON-NLS-1$
			return sp + massUnit + d + lengthUnit + "/" + timeUnit; //$NON-NLS-1$
		if (dimensions.equals("ML/TT")) //$NON-NLS-1$
			return sp + massUnit + d + lengthUnit + "/" + timeUnit + sq; //$NON-NLS-1$
		if (dimensions.equals("MLL/TT")) //$NON-NLS-1$
			return sp + massUnit + d + lengthUnit + sq + "/" + timeUnit + sq; //$NON-NLS-1$
		TFrame frame = getTFrame();
		String angUnit = frame != null && frame.anglesInRadians ? "" : Tracker.DEGREES; //$NON-NLS-1$
		if (dimensions.equals("A/T")) //$NON-NLS-1$
			return sp + angUnit + "/" + timeUnit; //$NON-NLS-1$
		if (dimensions.equals("A/TT")) //$NON-NLS-1$
			return sp + angUnit + "/" + timeUnit + sq; //$NON-NLS-1$
		return ""; //$NON-NLS-1$
	}

	/**
	 * Returns true if mouse coordinates are displayed. Overrides VideoPanel method
	 * to report false if a point is selected.
	 *
	 * @return <code>true</code> if mouse coordinates are displayed
	 */
	@Override
	public boolean isShowCoordinates() {
		return showCoordinates && getSelectedPoint() == null;
	}

	/**
	 * Shows a message in BR corner. Overrides DrawingPanel method.
	 *
	 * @param msg the message
	 */
	@Override
	public void setMessage(String msg) {
		// BH 2020.04.06 this is a VERY expensive operation.
		if (!OSPRuntime.isJS && !OSPRuntime.isMac())
			super.setMessage(msg);
	}

	/**
	 * Imports Data from a data string (delimited fields) into a DataTrack. The data
	 * string must be parsable by DataTool. If the string is a path, an attempt is
	 * made to get the data string with ResourceLoader.
	 * 
	 * Source object (model) may be String path, JPanel controlPanel, Tool tool, etc
	 * 
	 * @param dataString delimited fields parsable by DataTool, or a path to a
	 *                   Resource
	 * @param source     the data source (may be null)
	 * @return the DataTrack with the Data (may return null)
	 */
	protected DataTrack importData(String dataString, Object source) {
		if (dataString == null) {
			// inform user
			JOptionPane.showMessageDialog(frame, TrackerRes.getString("TrackerPanel.Dialog.NoData.Message"), //$NON-NLS-1$
					TrackerRes.getString("TrackerPanel.Dialog.NoData.Title"), //$NON-NLS-1$
					JOptionPane.WARNING_MESSAGE);
			return null;
		}
		// if dataString is parsable data, parse and import it
		DatasetManager data = DataTool.parseData(dataString, null);
		if (data != null) {
			DataTrack dt = importData(data, source);
			if (dt instanceof ParticleDataTrack) {
				ParticleDataTrack pdt = (ParticleDataTrack) dt;
				pdt.prevDataString = dataString;
			}
			return dt;
		}

		// assume dataString is a resource path, read the resource and call this again
		// with path as source
		String path = dataString;
		return importData(ResourceLoader.getString(path), path);
	}

	/**
	 * Imports Data from a source into a DataTrack. Data must include "x" and "y"
	 * columns (may be unnamed), may include "t". DataTrack is the first one found
	 * that matches the Data name or ID. If none found, a new DataTrack is created.
	 * Source object (model) may be String path, JPanel controlPanel, Tool tool,
	 * null, etc
	 * 
	 * @param data   the Data to import
	 * @param source the data source (may be null)
	 * @return the DataTrack with the Data (may return null)
	 */
	@Override
	public DataTrack importData(Data data, Object source) {
		if (data == null)
			return null;

		// find DataTrack with matching name or ID
		ParticleDataTrack dataTrack = ParticleDataTrack.getTrackForData(data, this);

		// load data into DataTrack
		try {
			// create a new DataTrack if none exists
			if (dataTrack == null) {
				dataTrack = new ParticleDataTrack(data, source);
				int i = getDrawables(PointMass.class).size();
				dataTrack.setColorToDefault(i);
				addTrack(dataTrack);
				setSelectedPoint(null);
				selectedSteps.clear();
				setSelectedTrack(dataTrack);
				dataTrack.getDataClip().setClipLength(-1); // sets clip length to data length
				VideoClip videoClip = getPlayer().getVideoClip();
				dataTrack.setStartFrame(videoClip.getStartFrameNumber());
				dataTrack.firePropertyChange(TTrack.PROPERTY_TTRACK_DATA, null, null);
				dataTrack.getModelBuilder().setVisible(true);
				final ParticleDataTrack target = dataTrack;
				final Runnable runner = new Runnable() {
					@Override
					public void run() {
						target.firePropertyChange(TTrack.PROPERTY_TTRACK_DATA, null, null);
					}
				};
				EventQueue.invokeLater(runner);
			} else {
				// set data for existing DataTrack
				dataTrack.setData(data);
			}
		} catch (Exception e) {
			// inform user
			JOptionPane.showMessageDialog(frame, TrackerRes.getString("TrackerPanel.Dialog.Exception.Message") + ":" //$NON-NLS-1$ //$NON-NLS-2$
					+ e.getClass().getSimpleName() + ": " + e.getMessage(), //$NON-NLS-1$
					TrackerRes.getString("TrackerPanel.Dialog.Exception.Title"), //$NON-NLS-1$
					JOptionPane.WARNING_MESSAGE);
			OSPLog.warning(e.getClass().getSimpleName() + ": " + e.getMessage()); //$NON-NLS-1$
			dataTrack = null;
		}
		return dataTrack;
	}

	/**
	 * Refreshes all data in tracks and views.
	 */
	protected void refreshTrackData(int mode) {
		// turn on autorefresh
		OSPLog.debug("TrackerPanel.refreshTrackData " + Tracker.allowDataRefresh + " " + Integer.toHexString(mode));
		boolean auto = isAutoRefresh;
		isAutoRefresh = true;
<<<<<<< HEAD
		firePropertyChange(TTrack.PROPERTY_TTRACK_DATA, null, null); // causes full view rebuild
=======
		firePropertyChange(ImageCoordSystem.PROPERTY_COORDS_TRANSFORM, null, Integer.valueOf(mode));
>>>>>>> 8f95538b
		isAutoRefresh = auto;
	}

	@Override
	protected void refreshDecimalSeparators() {
		super.refreshDecimalSeparators();
		// refresh the trackbar decimal separators
		TTrackBar.getTrackbar(this).refreshDecimalSeparators();

		// refresh all plot and table views
<<<<<<< HEAD
		// just repaint--no data change at all
//		refreshTrackData();
=======
		refreshTrackData(DataTable.MODE_FORMAT);
>>>>>>> 8f95538b

		// refresh modelbuilder and databuilder
		if (modelBuilder != null) {
			modelBuilder.refreshGUI();
		}
		if (dataBuilder != null) {
			dataBuilder.refreshGUI();
		}
		// refresh DataTool
		if (getTFrame() != null && frame.getTrackerPanel(frame.getSelectedTab()) == this) {
			DataTool.getTool().refreshDecimalSeparators();
		}

		// repaint tracks with readouts
		ArrayList<TapeMeasure> tapes = getDrawables(TapeMeasure.class);

		for (int i = 0, n = tapes.size(); i < n; i++) {
			TapeMeasure tape = tapes.get(i);
			tape.inputField.getFormat(); // sets decimal separator
			tape.repaint(this);
		}
		ArrayList<Protractor> prots = getDrawables(Protractor.class);
		for (int i = 0, n = prots.size(); i < n; i++) {
			Protractor p = prots.get(i);
			p.inputField.getFormat(); // sets decimal separator
			p.xField.getFormat(); // sets decimal separator
			p.yField.getFormat(); // sets decimal separator
			p.repaint(this);
		}

	}

	/**
	 * Gets the most recent mouse event.
	 *
	 * @return the MouseEvent
	 */
	protected MouseEvent getMouseEvent() {
		return mouseEvent;
	}

	/**
	 * Gets the popup menu. Overrides DrawingPanel method.
	 */
	@Override
	public JPopupMenu getPopupMenu() {
		OSPLog.debug("TrackerPanel.getPopupMenu " + Tracker.allowMenuRefresh);
		if (!Tracker.allowMenuRefresh)
			return null;

		if (getTFrame() == null)
			return super.getPopupMenu();
		MainTView mainView = getTFrame().getMainView(this);
		return mainView.getPopupMenu();
	}

	/**
	 * Gets the units dialog.
	 * 
	 * @return the units dialog
	 */
	public UnitsDialog getUnitsDialog() {
		if (unitsDialog == null) {
			unitsDialog = new UnitsDialog(this);
			unitsDialog.setFontLevel(FontSizer.getLevel());
			// center on screen
			Dimension dim = Toolkit.getDefaultToolkit().getScreenSize();
			int x = (dim.width - unitsDialog.getBounds().width) / 2;
			int y = (dim.height - unitsDialog.getBounds().height) / 2;
			unitsDialog.setLocation(x, y);
		} else {
			unitsDialog.setFontLevel(FontSizer.getLevel());
		}
		return unitsDialog;
	}

	/**
	 * Gets the attachment dialog for attaching measuring tool points to point
	 * masses.
	 * 
	 * @param track a measuring tool
	 * @return the attachment dialog
	 */
	public AttachmentDialog getAttachmentDialog(TTrack track) {
		if (attachmentDialog == null) {
			attachmentDialog = new AttachmentDialog(track);
			attachmentDialog.setFontLevel(FontSizer.getLevel());
			// center on screen
			Dimension dim = Toolkit.getDefaultToolkit().getScreenSize();
			int x = (dim.width - attachmentDialog.getBounds().width) / 2;
			int y = (dim.height - attachmentDialog.getBounds().height) / 2;
			attachmentDialog.setLocation(x, y);
		} else {
			attachmentDialog.setFontLevel(FontSizer.getLevel());
			attachmentDialog.setMeasuringTool(track);
		}
		return attachmentDialog;
	}

	/**
	 * Gets the plot guest dialog for comparing multiple track data in a single
	 * plot.
	 * 
	 * @param plot a TrackPlottingPanel
	 * @return the plot guest dialog
	 */
	public PlotGuestDialog getPlotGuestDialog(TrackPlottingPanel plot) {
		if (guestsDialog == null) {
			guestsDialog = new PlotGuestDialog(this);
			guestsDialog.setPlot(plot);
			FontSizer.setFonts(guestsDialog, FontSizer.getLevel());
			// center on screen
			Dimension dim = Toolkit.getDefaultToolkit().getScreenSize();
			int x = (dim.width - guestsDialog.getBounds().width) / 2;
			int y = (dim.height - guestsDialog.getBounds().height) / 2;
			guestsDialog.setLocation(x, y);
		} else {
			guestsDialog.setPlot(plot);
			FontSizer.setFonts(guestsDialog, FontSizer.getLevel());
		}
		guestsDialog.pack();
		return guestsDialog;
	}

	/**
	 * Gets the data builder for defining custom data functions.
	 * 
	 * @return the data builder
	 */
	protected FunctionTool getDataBuilder() {
		if (dataBuilder == null) { // create new tool if none exists
			dataBuilder = new TrackDataBuilder(this);
			dataBuilder.setHelpPath("data_builder_help.html"); //$NON-NLS-1$
			dataBuilder.addPropertyChangeListener(FunctionTool.PROPERTY_FUNCTIONTOOL_PANEL, this);
			dataBuilder.addPropertyChangeListener(FunctionTool.PROPERTY_FUNCTIONTOOL_FUNCTION, this);
			dataBuilder.addPropertyChangeListener(FunctionTool.PROPERTY_FUNCTIONTOOL_VISIBLE, this);
			dataBuilder.setFontLevel(FontSizer.getLevel());
		}
		return dataBuilder;
	}

	/**
	 * Gets the Algorithms dialog.
	 *
	 * @return the properties dialog
	 */
	protected DerivativeAlgorithmDialog getAlgorithmDialog() {
		if (algorithmDialog == null) {
			algorithmDialog = new DerivativeAlgorithmDialog(this);
			algorithmDialog.setFontLevel(FontSizer.getLevel());
		}
		return algorithmDialog;
	}

	/**
	 * Refreshes the TFrame info dialog if visible.
	 */
	protected void refreshNotesDialog() {
		TFrame frame = getTFrame();
		if (frame != null && frame.notesDialog.isVisible()) {
			frame.saveNotesAction.actionPerformed(null);
			TTrack track = getSelectedTrack();
			if (track != null) {
				frame.notesTextPane.setText(track.getDescription());
				frame.notesDialog.setName(track.getName());
				frame.notesDialog.setTitle(TrackerRes.getString("TActions.Dialog.Description.Title") //$NON-NLS-1$
						+ " \"" + track.getName() + "\""); //$NON-NLS-1$ //$NON-NLS-2$
			} else {
				frame.notesTextPane.setText(getDescription());
				frame.notesDialog.setName(null);
				String tabName = frame.getTabTitle(frame.getSelectedTab());
				frame.notesDialog.setTitle(TrackerRes.getString("TActions.Dialog.Description.Title") //$NON-NLS-1$
						+ " \"" + tabName + "\""); //$NON-NLS-1$ //$NON-NLS-2$
			}
			frame.notesTextPane.setBackground(Color.WHITE);
			frame.cancelNotesDialogButton.setEnabled(false);
			frame.closeNotesDialogButton.setEnabled(true);
			TrackerPanel panel = frame.getTrackerPanel(frame.getSelectedTab());
			frame.displayWhenLoadedCheckbox.setEnabled(panel != null);
			if (panel != null) {
				frame.displayWhenLoadedCheckbox.setSelected(!panel.hideDescriptionWhenLoaded);
			}

			frame.notesTextPane.setEditable(isEnabled("notes.edit")); //$NON-NLS-1$
		}
	}

	/**
	 * Gets the alphabet index for setting the name letter suffix and color of a
	 * track.
	 * 
	 * @param name      the default name with no letter suffix
	 * @param connector the string connecting the name and letter
	 * @return the index of the first available letter suffix
	 */
	protected int getAlphabetIndex(String name, String connector) {
		for (int i = 0; i < alphabet.length(); i++) {
			String letter = alphabet.substring(i, i + 1);
			String proposed = name + connector + letter;
			boolean isTaken = false;
			ArrayList<TTrack> list = getTracks();
			for (int it = 0, n = list.size(); it < n; it++) {
				TTrack track = list.get(it);
				String nextName = track.getName();
				isTaken = isTaken || proposed.equals(nextName);
			}
			if (!isTaken)
				return i;
		}
		return 0;
	}

	/**
	 * Restores the views to a non-maximized state.
	 */
	protected void restoreViews() {
		// find maximized view and restore
		TFrame frame = getTFrame();
		if (frame != null) {
			TViewChooser[] choosers = frame.getViewChoosers(this);
			for (int i = 0; i < choosers.length; i++) {
				if (choosers[i].maximized) {
					choosers[i].restore();
					break;
				}
			}
		}
	}

	/**
	 * Configures this panel.
	 */
	protected void configure() {
		coords.removePropertyChangeListener(this);
		coords.addPropertyChangeListener(this);
		addKeyListener(new KeyAdapter() {
			@Override
			public void keyPressed(KeyEvent e) {
				if (e.getKeyCode() == KeyEvent.VK_SHIFT) {
					if (!isShiftKeyDown) {
						isShiftKeyDown = true;
						boolean marking = setCursorForMarking(true, e);
						if (selectedTrack != null && marking != selectedTrack.isMarking) {
							selectedTrack.setMarking(marking);
						}
					}
				} else if (e.getKeyCode() == KeyEvent.VK_CONTROL) {
					if (!isControlKeyDown) {
						isControlKeyDown = true;
						boolean marking = setCursorForMarking(isShiftKeyDown, e);
						if (selectedTrack != null && marking != selectedTrack.isMarking) {
							selectedTrack.setMarking(marking);
						}
					}
				} else if (e.getKeyCode() == KeyEvent.VK_ENTER && selectedTrack != null
						&& getCursor() == selectedTrack.getMarkingCursor(e) && getFrameNumber() > 0) {
					int n = getFrameNumber();
					Step step = selectedTrack.getStep(n - 1);
					if (step != null) {
						Step clone = null;
						if (selectedTrack.getClass() == PointMass.class) {
							TPoint p = ((PositionStep) step).getPosition();
							clone = selectedTrack.createStep(n, p.x, p.y);
							((PointMass) selectedTrack).keyFrames.add(n);
						} else if (selectedTrack.getClass() == Vector.class) {
							VectorStep s = (VectorStep) step;
							TPoint tail = s.getTail();
							TPoint tip = s.getTip();
							Vector vector = (Vector) selectedTrack;
							double dx = tip.x - tail.x;
							double dy = tip.y - tail.y;
							clone = vector.createStep(n, tail.x, tail.y, dx, dy);
						}
						if (clone != null && selectedTrack.isAutoAdvance()) {
							getPlayer().step();
							hideMouseBox();
						} else {
							setMouseCursor(Cursor.getDefaultCursor());
							if (clone != null) {
								setSelectedPoint(clone.getDefaultPoint());
								selectedTrack.repaint(clone);
							}
						}
					}
				} else
					handleKeyPress(e);
			}

			@Override
			public void keyReleased(KeyEvent e) {
				if (e.getKeyCode() == KeyEvent.VK_SHIFT) {
					isShiftKeyDown = false;
					boolean marking = setCursorForMarking(false, e);
					if (selectedTrack != null && marking != selectedTrack.isMarking) {
						selectedTrack.setMarking(marking);
					}
				} else if (e.getKeyCode() == KeyEvent.VK_CONTROL) {
					isControlKeyDown = false;
					boolean marking = setCursorForMarking(isShiftKeyDown, e);
					if (selectedTrack != null && marking != selectedTrack.isMarking) {
						selectedTrack.setMarking(marking);
					}
				}
			}
		});
		// set default properties
		setDrawingInImageSpace(true);
		setPreferredSize(new Dimension(1, 1));
		// load default configuration file
		enabled = Tracker.getDefaultConfig();
		enabledCount++;
		changed = false;
	}

	/**
	 * Sets the cursor to a crosshair when the selected track is marking and is
	 * unmarked on the current frame. Also displays hints as a side effect.
	 *
	 * @param invert true to invert the normal state
	 * @param e      an input event
	 * @return true if marking (ie next mouse click will mark a TPoint)
	 */
	protected boolean setCursorForMarking(boolean invert, InputEvent e) {
		if (Tracker.isZoomInCursor(getCursor()) || Tracker.isZoomOutCursor(getCursor()))
			return false;
		boolean markable = false;
		boolean marking = false;
		selectedTrack = getSelectedTrack();
		int n = getFrameNumber();
		if (selectedTrack != null) {
			markable = !(selectedTrack.isStepComplete(n) || selectedTrack.isLocked() || popup.isVisible());
			marking = markable && (selectedTrack.isMarkByDefault() != invert);
		}
		Interactive iad = getTracks().isEmpty() || mouseEvent == null ? null : getInteractive();
		if (marking) {
			setMouseCursor(selectedTrack.getMarkingCursor(e));
			if (Tracker.showHints) {
				if (selectedTrack instanceof PointMass) {
					if (selectedTrack.getStep(n) == null)
						setMessage(TrackerRes.getString("PointMass.Hint.Marking")); //$NON-NLS-1$
					else
						setMessage(TrackerRes.getString("PointMass.Remarking.Hint")); //$NON-NLS-1$
				} else if (selectedTrack instanceof Vector)
					if (selectedTrack.getStep(n) == null)
						setMessage(TrackerRes.getString("Vector.Hint.Marking")); //$NON-NLS-1$
					else
						setMessage(TrackerRes.getString("Vector.Remarking.Hint")); //$NON-NLS-1$
				else if (selectedTrack instanceof LineProfile)
					setMessage(TrackerRes.getString("LineProfile.Hint.Marking")); //$NON-NLS-1$
				else if (selectedTrack instanceof RGBRegion)
					setMessage(TrackerRes.getString("RGBRegion.Hint.Marking")); //$NON-NLS-1$
			} else
				setMessage(""); //$NON-NLS-1$
		} else if (iad instanceof TPoint) {
			setMouseCursor(Cursor.getPredefinedCursor(Cursor.HAND_CURSOR));
			// identify associated track and display its hint
			ArrayList<TTrack> list = getTracks();
			for (int it = 0, ni = list.size(); it < ni; it++) {
				TTrack track = list.get(it);
				Step step = track.getStep((TPoint) iad, this);
				if (step != null) {
					setMessage(track.getMessage());
					break;
				}
			}
		} else { // no point selected
			setMouseCursor(Cursor.getDefaultCursor());
			// display selected track hint
			if (Tracker.showHints && selectedTrack != null) {
				setMessage(selectedTrack.getMessage());
			} else if (!Tracker.startupHintShown || getVideo() != null
					|| (userTracks != null && !userTracks.isEmpty())) {
				Tracker.startupHintShown = false;
				if (!Tracker.showHints)
					setMessage(""); //$NON-NLS-1$
				// show hints
				else if (getVideo() == null) // no video
					setMessage(TrackerRes.getString("TrackerPanel.NoVideo.Hint")); //$NON-NLS-1$
				else if (TToolBar.getToolbar(this).notYetCalibrated) {
					if (getVideo().getWidth() == 720 && getVideo().getFilterStack().isEmpty()) // DV video format
						setMessage(TrackerRes.getString("TrackerPanel.DVVideo.Hint")); //$NON-NLS-1$
					else if (getPlayer().getVideoClip().isDefaultState())
						setMessage(TrackerRes.getString("TrackerPanel.SetClip.Hint")); //$NON-NLS-1$
					else
						setMessage(TrackerRes.getString("TrackerPanel.CalibrateVideo.Hint")); //$NON-NLS-1$
				} else if (getAxes() != null && getAxes().notyetShown)
					setMessage(TrackerRes.getString("TrackerPanel.ShowAxes.Hint")); //$NON-NLS-1$
				else if (userTracks == null || userTracks.isEmpty())
					setMessage(TrackerRes.getString("TrackerPanel.NoTracks.Hint")); //$NON-NLS-1$
				else
					setMessage(""); //$NON-NLS-1$
			}
		}
		return marking;
	}
	
	/**
	 * Handles keypress events for selected points.
	 *
	 * @param e the key event
	 */
	protected void handleKeyPress(KeyEvent e) {
		if (e.getKeyCode() == KeyEvent.VK_F1) {
			TFrame frame = getTFrame();
			if (frame != null) {
				if (selectedTrack == null)
					frame.showHelp("help", 0); //$NON-NLS-1$
				else if (selectedTrack instanceof CoordAxes)
					frame.showHelp("axes", 0); //$NON-NLS-1$
				else if (selectedTrack instanceof TapeMeasure)
					frame.showHelp("tape", 0); //$NON-NLS-1$
				else if (selectedTrack instanceof OffsetOrigin)
					frame.showHelp("offset", 0); //$NON-NLS-1$
				else if (selectedTrack instanceof Calibration)
					frame.showHelp("calibration", 0); //$NON-NLS-1$
				else if (selectedTrack instanceof PointMass)
					frame.showHelp("pointmass", 0); //$NON-NLS-1$
				else if (selectedTrack instanceof CenterOfMass)
					frame.showHelp("cm", 0); //$NON-NLS-1$
				else if (selectedTrack instanceof Vector)
					frame.showHelp("vector", 0); //$NON-NLS-1$
				else if (selectedTrack instanceof VectorSum)
					frame.showHelp("vectorsum", 0); //$NON-NLS-1$
				else if (selectedTrack instanceof LineProfile)
					frame.showHelp("profile", 0); //$NON-NLS-1$
				else if (selectedTrack instanceof RGBRegion)
					frame.showHelp("rgbregion", 0); //$NON-NLS-1$
				else if (selectedTrack instanceof ParticleModel)
					frame.showHelp("particle", 0); //$NON-NLS-1$
			}
			return;
		}

		if (e.getKeyCode() == KeyEvent.VK_SPACE) {
			TTrack track = getSelectedTrack();
			if (track != null) {
				Step step = getSelectedStep();
				if (step != null) {
					if (e.isControlDown() || e.isShiftDown())
						step = track.getPreviousVisibleStep(step, this);
					else
						step = track.getNextVisibleStep(step, this);
					if (step != null) {
						TPoint p = step.getDefaultPoint();
						p.showCoordinates(this);
						setSelectedPoint(p);
					}
				}
			}
			return;
		}

		if (e.getKeyCode() == KeyEvent.VK_DELETE) {
			// delete selected steps
			deleteSelectedSteps();
			if (selectedPoint != null && selectingPanel == this) {
				deletePoint(selectedPoint);
			}
			return;
		}

		// move selected point(s) when arrow key pressed
		double delta = e.isShiftDown() ? 10 : 1;
		double dx = 0, dy = 0;
		switch (e.getKeyCode()) {
		case KeyEvent.VK_UP:
			dy = -delta;
			break;

		case KeyEvent.VK_DOWN:
			dy = delta;
			break;

		case KeyEvent.VK_RIGHT:
			dx = delta;
			break;

		case KeyEvent.VK_LEFT:
			dx = -delta;
			break;
		}

		if (dx == 0 && dy == 0)
			return;
		selectedSteps.setChanged(true);
		for (Step step : selectedSteps) {
			TPoint point = step.points[0];
			if (point == selectedPoint)
				continue;
			Point p = point.getScreenPosition(this);
			p.setLocation(p.x + dx, p.y + dy);
			point.setScreenPosition(p.x, p.y, this, e);
		}
		if (selectedPoint != null) {
			Point p = selectedPoint.getScreenPosition(this);
			p.setLocation(p.x + dx, p.y + dy);
			selectedPoint.setScreenPosition(p.x, p.y, this, e);
		}
		// check selected point since setting screen position can deselect it!
		if (selectedPoint != null)
			selectedPoint.showCoordinates(this);
		else
			setMessage("", DrawingPanel.BOTTOM_LEFT); //$NON-NLS-1$
		if (selectedStep == null)
			TFrame.repaintT(this);
	}

	/**
	 * Returns true if this is the default configuration.
	 *
	 * @return true if this is the default configuration
	 */
	public boolean isDefaultConfiguration() {
		return Tracker.areEqual(getEnabled(), Tracker.defaultConfig);
	}

	/**
	 * Gets the enabled property set.
	 *
	 * @return the set of enabled properties
	 */
	public Set<String> getEnabled() {
		if (enabled == null)
			enabled = new TreeSet<String>();
		return enabled;
	}

	private int enabledCount;

	/**
	 * Sets the enabled property set.
	 *
	 * @param enable the set of enabled properties
	 */
	public void setEnabled(Set<String> enable) {
		if (enable != null) {
			enabled = getEnabled();
			enabled.clear();
			enabled.addAll(enable);
			enabledCount++;
		}
	}

	/**
	 * Gets the enabled state for the specified key.
	 *
	 * @param key the string key
	 * @return true if enabled
	 */
	public boolean isEnabled(String key) {
		if (key == null)
			return false;
		return getEnabled().contains(key);
	}

	/**
	 * Sets the enabled state for the specified key.
	 *
	 * @param key    the string key
	 * @param enable true to enable the key
	 */
	public void setEnabled(String key, boolean enable) {
		if (key == null)
			return;
		if (enable)
			getEnabled().add(key);
		else
			getEnabled().remove(key);
	}

	/**
	 * REturns true if any new.trackType is enabled.
	 *
	 * @return true if enabled
	 */
	public boolean isCreateTracksEnabled() {
		return isEnabled("new.pointMass") //$NON-NLS-1$
				|| isEnabled("new.cm") //$NON-NLS-1$
				|| isEnabled("new.vector") //$NON-NLS-1$
				|| isEnabled("new.vectorSum") //$NON-NLS-1$
				|| isEnabled("new.lineProfile") //$NON-NLS-1$
				|| isEnabled("new.RGBRegion") //$NON-NLS-1$
				|| isEnabled("new.tapeMeasure") //$NON-NLS-1$
				|| isEnabled("new.protractor") //$NON-NLS-1$
				|| isEnabled("new.circleFitter") //$NON-NLS-1$
				|| isEnabled("new.analyticParticle") //$NON-NLS-1$
				|| isEnabled("new.dynamicParticle") //$NON-NLS-1$
				|| isEnabled("new.dynamicTwoBody") //$NON-NLS-1$
				|| isEnabled("new.dataTrack"); //$NON-NLS-1$
	}

	/**
	 * Responds to property change events.
	 *
	 * @param e the property change event
	 */
	@Override
	public void propertyChange(PropertyChangeEvent e) {
		boolean doSnap = false;
		String name = e.getPropertyName();
		if (Tracker.timeLogEnabled)
			Tracker.logTime(getClass().getSimpleName() + hashCode() + " property change " + name); //$NON-NLS-1$
		TTrack track;
		switch (name) {
		case Video.PROPERTY_VIDEO_SIZE:
		case AsyncVideoI.PROPERTY_ASYNCVIDEOI_READY:
			super.propertyChange(e);
			getTFrame().holdPainting(false);
			TFrame.repaintT(this);
			break;
		case TTrack.PROPERTY_TTRACK_STEP:
		case TTrack.PROPERTY_TTRACK_STEPS: // from tracks/steps //$NON-NLS-1$
			track = (TTrack) e.getSource();
			track.invalidateData(Boolean.FALSE);
			if (!track.isDependent()) { // ignore dependent tracks
				changed = true;
			}
			if (track == getSelectedTrack()) {
				TPoint p = getSelectedPoint();
				if (p != null)
					p.showCoordinates(this);
			}
			TFrame.repaintT(this);
			if (name == TTrack.PROPERTY_TTRACK_STEPS) {
				TTrackBar.getTrackbar(this).refresh();
			}
			break;
		case TTrack.PROPERTY_TTRACK_MASS: // from point masses //$NON-NLS-1$
			firePropertyChange(TTrack.PROPERTY_TTRACK_MASS, null, null); // to motion control //$NON-NLS-1$
			break;
		case TTrack.PROPERTY_TTRACK_NAME: // from tracks //$NON-NLS-1$
			refreshNotesDialog();
			break;
		case TTrack.PROPERTY_TTRACK_FOOTPRINT: // from tracks //$NON-NLS-1$
			Footprint footprint = (Footprint) e.getNewValue();
			if (footprint instanceof ArrowFootprint)
				firePropertyChange(TTrack.PROPERTY_TTRACK_MASS, null, null); // to track control //$NON-NLS-1$
			break;
		case VideoPlayer.PROPERTY_VIDEOPLAYER_VIDEOCLIP: // from videoPlayer //$NON-NLS-1$
			// replace coords and videoclip listeners
			ImageCoordSystem oldCoords = coords;
			coords.removePropertyChangeListener(this);
			super.propertyChange(e); // replaces video, videoclip listeners, (possibly) coords
			coords.addPropertyChangeListener(this);
			firePropertyChange(PROPERTY_TRACKERPANEL_COORDS, oldCoords, coords); // to tracks //$NON-NLS-1$
			firePropertyChange(PROPERTY_TRACKERPANEL_VIDEO, null, null); // to TMenuBar & views //$NON-NLS-1$
			if (getMat() != null) {
				getMat().isValidMeasure = false;
			}
			if (video != null) {
				video.setProperty("measure", null); //$NON-NLS-1$
				if (video instanceof SmoothPlayable) {
					// if xuggle video, set smooth play per preferences
					((SmoothPlayable) video).setSmoothPlay(!Tracker.isXuggleFast);
				}
			}
			doSnap = true;
			changed = true;
			break;
		case VideoPlayer.PROPERTY_VIDEOPLAYER_STEPNUMBER: // from videoPlayer //$NON-NLS-1$
			setSelectedPoint(null);
			selectedSteps.clear();
			if (getVideo() != null && !getVideo().getFilterStack().isEmpty()) {
				ArrayList<Filter> filters = getVideo().getFilterStack().getFilters();
				for (int i = 0, n = filters.size(); i < n; i++) {
					Filter next = filters.get(i);
					if (next instanceof SumFilter) {
						((SumFilter) next).addNextImage();
					}
				}
			}
			TFrame.repaintT(this);
			VideoCaptureTool grabber = VideoGrabber.VIDEO_CAPTURE_TOOL;
			if (grabber != null && grabber.isVisible() && grabber.isRecording()) {
				Runnable runner = new Runnable() {
					@Override
					public void run() {
						renderMat();
						VideoGrabber.getTool().addFrame(matImage);
					}
				};
				EventQueue.invokeLater(runner);
			}

			// show crosshair cursor if shift key down or automarking
			boolean invertCursor = isShiftKeyDown;
			setCursorForMarking(invertCursor, null);

			firePropertyChange(PROPERTY_TRACKERPANEL_STEPNUMBER, null, e.getNewValue()); // to views //$NON-NLS-1$
			doSnap = true;
			break;
		case Video.PROPERTY_VIDEO_COORDS: // from video //$NON-NLS-1$
			// replace coords and listeners
			coords.removePropertyChangeListener(this);
			coords = (ImageCoordSystem) e.getNewValue();
			coords.addPropertyChangeListener(this);
			firePropertyChange(PROPERTY_TRACKERPANEL_COORDS, null, coords); // to tracks //$NON-NLS-1$
			firePropertyChange(ImageCoordSystem.PROPERTY_COORDS_TRANSFORM, null, null); // to tracks/views //$NON-NLS-1$
			doSnap = true;
			break;
		case Video.PROPERTY_VIDEO_IMAGE: // from video //$NON-NLS-1$
			firePropertyChange(PROPERTY_TRACKERPANEL_IMAGE, null, null); // to tracks/views //$NON-NLS-1$
			Video video = getVideo();
			TMenuBar.getMenuBar(this).refreshMatSizes(video);
			TFrame.repaintT(this);
			break;
		case Video.PROPERTY_VIDEO_FILTERCHANGED: // from video //$NON-NLS-1$
			Filter filter = (Filter) e.getNewValue();
			String prevState = (String) e.getOldValue();
			XMLControl control = new XMLControlElement(prevState);
			Undo.postFilterEdit(this, filter, control);
			break;
		case Video.PROPERTY_VIDEO_VIDEOVISIBLE: // from video //$NON-NLS-1$
			firePropertyChange(PROPERTY_TRACKERPANEL_VIDEOVISIBLE, null, null); // to views //$NON-NLS-1$
			TFrame.repaintT(this);
			break;
		case ImageCoordSystem.PROPERTY_COORDS_TRANSFORM: // from coords //$NON-NLS-1$
			changed = true;
			doSnap = true;

			firePropertyChange(ImageCoordSystem.PROPERTY_COORDS_TRANSFORM, null, null); // to tracks/views //$NON-NLS-1$
			break;
		case ImageCoordSystem.PROPERTY_COORDS_LOCKED: // from coords //$NON-NLS-1$
			firePropertyChange(TTrack.PROPERTY_TTRACK_LOCKED, null, null); // to tracker frame //$NON-NLS-1$
			break;
		case VideoPlayer.PROPERTY_VIDEOPLAYER_PLAYING: // from player //$NON-NLS-1$
			boolean playing = ((Boolean) e.getNewValue()).booleanValue();
			getTFrame().getToolBar(this).setAllowRefresh(playing);
			if (!playing) {
				ArrayList<ParticleModel> list = getDrawables(ParticleModel.class);
				for (int m = 0, n = list.size(); m < n; m++) {
					list.get(m).refreshDerivsIfNeeded();
				}
			}
			break;
		case VideoClip.PROPERTY_VIDEOCLIP_STARTFRAME: // from videoClip //$NON-NLS-1$
		case VideoClip.PROPERTY_VIDEOCLIP_STEPSIZE: // from videoClip //$NON-NLS-1$
		case VideoClip.PROPERTY_VIDEOCLIP_STEPCOUNT: // from videoClip //$NON-NLS-1$
		case VideoClip.PROPERTY_VIDEOCLIP_STARTTIME: // from videoClip //$NON-NLS-1$
		case TPoint.PROPERTY_ADJUSTING: // from videoClip //$NON-NLS-1$
		case ClipControl.PROPERTY_CLIPCONTROL_FRAMEDURATION: {// from clipControl //$NON-NLS-1$
			changed = true;
			if (modelBuilder != null)
				modelBuilder.refreshSpinners();
			if (getMat() != null) {
				getMat().isValidMeasure = false;
			}
			if (getVideo() != null) {
				getVideo().setProperty("measure", null); //$NON-NLS-1$
			}
			firePropertyChange(TTrack.PROPERTY_TTRACK_DATA, null, null); // to views //$NON-NLS-1$
			firePropertyChange(name, null, name == TPoint.PROPERTY_ADJUSTING ? e.getNewValue() : null); // to
																														// particle
																														// models
																														// //$NON-NLS-1$
			if (getSelectedPoint() != null) {
				getSelectedPoint().showCoordinates(this);
				TFrame frame = getTFrame();
				if (frame != null)
					frame.getTrackBar(this).refresh();
			}
			ArrayList<TTrack> list = getUserTracks();
			for (int it = 0, ni = list.size(); it < ni; it++) {
				list.get(it).erase(this);
			}
			TFrame.repaintT(this);
		}
			break;
		case "framecount": //$NON-NLS-1$
			if (getVideo() == null && modelBuilder != null)
				modelBuilder.refreshSpinners();
			break;
		case FunctionTool.PROPERTY_FUNCTIONTOOL_FUNCTION: // from DataBuilder //$NON-NLS-1$
			changed = true;
			firePropertyChange(PROPERTY_TRACKERPANEL_FUNCTION, null, e.getNewValue()); // to views //$NON-NLS-1$
			break;
		case FunctionTool.PROPERTY_FUNCTIONTOOL_PANEL:
			if (e.getSource() == modelBuilder) {
				FunctionPanel panel = (FunctionPanel) e.getNewValue();
				if (panel != null) { // new particle model panel added
					track = getTrack(panel.getName());
					if (track != null) {
//    			setSelectedTrack(track);
						ParticleModel model = (ParticleModel) track;
						modelBuilder.setSpinnerStartFrame(model.getStartFrame());
						int end = model.getEndFrame();
						if (end == Integer.MAX_VALUE) {
							end = getPlayer().getVideoClip().getLastFrameNumber();
						}
						modelBuilder.setSpinnerEndFrame(end);
					}
				}
				modelBuilder.refreshSpinners();
				String title = TrackerRes.getString("TrackerPanel.ModelBuilder.Title"); //$NON-NLS-1$
				panel = modelBuilder.getSelectedPanel();
				if (panel != null) {
					track = getTrack(panel.getName());
					if (track != null) {
						String type = track.getClass().getSimpleName();
						title += ": " + TrackerRes.getString(type + ".Builder.Title"); //$NON-NLS-1$ //$NON-NLS-2$
					}
				}
				modelBuilder.setTitle(title);
			}
			break;
		case TTrack.PROPERTY_TTRACK_MODELSTART: {
			ParticleModel model = (ParticleModel) e.getSource();
			if (model.getName().equals(getModelBuilder().getSelectedName())) {
				modelBuilder.setSpinnerStartFrame(e.getNewValue());
			}
		}
			break;
		case TTrack.PROPERTY_TTRACK_MODELEND: {
			ParticleModel model = (ParticleModel) e.getSource();
			if (model.getName().equals(getModelBuilder().getSelectedName())) {
				int end = (Integer) e.getNewValue();
				if (end == Integer.MAX_VALUE) {
					end = getPlayer().getVideoClip().getLastFrameNumber();
				}
				modelBuilder.setSpinnerEndFrame(end);
			}
		}
			break;
		case TFrame.PROPERTY_TFRAME_RADIANANGLES: // angle format has changed //$NON-NLS-1$
			firePropertyChange(TFrame.PROPERTY_TFRAME_RADIANANGLES, null, e.getNewValue()); // to tracks //$NON-NLS-1$
			break;
		case "fixed_origin": //$NON-NLS-1$
		case "fixed_angle": //$NON-NLS-1$
		case "fixed_scale": //$NON-NLS-1$
			changed = true;
			firePropertyChange(name, e.getOldValue(), e.getNewValue()); // to tracks
			break;
		case FunctionTool.PROPERTY_FUNCTIONTOOL_VISIBLE:
			if (e.getSource() == dataBuilder)
				dataToolVisible = ((Boolean) e.getNewValue()).booleanValue();
			break;
		case Filter.PROPERTY_FILTER_VISIBLE:
			setSelectedPoint(null);
			selectedSteps.clear();
			break;
		case "perspective": //$NON-NLS-1$
			if (e.getNewValue() != null) {
				PerspectiveFilter filt = (PerspectiveFilter) e.getNewValue();
				track = new PerspectiveTrack(filt);
				addTrack(track);
			} else if (e.getOldValue() != null) {
				// clean up deleted perspective track and filter
				PerspectiveFilter filt1 = (PerspectiveFilter) e.getOldValue();
				PerspectiveTrack trk = PerspectiveTrack.filterMap.get(filt1);
				if (trk != null) {
					removeTrack(trk);
					trk.dispose();
					filt1.setVideoPanel(null);
				}
			}
			break;
		case VideoPlayer.PROPERTY_VIDEOPLAYER_STEPBUTTON:
		case VideoPlayer.PROPERTY_VIDEOPLAYER_BACKBUTTON:
		case VideoPlayer.PROPERTY_VIDEOPLAYER_SLIDER:
		case "inframe": // BH! never fired??
		case "outframe":// BH! never fired??
			if (Tracker.showHints) {
				Tracker.startupHintShown = false;
				String msg = "";
				if (e.getNewValue() == Boolean.TRUE) {
					switch (name) {
					case VideoPlayer.PROPERTY_VIDEOPLAYER_STEPBUTTON:
						msg = (TrackerRes.getString("VideoPlayer.Step.Hint")); //$NON-NLS-1$
						break;
					case VideoPlayer.PROPERTY_VIDEOPLAYER_BACKBUTTON:
						msg = (TrackerRes.getString("VideoPlayer.Back.Hint")); //$NON-NLS-1$
						break;
					case VideoPlayer.PROPERTY_VIDEOPLAYER_SLIDER:
						msg = (TrackerRes.getString("VideoPlayer.Slider.Hint")); //$NON-NLS-1$
						break;
					case "inframe": //$NON-NLS-1$
						// BH! never fired??
						msg = (TrackerRes.getString("VideoPlayer.StartFrame.Hint")); //$NON-NLS-1$
						break;
					case "outframe": //$NON-NLS-1$
						msg = (TrackerRes.getString("VideoPlayer.EndFrame.Hint")); //$NON-NLS-1$
						break;
					}
				}
				setMessage(msg);
			}
		}
		if (doSnap) {
			// move vector snap point if origin may have moved
			int n = getFrameNumber();
			getSnapPoint().setXY(coords.getOriginX(n), coords.getOriginY(n));

		}
		if (Tracker.timeLogEnabled)
			Tracker.logTime("end TrackerPanel property change " + name); //$NON-NLS-1$
	}

	/**
	 * Overrides VideoPanel setImageBorder method to set the image border.
	 *
	 * @param borderFraction the border fraction
	 */
	@Override
	public void setImageBorder(double borderFraction) {
		super.setImageBorder(borderFraction);
		defaultImageBorder = getImageBorder();
	}

	/**
	 * Overrides VideoPanel getFilePath method.
	 *
	 * @return the relative path to the file
	 */
	@Override
	public String getFilePath() {
		if (defaultSavePath == null)
			return super.getFilePath();
		return defaultSavePath;
	}

	/**
	 * Overrides DrawingPanel scale method.
	 */
	@Override
	public void scale() {
		TMat mat = getMat();
		if (mat != null) {
			xOffset = mat.getXOffset();
			yOffset = mat.getYOffset();
		}
		super.scale();
		// erase all tracks if pixel transform has changed
		if (!pixelTransform.equals(prevPixelTransform)) {
			if (prevPixelTransform == null)
				prevPixelTransform = new AffineTransform();
			getPixelTransform(prevPixelTransform);
			eraseAll();
		}
		// load track control if TFrame is known
		TFrame frame = getTFrame();
		if (frame != null && trackControl == null)
			trackControl = TrackControl.getControl(this);

	}

	/**
	 * Overrides DrawingPanel setMouseCursor method. This blocks the crosshair
	 * cursor (from iad mouse controller) so that Tracker can set cursors for
	 * marking tracks.
	 *
	 * @param cursor the requested cursor
	 */
	@Override
	public void setMouseCursor(Cursor cursor) {
		if (PencilDrawer.isDrawing(this) && cursor == Cursor.getPredefinedCursor(Cursor.HAND_CURSOR)) {
			return;
		}
		if (cursor != Cursor.getPredefinedCursor(Cursor.CROSSHAIR_CURSOR) && !Tracker.isZoomInCursor(cursor)
				&& !Tracker.isZoomOutCursor(cursor)) {
			super.setMouseCursor(cursor);
		}
	}

	/**
	 * Sets the font level.
	 *
	 * @param level the desired font level
	 */
	@Override
	public void setFontLevel(int level) {
		super.setFontLevel(level);
		if (getTFrame() == null)
			return;
		// refresh views
		TView[][] views = frame.getTViews(this);
		if (views == null)
			return;
		for (int i = 0, n = views.length; i < n; i++) {
			if (views[i] != null) {
				for (int j = 0, nj = views[i].length; j < nj; j++)
					views[i][j].refresh();
			}
		}
		TTrackBar trackbar = TTrackBar.getTrackbar(this);
		trackbar.setFontLevel(level);
		trackbar.refresh();
//		TToolBar.getToolbar(this).refresh(false);
		// replace the menubar to get new accelerator fonts
		// TMenuBar menubar =

		// select the correct fontSize menu radiobutton
//		if (menubar.fontSizeGroup != null) {
//			Enumeration<AbstractButton> e = menubar.fontSizeGroup.getElements();
//			for (; e.hasMoreElements();) {
//				AbstractButton button = e.nextElement();
//				int i = Integer.parseInt(button.getActionCommand());
//				if (i == FontSizer.getLevel()) {
//					button.setSelected(true);
//				}
//			}
//		}

		ArrayList<TTrack> list = getTracks();
		for (int it = 0, n = list.size(); it < n; it++) {
			list.get(it).setFontLevel(level);
		}
		TrackControl.getControl(this).refresh();
		if (modelBuilder != null) {
			modelBuilder.setFontLevel(level);
		}
		if (dataBuilder != null) {
			dataBuilder.setFontLevel(level);
		}
		if (autoTracker != null) {
			autoTracker.getWizard().setFontLevel(level);
		}
		if (attachmentDialog != null) {
			attachmentDialog.setFontLevel(level);
		}
		PencilDrawer drawer = PencilDrawer.getDrawer(this);
		if (drawer.drawingControl != null && drawer.drawingControl.isVisible()) {
			drawer.drawingControl.setFontLevel(level);
		}
		Video video = getVideo();
		if (video != null) {
			ArrayList<Filter> filters = video.getFilterStack().getFilters();
			for (int i = 0, n = filters.size(); i < n; i++) {
				Filter filter = filters.get(i);
				JDialog inspector = filter.getInspector();
				if (inspector != null) {
					FontSizer.setFonts(inspector, level);
					inspector.pack();
				}
			}
		}
		if (algorithmDialog != null) {
			algorithmDialog.setFontLevel(level);
		}
	}

	/**
	 * Returns true if an event starts or ends a zoom operation. Used by
	 * OptionController. Overrides DrawingPanel method.
	 *
	 * @param e a mouse event
	 * @return true if a zoom event
	 */
	@Override
	public boolean isZoomEvent(MouseEvent e) {
		return super.isZoomEvent(e) || Tracker.isZoomInCursor(getCursor());
	}

	/**
	 * Overrides InteractivePanel getInteractive method. This checks the selected
	 * track (if any) first.
	 *
	 * @return the interactive drawable identified by the most recent mouse event
	 */
	@Override
	public Interactive getInteractive() {
		mEvent = mouseEvent; // to provide visibility to Tracker package
		Interactive iad = null;
		TTrack track = getSelectedTrack();
		if (track != null && this.getCursor() == track.getMarkingCursor(mEvent))
			return null;
		if (track != null && (track.isDependent() || track == getAxes())) {
			iad = getAxes().findInteractive(this, mouseEvent.getX(), mouseEvent.getY());
		}
		if (iad == null && track != null && track != getAxes() && !calibrationTools.contains(track)) {
			iad = track.findInteractive(this, mouseEvent.getX(), mouseEvent.getY());
		}
		if (iad != null)
			return iad;
		return super.getInteractive();
	}

	@Override
	public XYCoordinateStringBuilder getXYCoordinateStringBuilder(TPoint point) {
		return coordStringBuilder;
	}

	@Override
	public void finalize() {
		OSPLog.finer(getClass().getSimpleName() + " recycled by garbage collector"); //$NON-NLS-1$
	}

	protected void addCalibrationTool(String name, TTrack tool) {
		calibrationTools.add(tool);
		addTrack(tool);
	}

	protected BufferedImage renderMat() {
		if (renderedImage == null || renderedImage.getWidth() != getWidth()
				|| renderedImage.getHeight() != getHeight()) {
			renderedImage = new BufferedImage(getWidth(), getHeight(), BufferedImage.TYPE_INT_RGB);
		}
		render(renderedImage);
		Rectangle rect = getMat().drawingBounds;
		if (matImage == null || matImage.getWidth() != rect.width || matImage.getHeight() != rect.height) {
			matImage = new BufferedImage(rect.width, rect.height, BufferedImage.TYPE_INT_RGB);
		}
		Graphics g = matImage.getGraphics();
		g.drawImage(renderedImage, -rect.x, -rect.y, null);
		return matImage;
	}

	/**
	 * Deletes a point.
	 *
	 * @param pt the point to delete
	 */
	protected void deletePoint(TPoint pt) {
		ArrayList<TTrack> list = getTracks();
		for (int it = 0, n = list.size(); it < n; it++) {
			TTrack track = list.get(it);
			Step step = track.getStep(pt, this);
			if (step != null) {
				step = track.deleteStep(step.n);
				if (step == null)
					return;
				setSelectedPoint(null);
				selectedSteps.clear();
				hideMouseBox();
				return;
			}
		}
	}

	/**
	 * Deletes the selected steps, if any.
	 */
	protected void deleteSelectedSteps() {
		ArrayList<Object[]> changes = new ArrayList<Object[]>();
		int nMin = Integer.MAX_VALUE, nMax = -1;
		ArrayList<TTrack> list = getTracks();
		for (int it = 0, ni = list.size(); it < ni; it++) {
			TTrack track = list.get(it);
			boolean isChanged = false;
			XMLControl control = new XMLControlElement(track);
			for (Step step : selectedSteps) {
				if (step.getTrack() == track) {
					if (track.isLocked()) {
						step.erase();
					} else {
						int n = step.getFrameNumber();
						track.steps.setStep(n, null);
						for (String columnName : track.textColumnNames) {
							String[] entries = track.textColumnEntries.get(columnName);
							if (entries.length > n) {
								entries[n] = null;
							}
						}
						AutoTracker autoTracker = getAutoTracker(false);
						if (autoTracker != null && autoTracker.getTrack() == track) {
							autoTracker.delete(n);
						}
						nMin = Math.min(nMin, n);
						nMax = Math.max(nMax, n);
						isChanged = true;
					}
				}
			}
			if (isChanged) {
				changes.add(new Object[] { track, control });
				if (track instanceof PointMass) {
					VideoClip clip = getPlayer().getVideoClip();

					int startFrame = Math.max(nMin - 2 * clip.getStepSize(), clip.getStartFrameNumber());
					int stepCount = 4 + (nMax - nMin) / clip.getStepSize();
					((PointMass) track).updateDerivatives(startFrame, stepCount);

				}
				track.firePropertyChange(TTrack.PROPERTY_TTRACK_STEPS, null, null);
			}
		}
		selectedSteps.clear();
		if (!changes.isEmpty()) {
			Undo.postMultiTrackEdit(changes);
		}
	}

	/**
	 * Overrides VideoPanel scale method to handle zoom
	 *
	 * @param drawables the list of drawable objects
	 */
	@Override
	protected void scale(ArrayList<Drawable> drawables) {
		if (drawingInImageSpace) {
			if (getPreferredSize().width < 2) // zoomed to fit
				super.setImageBorder(defaultImageBorder);
			else {
				// set image border so video size remains fixed
				double w = getMagnification() * imageWidth;
				double wBorder = (getWidth() - w) * 0.5 / w;
				double h = getMagnification() * imageHeight;
				double hBorder = (getHeight() - h) * 0.5 / h;
				double border = Math.min(wBorder, hBorder);
				super.setImageBorder(Math.max(border, defaultImageBorder));
			}
		}
		super.scale(drawables);
	}

	/**
	 * Paints this component. Overrides DrawingPanel method to log times
	 * 
	 * @param g the graphics context
	 */
	@Override
	public void paintComponent(Graphics g) {
		if (!isPaintable())
			return;

		// BH moved this up, because why paint if you are going to paint again?
		if (zoomCenter != null && isShowing() && getTFrame() != null && scrollPane != null) {
			
			final Rectangle rect = scrollPane.getViewport().getViewRect();
			int x = zoomCenter.x - rect.width / 2;
			int y = zoomCenter.y - rect.height / 2;
			rect.setLocation(x, y);
			zoomCenter = null;
			scrollRectToVisible(rect);
			return;
		}

		// note that TrackerPanel has no child components
		// DrawingPanel does all the work
		long t0 = Performance.now(0);
//		OSPLog.debug(Performance.timeCheckStr("TrackerPanel.paintComponent0", Performance.TIME_MARK));

		super.paintComponent(g);
		showFilterInspectors();
		OSPLog.debug("!!! " + Performance.now(t0) + " TrackerPanel.paintComponent1");
	}

	/**
	 * Gets the default image width for new empty panels
	 * 
	 * @return width
	 */
	protected static double getDefaultImageWidth() {
		return defaultWidth;
	}

	/**
	 * Gets the default image height for new empty panels
	 * 
	 * @return height
	 */
	protected static double getDefaultImageHeight() {
		return defaultHeight;
	}

	/**
	 * Gets the TFrame parent of this panel
	 * 
	 * @return the TFrame, if any
	 */
	public TFrame getTFrame() {
		if (frame == null) {
			Container c = getTopLevelAncestor();
			if (c instanceof TFrame) {
				frame = (TFrame) c;
			}
		}
		return frame;
	}

	/**
	 * Gets the autotracker for this panel
	 * 
	 * @return the autotracker, if any
	 */
	protected AutoTracker getAutoTracker(boolean forceNew) {
		if (autoTracker == null && forceNew) {
			autoTracker = new AutoTracker(this);

			Wizard wizard = autoTracker.getWizard();
			FontSizer.setFonts(wizard);
		}
		return autoTracker;
	}

	/**
	 * Gets the default format patterns for a specified track type
	 * 
	 * @param trackType the track type
	 * @return a map of variable name to pattern
	 */
	protected TreeMap<String, String> getFormatPatterns(Class<? extends TTrack> trackType) {
		TreeMap<String, String> patterns = formatPatterns.get(trackType);
		if (patterns == null) {
			patterns = new TreeMap<String, String>();
			formatPatterns.put(trackType, patterns);
			// initialize with default patterns
			TreeMap<String, String> defaultPatterns = NumberFormatDialog.defaultFormatPatterns.get(trackType);
			if (defaultPatterns != null) {
				patterns.putAll(defaultPatterns);
			}
			// initialize for additional trackType variables
			ArrayList<String> vars = TTrack.getAllVariables(trackType);
			for (int i = 0, n = vars.size(); i < n; i++) {
				String v = vars.get(i);
				if (!patterns.containsKey(v)) {
					patterns.put(v, ""); //$NON-NLS-1$
				}
			}
		}
		return patterns;
	}

	/**
	 * Sets the initial default format patterns for all track types and existing
	 * tracks
	 */
	protected void setInitialFormatPatterns() {
		ArrayList<Class<? extends TTrack>> types = NumberFormatDialog.getFormattableTrackTypes();
		for (int i = 0, n = types.size(); i < n; i++) {
			getFormatPatterns(types.get(i));
		}
		ArrayList<TTrack> list = getTracks();
		for (int it = 0, n = list.size(); it < n; it++) {
			TTrack track = list.get(it);
			setInitialFormatPatterns(track);
		}
	}

	/**
	 * Sets the initial default format patterns for a specified track
	 * 
	 * @param track the track
	 */
	protected void setInitialFormatPatterns(TTrack track) {
		// set default NumberField format patterns
		Class<? extends TTrack> trackType = NumberFormatDialog.getTrackType(track);
		TreeMap<String, String> patterns = getFormatPatterns(trackType);
		for (String name : patterns.keySet()) {
			NumberFormatDialog.setFormatPattern(track, name, patterns.get(name));
		}
		// set custom formats AFTER setting default patterns
		if (track.customNumberFormats != null) {
			track.getData(this);
			for (int i = 0; i < track.customNumberFormats.length - 1; i = i + 2) {
				String name = track.customNumberFormats[i];
				String pattern = track.customNumberFormats[i + 1];
				NumberFormatDialog.setFormatPattern(track, name, pattern);
			}
			track.customNumberFormats = null;
		}
	}

	/**
	 * Disposes of this panel
	 */
	@Override
	protected void dispose() {

		long t0 = Performance.now(0);
		super.dispose();

		refreshTimer.stop();
		zoomTimer.stop();
		refreshTimer = zoomTimer = null;
		offscreenImage = null;
		workingImage = null;

		removeMouseListener(mouseController);
		removeMouseMotionListener(mouseController);
		mouseController = null;
		removeMouseListener(optionController);
		removeMouseMotionListener(optionController);
		optionController = null;
		VideoClip clip = player.getVideoClip();
		clip.removePropertyChangeListener(player);
		clip.removeListener(this);
		if (video != null) {
			video.removeListener(this);
		}
		ClipControl clipControl = player.getClipControl();
		clipControl.removePropertyChangeListener(player);
		player.removeActionListener(this);
		player.removeFrameListener(this);
		coords.removePropertyChangeListener(this);
		coords = null;
		for (Integer n : TTrack.activeTracks.keySet()) {
			TTrack track = TTrack.activeTracks.get(n);
			removePropertyChangeListener(track);
			track.removeListener(this);
		}
		// OSPLog.debug(Performance.timeCheckStr("TrackerPanel.dispose removeListeners",
		// Performance.TIME_MARK));

		player.stop();
		remove(player);
		player = null;

		// OSPLog.debug(Performance.timeCheckStr("TrackerPanel.dispose stop player",
		// Performance.TIME_MARK));

		// dispose of autotracker, modelbuilder, databuilder, other dialogs
		if (autoTracker != null) {
			autoTracker.dispose();
			autoTracker = null;
		}
		// OSPLog.debug(Performance.timeCheckStr("TrackerPanel.dispose autoTracker",
		// Performance.TIME_MARK));
		if (modelBuilder != null) {
			modelBuilder.removePropertyChangeListener(FunctionTool.PROPERTY_FUNCTIONTOOL_PANEL, this);
			modelBuilder.dispose();
			modelBuilder = null;
		}
		if (dataBuilder != null) {
			dataBuilder.removePropertyChangeListener(FunctionTool.PROPERTY_FUNCTIONTOOL_PANEL, this);
			dataBuilder.removePropertyChangeListener(FunctionTool.PROPERTY_FUNCTIONTOOL_FUNCTION, this);
			dataBuilder.removePropertyChangeListener(FunctionTool.PROPERTY_FUNCTIONTOOL_VISIBLE, this);
			dataBuilder.dispose();
			dataBuilder = null;
		}
		// OSPLog.debug(Performance.timeCheckStr("TrackerPanel.dispose builders",
		// Performance.TIME_MARK));
		if (attachmentDialog != null) {
			attachmentDialog.dispose();
			attachmentDialog = null;
		}
		if (algorithmDialog != null) {
			algorithmDialog.trackerPanel = null;
			algorithmDialog = null;
		}
		if (guestsDialog != null) {
			guestsDialog.dispose();
			guestsDialog = null;
		}
		// OSPLog.debug(Performance.timeCheckStr("TrackerPanel.dispose dialogs",
		// Performance.TIME_MARK));

		PencilDrawer.dispose(this);
		if (TFrame.haveExportDialog && ExportDataDialog.dataExporter != null
				&& ExportDataDialog.dataExporter.trackerPanel == this) {
			ExportDataDialog.dataExporter.trackerPanel = null;
			ExportDataDialog.dataExporter.tableDropdown.removeAllItems();
			ExportDataDialog.dataExporter.tables.clear();
			ExportDataDialog.dataExporter.trackNames.clear();
		}
		if (TFrame.haveExportDialog && ExportVideoDialog.videoExporter != null
				&& ExportVideoDialog.videoExporter.trackerPanel == this) {
			ExportVideoDialog.videoExporter.trackerPanel = null;
			ExportVideoDialog.videoExporter.views.clear();
		}
		if (TFrame.haveExportDialog)
			ExportZipDialog.dispose(this);

		// OSPLog.debug(Performance.timeCheckStr("TrackerPanel.dispose export dialogs",
		// Performance.TIME_MARK));

		if (TFrame.haveThumbnailDialog && ThumbnailDialog.thumbnailDialog != null
				&& ThumbnailDialog.thumbnailDialog.trackerPanel == this) {
			ThumbnailDialog.thumbnailDialog.trackerPanel = null;
		}

		NumberFormatDialog.dispose(this);
		filterClasses.clear();
		selectingPanel = null;
		frame = null;
		renderedImage = null;
		matImage = null;
		selectedSteps = null;

		// OSPLog.debug(Performance.timeCheckStr("TrackerPanel.dispose number, thumbnail
		// dialogs", Performance.TIME_MARK));

		removeAll();

		// OSPLog.debug(Performance.timeCheckStr("TrackerPanel.dispose removeall",
		// Performance.TIME_MARK));

		OSPLog.debug("!!! " + Performance.now(t0) + " TrackerPanel.dispose");
	}

	/**
	 * Sets the name of a track. This checks the name against those of existing
	 * tracks and prompts the user for a new name if a duplicate is found. After
	 * three failed attempts, a unique name is formed by appending a number.
	 * 
	 * @param track    the track to name
	 * @param newName  the proposed name
	 * @param postEdit true to post an undoable edit
	 */
	protected void setTrackName(TTrack track, String newName, boolean postEdit) {
		ArrayList<Drawable> drawables = getDrawablesNoClone();
		for (int i = 0, n = drawables.size(); i < n; i++) {
			Drawable next = drawables.get(i);
			if (next == track)
				continue;
			if (next instanceof TTrack) {
				String nextName = ((TTrack) next).getName();
				if (newName.equals(nextName)) {
					Toolkit.getDefaultToolkit().beep();
					String s = "\"" + newName + "\" "; //$NON-NLS-1$ //$NON-NLS-2$
					badNameLabel.setText(s + TrackerRes.getString("TTrack.Dialog.Name.BadName")); //$NON-NLS-1$
					TTrack.NameDialog nameDialog = TTrack.getNameDialog(track);
					nameDialog.getContentPane().add(badNameLabel, BorderLayout.SOUTH);
					nameDialog.pack();
					nameDialog.setVisible(true);
					return;
				}
			}
		}
		XMLControl control = new XMLControlElement(new TrackProperties(track));
		track.setName(newName);
		if (postEdit)
			Undo.postTrackDisplayEdit(track, control);
		if (TTrack.nameDialog != null) {
			TTrack.nameDialog.setVisible(false);
			TTrack.nameDialog.getContentPane().remove(badNameLabel);
		}
		TMenuBar.refreshMenus(this, TMenuBar.REFRESH_TPANEL_SETTRACKNAME);
	}

	/**
	 * Shows the visible filter inspectors, if any.
	 */
	protected void showFilterInspectors() {
		// show filter inspectors
		if (visibleFilters != null && visibleFilters.size() > 0) {
			TFrame frame = getTFrame();
			Dimension dim = Toolkit.getDefaultToolkit().getScreenSize();
			for (Filter filter : visibleFilters.keySet()) {
				Point p = visibleFilters.get(filter);
				JDialog inspector = filter.getInspector();
				int x = Math.max(p.x + (frame == null ? 0 : frame.getLocation().x), 0);
				x = Math.min(x, dim.width - inspector.getWidth());
				int y = Math.max(p.y + (frame == null ? 0 : frame.getLocation().y), 0);
				y = Math.min(y, dim.height - inspector.getHeight());
				inspector.setLocation(x, y);
				inspector.setVisible(true);
			}
			visibleFilters.clear();
			visibleFilters = null;
		}
	}

	/**
	 * This inner class extends IADMouseController to set the cursor and show
	 * selected point coordinates.
	 */
	private class TMouseController extends IADMouseController {
		/**
		 * Handle the mouse released event.
		 * 
		 * @param e the mouse event
		 */
		@Override
		public void mouseReleased(MouseEvent e) {
			super.mouseReleased(e); // hides blmessagebox
			if (getSelectedPoint() != null) {
				getSelectedPoint().showCoordinates(TrackerPanel.this);
			}
		}

		/**
		 * Handle the mouse entered event.
		 *
		 * @param e the mouse event
		 */
		@Override
		public void mouseEntered(MouseEvent e) {
			super.mouseEntered(e);
			if (PencilDrawer.isDrawing(TrackerPanel.this)) {
				setMouseCursor(PencilDrawer.getDrawer(TrackerPanel.this).getPencilCursor());
			} else
				setMouseCursor(Cursor.getDefaultCursor());
		}

		/**
		 * Handle the mouse exited event.
		 *
		 * @param e the mouse event
		 */
		@Override
		public void mouseExited(MouseEvent e) {
			super.mouseExited(e);
			isShiftKeyDown = false;
			if (getSelectedPoint() == null) {
				messages.setMessage(null, 0); // BL message box
			}
			setMouseCursor(Cursor.getDefaultCursor());
		}

		/**
		 * Handle the mouse entered event.
		 *
		 * @param e the mouse event
		 */
		@Override
		public void mouseMoved(MouseEvent e) {
			if (showCoordinates && getSelectedPoint() == null) {
				String s = coordinateStrBuilder.getCoordinateString(TrackerPanel.this, e);
				messages.setMessage(s, 0); // BL message box
			}
			super.mouseMoved(e);
		}

	}

	/**
	 * Returns an XML.ObjectLoader to save and load object data.
	 *
	 * @return the XML.ObjectLoader
	 */
	public static XML.ObjectLoader getLoader() {
		return new Loader();
	}

	/**
	 * A class to save and load object data.
	 */
	static class Loader extends VideoPanel.Loader implements XML.ObjectLoader, FinalizableLoader {

		/**
		 * Creates an object.
		 *
		 * @param control the control
		 * @return the newly created object
		 */
		@Override
		public Object createObject(XMLControl control) {
			return new TrackerPanel();
		}

		/**
		 * Loads an object with data from an XMLControl.
		 *
		 * FinalizableLoader just extracts all necessary information from the control
		 * for AsyncVideoI
		 *
		 * * @param control the control
		 * 
		 * @param obj the object
		 * @return the loaded object
		 */
		@Override
		public Object loadObject(XMLControl control, Object obj) {
			return super.loadObject(control, obj);
		}

		@SuppressWarnings("unchecked")
		@Override
		public void finalizeLoading() {
			TrackerPanel trackerPanel = (TrackerPanel) videoPanel;
			// BH adds early setting of frame.
			trackerPanel.frame = (TFrame) ((XMLControlElement) control).getData();
			long t0 = Performance.now(0);
			OSPLog.debug(Performance.timeCheckStr("TrackerPanel.finalizeLoading1", Performance.TIME_MARK));

			try {
				trackerPanel.frame.holdPainting(true);
				Video video = finalizeClip();
				// load and check if a newer Tracker version created this file
				String fileVersion = control.getString("semantic_version"); //$NON-NLS-1$
				// if ver is null then must be an older version
				if (fileVersion != null && !OSPRuntime.isJS) {
					int result = 0;
					try {
						result = Tracker.compareVersions(fileVersion, Tracker.VERSION);
					} catch (Exception e) {
					}
					if (result > 0) { // file is newer version than Tracker
						JOptionPane.showMessageDialog(videoPanel,
								TrackerRes.getString("TrackerPanel.Dialog.Version.Message1") //$NON-NLS-1$
										+ " " + fileVersion + " " //$NON-NLS-1$ //$NON-NLS-2$
										+ TrackerRes.getString("TrackerPanel.Dialog.Version.Message2") //$NON-NLS-1$
										+ "\n" + TrackerRes.getString("TrackerPanel.Dialog.Version.Message3") //$NON-NLS-1$ //$NON-NLS-2$
										+ " (" + Tracker.VERSION + ")." //$NON-NLS-1$ //$NON-NLS-2$
										+ "\n\n" + TrackerRes.getString("TrackerPanel.Dialog.Version.Message4") //$NON-NLS-1$ //$NON-NLS-2$
										+ " https://" + Tracker.trackerWebsite + ".", //$NON-NLS-1$ //$NON-NLS-2$
								TrackerRes.getString("TrackerPanel.Dialog.Version.Title"), //$NON-NLS-1$
								JOptionPane.INFORMATION_MESSAGE);
					}
				}
				// load the description
				trackerPanel.hideDescriptionWhenLoaded = control.getBoolean("hide_description"); //$NON-NLS-1$
				String desc = control.getString("description"); //$NON-NLS-1$
				if (desc != null) {
					trackerPanel.setDescription(desc);
				}
				// load the metadata
				trackerPanel.author = control.getString("author"); //$NON-NLS-1$
				trackerPanel.contact = control.getString("contact"); //$NON-NLS-1$
				if (video != null) {
					FilterStack stack = video.getFilterStack();
					ArrayList<Filter> filters = stack.getFilters();
					for (int i = 0, n = filters.size(); i < n; i++) {
						Filter filter = filters.get(i);
						filter.setVideoPanel(trackerPanel);
						if (filter.inspectorX != Integer.MIN_VALUE) {
							filter.inspectorVisible = true;
							if (trackerPanel.visibleFilters == null) {
								trackerPanel.visibleFilters = new HashMap<Filter, Point>();
							}
							Point p = new Point(filter.inspectorX, filter.inspectorY);
							trackerPanel.visibleFilters.put(filter, p);
						}
					}
				}
				// load the clip control
				XMLControl child = control.getChildControl("clipcontrol"); //$NON-NLS-1$
				if (child != null) {
					ClipControl clipControl = trackerPanel.getPlayer().getClipControl();
					child.loadObject(clipControl);
				}
				// load the toolbar
				child = control.getChildControl("toolbar"); //$NON-NLS-1$
				if (child != null) {
					TToolBar toolbar = TToolBar.getToolbar(trackerPanel);
					child.loadObject(toolbar);
				}
				// load the coords
				child = control.getChildControl("coords"); //$NON-NLS-1$
				if (child != null) {
					ImageCoordSystem coords = trackerPanel.getCoords();
					child.loadObject(coords);
					int n = trackerPanel.getFrameNumber();
					trackerPanel.getSnapPoint().setXY(coords.getOriginX(n), coords.getOriginY(n));
				}
				// load units and unit visibility
				if (control.getPropertyNamesRaw().contains("length_unit")) { //$NON-NLS-1$
					trackerPanel.lengthUnit = control.getString("length_unit"); //$NON-NLS-1$
				}
				if (control.getPropertyNamesRaw().contains("mass_unit")) { //$NON-NLS-1$
					trackerPanel.massUnit = control.getString("mass_unit"); //$NON-NLS-1$
				}
				if (control.getPropertyNamesRaw().contains("units_visible")) { //$NON-NLS-1$
					trackerPanel.unitsVisible = control.getBoolean("units_visible"); //$NON-NLS-1$
				}

				// load custom number formats
				String[][] patterns = (String[][]) control.getObject("number_formats"); //$NON-NLS-1$
				if (patterns != null) {
					for (int ip = 0; ip < patterns.length; ip++) {
						try {
							String[] next = patterns[ip];
							Class<? extends TTrack> type = (Class<? extends TTrack>) Class.forName(next[0]);
							TreeMap<String, String> patternMap = trackerPanel.getFormatPatterns(type);
							for (int i = 1; i < next.length - 1; i = i + 2) {
								patternMap.put(next[i], next[i + 1]);
							}
						} catch (ClassNotFoundException e) {
						}
					}
				}
				// load the tracks
				OSPLog.debug("!!! " + Performance.now(t0) + " TrackerPanel.finalizeLoading.addTrack0");
				t0 = Performance.now(0);
				ArrayList<?> tracks = ArrayList.class.cast(control.getObject("tracks")); //$NON-NLS-1$
				if (tracks != null) {
					for (int i = 0, n = tracks.size(); i < n; i++) {
						trackerPanel.addTrack((TTrack) tracks.get(i));
					}
				}

				OSPLog.debug("!!! " + Performance.now(t0) + " TrackerPanel.finalizeLoading.addTrack1");
				t0 = Performance.now(0);

				// load drawing scenes saved in vers 4.11.0+
				ArrayList<PencilScene> scenes = (ArrayList<PencilScene>) control.getObject("drawing_scenes"); //$NON-NLS-1$
				if (scenes != null) {
					PencilDrawer drawer = PencilDrawer.getDrawer(trackerPanel);
					drawer.setDrawingsVisible(control.getBoolean("drawings_visible")); //$NON-NLS-1$
					// replace previous scenes
					drawer.setScenes(scenes);
				}
				// load drawings saved with vers 4.10.0
				ArrayList<PencilDrawing> drawings = (ArrayList<PencilDrawing>) control.getObject("drawings"); //$NON-NLS-1$
				if (drawings != null) {
					PencilDrawer drawer = PencilDrawer.getDrawer(trackerPanel);
					drawer.setDrawingsVisible(control.getBoolean("drawings_visible")); //$NON-NLS-1$
					// clear previous scenes and add drawings to new one
					drawer.clearScenes();
					for (int i = 0, n = drawings.size(); i < n; i++) {
						drawer.addDrawingtoSelectedScene(drawings.get(i));
					}
				}

				// OSPLog.debug(Performance.timeCheckStr("TrackerPanel.finalizeLoading scenes
				// and pencil ", Performance.TIME_MARK));

				// load the reference frame
				String rfName = control.getString("referenceframe"); //$NON-NLS-1$
				if (rfName != null) {
					trackerPanel.setReferenceFrame(rfName);
				}
				// load the configuration
				Configuration config = (Configuration) control.getObject("configuration"); //$NON-NLS-1$
				if (config != null) {
					trackerPanel.enabled = config.enabled;
				}

				// OSPLog.debug(Performance.timeCheckStr("TrackerPanel.finalizeLoading ref and
				// config ", Performance.TIME_MARK));

				// load the selected_views property
				List<XMLProperty> props = control.getPropsRaw();
				trackerPanel.selectedViewsProperty = null;
				trackerPanel.customViewsProperty = null;
				for (int n = 0, i = props.size(); --i >= 0 && n < 2;) {
					XMLProperty prop = props.get(i);
					switch (prop.getPropertyName()) {
					case "selected_views":
						trackerPanel.selectedViewsProperty = prop;
						n++;
						break;
					case "selected_view_types":
						trackerPanel.selectedViewTypesProperty = prop;
						n++;
						break;
					case "views":
						trackerPanel.customViewsProperty = prop;
						n++;
						break;
					}
				}

				// OSPLog.debug(Performance.timeCheckStr("TrackerPanel.finalizeLoading props ",
				// Performance.TIME_MARK));

				// load the dividers
				trackerPanel.dividerLocs = (double[]) control.getObject("dividers"); //$NON-NLS-1$
				// load the track control location
				trackerPanel.trackControlX = control.getInt("track_control_x"); //$NON-NLS-1$
				trackerPanel.trackControlY = control.getInt("track_control_y"); //$NON-NLS-1$
				// load the info dialog location
				trackerPanel.infoX = control.getInt("info_x"); //$NON-NLS-1$
				trackerPanel.infoY = control.getInt("info_y"); //$NON-NLS-1$
				// load the image size
				if (control.getPropertyNamesRaw().contains("width")) { //$NON-NLS-1$
					trackerPanel.setImageWidth(control.getDouble("width")); //$NON-NLS-1$
				}
				if (control.getPropertyNamesRaw().contains("height")) { //$NON-NLS-1$
					trackerPanel.setImageHeight(control.getDouble("height")); //$NON-NLS-1$
				}
				// load the zoom center and magnification
				trackerPanel.setMagnification(control.getDouble("magnification")); //$NON-NLS-1$
				if (control.getPropertyNamesRaw().contains("center_x")) { //$NON-NLS-1$
					int x = control.getInt("center_x"); //$NON-NLS-1$
					int y = control.getInt("center_y"); //$NON-NLS-1$
					trackerPanel.zoomCenter = new Point(x, y);
				}

				// OSPLog.debug(Performance.timeCheckStr("TrackerPanel.finalizeLoading misc ",
				// Performance.TIME_MARK));

				// set selected track
				String name = control.getString("selectedtrack"); //$NON-NLS-1$
				trackerPanel.setSelectedTrack(name == null ? null : trackerPanel.getTrack(name));

				// load DataTool tabs
				if (control.getPropertyNamesRaw().contains("datatool_tabs")) { //$NON-NLS-1$
					DataTool tool = DataTool.getTool();
					for (XMLProperty prop : control.getPropsRaw()) {
						if (prop.getPropertyName().equals("datatool_tabs")) { //$NON-NLS-1$
							for (XMLControl tabControl : prop.getChildControls()) {
								// pass the tab control to the DataTool and get back the newly added tab
								tool.addTabs(tabControl, new Consumer<ArrayList<DataToolTab>>() {
									// BH 2020.03.25 TODO not tested

									@Override
									public void accept(ArrayList<DataToolTab> addedTabs) {
										if (addedTabs != null && !addedTabs.isEmpty())
											setDataTabs(trackerPanel, addedTabs);
									}

								});
							}
						}
					}
				}

				// OSPLog.debug(Performance.timeCheckStr("TrackerPanel.finalizeLoading datatool
				// ", Performance.TIME_MARK));

			} finally {
				OSPLog.debug("!!! " + Performance.now(t0) + " TrackerPanel.finalizeLoading");
				OSPLog.debug("TrackerPanel.finalizeLoading done");
			}
		}

		protected void setDataTabs(TrackerPanel trackerPanel, ArrayList<DataToolTab> addedTabs) {
			final DataToolTab tab = addedTabs.get(0);

			// set the owner of the tab to the specified track
			String trackname = tab.getOwnerName();
			TTrack track = trackerPanel.getTrack(trackname);
			if (track == null)
				return;
			Data data = track.getData(trackerPanel);
			tab.setOwner(trackname, data);

			// set up a DataRefreshTool and send it to the tab
			final DataRefreshTool refresher = DataRefreshTool.getTool(data);
			DatasetManager toSend = new DatasetManager();
			toSend.setID(data.getID());
			tab.send(new LocalJob(toSend), refresher);

			// set the tab column IDs to the track data IDs and add track data to the
			// refresher
			SwingUtilities.invokeLater(new Runnable() {
				@Override
				public void run() {
					for (TTrack tt : trackerPanel.getTracks()) {
						Data trackData = tt.getData(trackerPanel);
						if (tab.setOwnedColumnIDs(tt.getName(), trackData)) {
							// true if track owns one or more columns
							refresher.addData(trackData);
						}
					}
				}
			});
			// tab is now fully "wired" for refreshing by tracks
		}

		/**
		 * Saves object data.
		 *
		 * @param control the control to save to
		 * @param obj     the TrackerPanel object to save
		 */
		@Override
		public void saveObject(XMLControl control, Object obj) {
			// turn off XML writing of null final array elements
			boolean writeNullFinalArrayElements = XMLPropertyElement.defaultWriteNullFinalArrayElements;
			XMLPropertyElement.defaultWriteNullFinalArrayElements = false;

			TrackerPanel trackerPanel = (TrackerPanel) obj;
			// save the version
//      control.setValue("version", Tracker.VERSION); //$NON-NLS-1$
			// changed to semantic version June 15 2017
			control.setValue("semantic_version", Tracker.VERSION); //$NON-NLS-1$
			// save the image size
			control.setValue("width", trackerPanel.getImageWidth()); //$NON-NLS-1$
			control.setValue("height", trackerPanel.getImageHeight()); //$NON-NLS-1$
			// save the magnification
			double zoom = trackerPanel.getPreferredSize().width > 10 ? trackerPanel.getMagnification() : -1;
			control.setValue("magnification", zoom); //$NON-NLS-1$
			if (trackerPanel.getTFrame() != null) {
				MainTView mainView = trackerPanel.getTFrame().getMainView(trackerPanel);
				Rectangle rect = mainView.scrollPane.getViewport().getViewRect();
				control.setValue("center_x", (int) rect.getCenterX()); //$NON-NLS-1$
				control.setValue("center_y", (int) rect.getCenterY()); //$NON-NLS-1$
			}
			// save the description, if any
			if (trackerPanel.hideDescriptionWhenLoaded) {
				control.setValue("hide_description", true); //$NON-NLS-1$
			}
			if (!trackerPanel.description.trim().equals("")) { //$NON-NLS-1$
				control.setValue("description", trackerPanel.description); //$NON-NLS-1$
			}
			// save the metadata, if any
			if (trackerPanel.author != null) {
				control.setValue("author", trackerPanel.author); //$NON-NLS-1$
			}
			if (trackerPanel.contact != null) {
				control.setValue("contact", trackerPanel.contact); //$NON-NLS-1$
			}
			// save the video clip, clip control and coords
			control.setValue("videoclip", trackerPanel.getPlayer().getVideoClip()); //$NON-NLS-1$
			control.setValue("clipcontrol", trackerPanel.getPlayer().getClipControl()); //$NON-NLS-1$
			ImageCoordSystem coords = trackerPanel.getCoords();
			while (coords instanceof ReferenceFrame) {
				// save reference frame
				ReferenceFrame refFrame = (ReferenceFrame) coords;
				TTrack track = refFrame.getOriginTrack();
				control.setValue("referenceframe", track.getName()); //$NON-NLS-1$
				coords = refFrame.getCoords();
			}
			control.setValue("coords", coords); //$NON-NLS-1$
			// save custom number formats
			String[][] customPatterns = NumberFormatDialog.getCustomFormatPatterns(trackerPanel);
			if (customPatterns.length > 0) {
				control.setValue("number_formats", customPatterns); //$NON-NLS-1$
			}
			// save units and unit visibility
			control.setValue("length_unit", trackerPanel.lengthUnit); //$NON-NLS-1$
			control.setValue("mass_unit", trackerPanel.massUnit); //$NON-NLS-1$
			control.setValue("units_visible", trackerPanel.unitsVisible); //$NON-NLS-1$

			// save the tracks
			control.setValue("tracks", trackerPanel.getTracksToSave()); //$NON-NLS-1$
			// save the selected track
			TTrack track = trackerPanel.getSelectedTrack();
			if (track != null) {
				control.setValue("selectedtrack", track.getName()); //$NON-NLS-1$
			}
			// save the drawings and drawing visibility
			if (PencilDrawer.hasDrawings(trackerPanel)) {
				PencilDrawer drawer = PencilDrawer.getDrawer(trackerPanel);
				control.setValue("drawing_scenes", drawer.scenes); //$NON-NLS-1$
				control.setValue("drawings_visible", drawer.areDrawingsVisible()); //$NON-NLS-1$
			}

			// save custom configurations
			if (!trackerPanel.isDefaultConfiguration() && trackerPanel.isEnabled("config.saveWithData")) { //$NON-NLS-1$
				control.setValue("configuration", new Configuration(trackerPanel)); //$NON-NLS-1$
			}

			// save frame-related properties
			TFrame frame = trackerPanel.getTFrame();
			if (frame != null) {
				// save the split pane dividers
				double[] dividerLocations = new double[4];
				int w = 0;
				for (int i = 0; i < dividerLocations.length; i++) {
					JSplitPane pane = frame.getSplitPane(trackerPanel, i);
					if (i == 0)
						w = pane.getMaximumDividerLocation();
					int max = i == 3 ? w : pane.getMaximumDividerLocation();
					dividerLocations[i] = Math.min(1.0, 1.0 * pane.getDividerLocation() / max);
				}
				control.setValue("dividers", dividerLocations); //$NON-NLS-1$
				// save the custom views
				TView[][] customViews = frame.getTViews(trackerPanel, true);
				for (int i = 0; i < customViews.length; i++) {
					if (customViews[i] == null)
						continue;
					control.setValue("views", customViews); //$NON-NLS-1$
					break;
				}
				// save the selected view types
				int[] selectedViewTypes = frame.getSelectedViewTypes(trackerPanel);
				control.setValue("selected_view_types", selectedViewTypes); //$NON-NLS-1$

				// save the toolbar for button states
				TToolBar toolbar = TToolBar.getToolbar(trackerPanel);
				control.setValue("toolbar", toolbar); //$NON-NLS-1$
				// save the visibility and location of the track control
				TrackControl tc = trackerPanel.trackControl;
				if (tc != null && tc.isVisible()) {
					int x = tc.getLocation().x - frame.getLocation().x;
					int y = tc.getLocation().y - frame.getLocation().y;
					control.setValue("track_control_x", x); //$NON-NLS-1$
					control.setValue("track_control_y", y); //$NON-NLS-1$
				}
				// save the location of the info dialog if visible
				if (frame.notesDialog.isVisible()) {
					int x = frame.notesDialog.getLocation().x - frame.getLocation().x;
					int y = frame.notesDialog.getLocation().y - frame.getLocation().y;
					control.setValue("info_x", x); //$NON-NLS-1$
					control.setValue("info_y", y); //$NON-NLS-1$
				}
			}

			// save DataTool tabs
			ArrayList<DataToolTab> tabs = new ArrayList<DataToolTab>();
			List<DataToolTab> tools = DataTool.getTool().getTabs();
			for (int i = 0, n = tools.size(); i < n; i++) {
				DataToolTab tab = tools.get(i);
				ArrayList<TTrack> tracks = trackerPanel.getTracks();
				for (TTrack next : tracks) {
					Data data = next.getData(trackerPanel);
					if (tab.isOwnedBy(data)) {
						// prepare tab for saving by setting owner and saving owned column names
						tab.setOwner(next.getName(), data);
						for (TTrack tt : trackerPanel.getTracks()) {
							tab.saveOwnedColumnNames(tt.getName(), tt.getData(trackerPanel));
						}
						tabs.add(tab);
					}
				}
			}
			if (!tabs.isEmpty()) {
				DataToolTab[] tabArray = tabs.toArray(new DataToolTab[tabs.size()]);
				control.setValue("datatool_tabs", tabArray); //$NON-NLS-1$
			}

			// restore XML writing of null final array elements
			XMLPropertyElement.defaultWriteNullFinalArrayElements = writeNullFinalArrayElements;
		}

	}

	public boolean isAutoRefresh() {
		return isAutoRefresh && Tracker.allowDataRefresh;
	}

	public void setAutoRefresh(boolean b) {
		if (Tracker.allowDataRefresh)
			isAutoRefresh = b;
	}

	public JPopupMenu updatePopup() {
		MainTView mainTView = getTFrame().getMainView(this);
		JPopupMenu popup = this.popup;
		try {
			// see if a track has been clicked
			Interactive iad = getInteractive();
			// first look at TPoints
			if (iad instanceof TPoint) {
				TPoint p = (TPoint) iad;
				TTrack track = null;
				Step step = null;
				Iterator<TTrack> it = getTracks().iterator();
				while (it.hasNext()) {
					track = it.next();
					step = track.getStep(p, this);
					if (step != null)
						break;
				}
				if (step != null) { // found clicked track
					Step prev = selectedStep;
					selectedStep = step;
					if (track instanceof ParticleDataTrack) {
						popup = ((ParticleDataTrack) track).getPointMenu(this).getPopupMenu();
					} else {
						popup = track.getMenu(this, new JMenu()).getPopupMenu();
					}
					selectedStep = prev;
					return popup;
				}
			} else if (iad instanceof TTrack) {
				// look for direct track clicks
				TTrack track = (TTrack) iad;
				if (track instanceof TapeMeasure) {
					popup = ((TapeMeasure) track).getInputFieldPopup();
				} else if (track instanceof Protractor) {
					popup = ((Protractor) track).getInputFieldPopup();
				} else {
					popup = track.getMenu(this, null).getPopupMenu();
				}
				return popup;
			}
			// video or non-track TPoint was clicked
			popup.removeAll();
			// add zoom menus
			JMenuItem item = new JMenuItem(TrackerRes.getString("MainTView.Popup.MenuItem.ZoomIn")); //$NON-NLS-1$
			popup.add(item);
			item.addActionListener(new ActionListener() {
				@Override
				public void actionPerformed(ActionEvent e) {
					mainTView.zoomIn(false);
				}
			});
			item = new JMenuItem(TrackerRes.getString("MainTView.Popup.MenuItem.ZoomOut")); //$NON-NLS-1$
			popup.add(item);
			item.addActionListener(new ActionListener() {
				@Override
				public void actionPerformed(ActionEvent e) {
					mainTView.zoomOut(false);
				}
			});
			item = new JMenuItem(TrackerRes.getString("MainTView.Popup.MenuItem.ZoomToFit")); //$NON-NLS-1$
			popup.add(item);
			item.addActionListener(new ActionListener() {
				@Override
				public void actionPerformed(ActionEvent e) {
					setMagnification(-1);
					TToolBar toolbar = TToolBar.getToolbar(TrackerPanel.this);
					toolbar.refreshZoomButton();
				}
			});

			// selection items
			DrawingPanel.ZoomBox zoomBox = getZoomBox();
			if (zoomBox.isDragged() && isStepsInZoomBox()) {
				popup.addSeparator();
				item = new JMenuItem(TrackerRes.getString("MainTView.Popup.MenuItem.Select")); //$NON-NLS-1$
				item.addActionListener(new ActionListener() {
					@Override
					public void actionPerformed(ActionEvent e) {
						handleStepsInZoomBox(true);
					}
				});
				popup.add(item);
				item = new JMenuItem(TrackerRes.getString("MainTView.Popup.MenuItem.Deselect")); //$NON-NLS-1$
				item.addActionListener(new ActionListener() {
					@Override
					public void actionPerformed(ActionEvent e) {
						handleStepsInZoomBox(false);
					}
				});
				popup.add(item);
			}

			// clip setting item
			if (isEnabled("button.clipSettings")) {//$NON-NLS-1$
				if (popup.getComponentCount() > 0)
					popup.addSeparator();
				item = new JMenuItem(MediaRes.getString("ClipInspector.Title") + "..."); //$NON-NLS-1$ //$NON-NLS-2$
				item.addActionListener(new ActionListener() {
					@Override
					public void actionPerformed(ActionEvent e) {
						VideoClip clip = getPlayer().getVideoClip();
						ClipControl clipControl = getPlayer().getClipControl();
						TFrame frame = getTFrame();
						ClipInspector inspector = clip.getClipInspector(clipControl, frame);
						if (inspector.isVisible()) {
							return;
						}
						FontSizer.setFonts(inspector, FontSizer.getLevel());
						inspector.pack();
						Point p0 = new JFrame().getLocation();
						Point loc = inspector.getLocation();
						if ((loc.x == p0.x) && (loc.y == p0.y)) {
							// center inspector on the main view
							Rectangle rect = getVisibleRect();
							Point p = frame.getMainView(TrackerPanel.this).scrollPane.getLocationOnScreen();
							int x = p.x + (rect.width - inspector.getBounds().width) / 2;
							int y = p.y + (rect.height - inspector.getBounds().height) / 2;
							inspector.setLocation(x, y);
						}
						inspector.initialize();
						inspector.setVisible(true);
						mainTView.refresh();
					}
				});
				popup.add(item);
			}
			if (isEnabled("edit.copyImage")) { //$NON-NLS-1$
				popup.addSeparator();
				// copy image item
				Action copyImageAction = new AbstractAction(TrackerRes.getString("TMenuBar.Menu.CopyImage")) { //$NON-NLS-1$
					@Override
					public void actionPerformed(ActionEvent e) {
						BufferedImage image = new TrackerIO.ComponentImage(TrackerPanel.this).getImage();
						DrawingPanel.ZoomBox zoomBox = getZoomBox();
						if (zoomBox.isDragged()) {
							Rectangle zRect = zoomBox.reportZoom();
							BufferedImage image2 = new BufferedImage(zRect.width, zRect.height, image.getType());
							Graphics2D g = image2.createGraphics();
							g.drawImage(image, -zRect.x, -zRect.y, null);
							TrackerIO.copyImage(image2);
						} else
							TrackerIO.copyImage(image);
					}
				};
				JMenuItem copyImageItem = new JMenuItem(copyImageAction);
				popup.add(copyImageItem);
				// snapshot item
				Action snapshotAction = new AbstractAction(DisplayRes.getString("DisplayPanel.Snapshot_menu_item")) { //$NON-NLS-1$
					@Override
					public void actionPerformed(ActionEvent e) {
						snapshot();
					}
				};
				JMenuItem snapshotItem = new JMenuItem(snapshotAction);
				popup.add(snapshotItem);
			}

			TMenuBar.refreshPopup(this, TMenuBar.POPUPMENU_MAINTVIEW_POPUP, popup);
			// video properties item
			Action vidPropsAction = TActions.getAction("aboutVideo", this); //$NON-NLS-1$
			JMenuItem propertiesItem = new JMenuItem(vidPropsAction);
			popup.addSeparator();
			propertiesItem.setText(TrackerRes.getString("TActions.AboutVideo")); //$NON-NLS-1$
			popup.add(propertiesItem);

			// print menu item
			if (isEnabled("file.print")) { //$NON-NLS-1$
				if (popup.getComponentCount() > 0)
					popup.addSeparator();
				Action printAction = TActions.getAction("print", this); //$NON-NLS-1$
				popup.add(printAction);
			}
			// add help item
			if (popup.getComponentCount() > 0)
				popup.addSeparator();
			JMenuItem helpItem = new JMenuItem(TrackerRes.getString("Tracker.Popup.MenuItem.Help")); //$NON-NLS-1$
			helpItem.addActionListener(new ActionListener() {
				@Override
				public void actionPerformed(ActionEvent e) {
					TFrame frame = getTFrame();
					if (frame != null) {
						frame.showHelp("GUI", 0); //$NON-NLS-1$
					}
				}
			});
			popup.add(helpItem);
			return popup;
		} finally {
			FontSizer.setFonts(popup, FontSizer.getLevel());
		}
	}

	private void handleStepsInZoomBox(boolean add) {
		// determine what steps are in selection (zoom) box
		DrawingPanel.ZoomBox zoomBox = getZoomBox();
		Rectangle zRect = zoomBox.reportZoom();
		ArrayList<TTrack> tracks = getTracks();
		HashSet<TTrack> changedTracks = new HashSet<TTrack>();
		for (TTrack track : tracks) {
			// search only visible PointMass tracks for now
			if (!track.isVisible() || track.getClass() != PointMass.class)
				continue;
			if (!((PointMass) track).isPositionVisible(this))
				continue;
			for (Step step : track.getSteps()) {
				if (step == null || !track.isStepVisible(step, this))
					continue;
				// need look only at points[0] for PositionStep
				TPoint p = step.getPoints()[0];
				if (p == null || Double.isNaN(p.getX()))
					continue;
				if (zRect.contains(p.getScreenPosition(this))) {
					changedTracks.add(track);
					if (add) {
						selectedSteps.add(step);
					} else {
						selectedSteps.remove(step);
					}
					step.erase();
				}
			}
		}
		if (add && selectedSteps.size() == 1) {
			Step step = selectedSteps.toArray(new Step[1])[0];
			setSelectedPoint(step.points[0]);
		} else if (selectedSteps.size() > 1) {
			setSelectedPoint(null);
		}
		for (TTrack track : changedTracks) {
			track.firePropertyChange(TTrack.PROPERTY_TTRACK_STEPS, null, null);
		}
	}

	protected boolean isStepsInZoomBox() {
		// look for a step in the zoom box
		DrawingPanel.ZoomBox zoomBox = getZoomBox();
		Rectangle zRect = zoomBox.reportZoom();
		ArrayList<TTrack> tracks = getTracks();
		for (TTrack track : tracks) {
			// search only visible PointMass tracks for now
			if (!track.isVisible() || track.getClass() != PointMass.class)
				continue;
			if (!((PointMass) track).isPositionVisible(this))
				continue;
			for (Step step : track.getSteps()) {
				if (step == null)
					continue;
				// need look only at points[0] for PositionStep
				TPoint p = step.getPoints()[0];
				if (p == null || Double.isNaN(p.getX()))
					continue;
				if (zRect.contains(p.getScreenPosition(this))) {
					return true;
				}
			}
		}
		return false;
	}

	public void setVideoVisible(boolean visible) {
		if (video == null)
			return;
		video.setVisible(visible);
		getPlayer().getClipControl().videoVisible = visible;
		setVideo(video); // triggers image change event
	}

	public boolean isPaintable() {
		if (!isVisible() || getHeight() <= 0 || getIgnoreRepaint() || getTFrame() == null || !frame.isPaintable()) {
			return false;
		}
		return true;
	}

	@Override
	public void repaint() {
		if (!isPaintable())
			return;
		super.repaint();
	}

	private static int repaintCount = 0;

	/**
	 * All repaints funnel through this method
	 * 
	 */
	@Override
	public void repaint(long time, int x, int y, int w, int h) {
		if (!isPaintable())
			return;
		// BH note that this check can prevent 85 repaint requests when
		// car.trz is loaded!

//		String s = /** @j2sNative  Clazz._getStackTrace() || */null;

		OSPLog.debug("TrackerPanel repaint id=" + id + " #"  + (++repaintCount) );

		super.repaint(time, x, y, w, h);
	}

	@Override
	public void setVisible(boolean b) {
		super.setVisible(b);
	}

	public void setTFrame(TFrame frame) {
		this.frame = frame;
	}

	public void notifyLoadingComplete() {
		firePropertyChange(PROPERTY_TRACKERPANEL_LOADED, null, null);
		setIgnoreRepaint(false);
	}

//	@Override
//	public void addPropertyChangeListener(String name, PropertyChangeListener listener) {
//		if (listener instanceof TrackView)
//			OSPLog.debug("Trackerpanel add " + name + listener);
//		super.addPropertyChangeListener(name, listener);
//	}

	public void taintEnabled() {
		enabledCount++;
	}

	public int getEnabledCount() {
		return enabledCount;
	}

	public void clearTainted() {
		tainted = false;
		dirty = null;
	}

	public void setBounds(int x, int y, int w, int h) {
		super.setBounds(x, y, w, h);
	}

}<|MERGE_RESOLUTION|>--- conflicted
+++ resolved
@@ -1133,7 +1133,7 @@
 					// refresh steps of pm after setting new ReferenceFrame
 					if (thePM instanceof ParticleModel && wasRefFrame) {
 						((ParticleModel) thePM).setLastValidFrame(-1);
-						((ParticleModel) thePM).refreshSteps("TP.setReferenceFrame "+ trackName);
+						((ParticleModel) thePM).refreshSteps("referenceFrame change");
 					}
 					setSelectedPoint(null);
 					selectedSteps.clear();
@@ -1857,14 +1857,10 @@
 	 */
 	protected void refreshTrackData(int mode) {
 		// turn on autorefresh
-		OSPLog.debug("TrackerPanel.refreshTrackData " + Tracker.allowDataRefresh + " " + Integer.toHexString(mode));
+		OSPLog.debug("TrackerPanel.refreshTrackData " + Tracker.allowDataRefresh);
 		boolean auto = isAutoRefresh;
 		isAutoRefresh = true;
-<<<<<<< HEAD
 		firePropertyChange(TTrack.PROPERTY_TTRACK_DATA, null, null); // causes full view rebuild
-=======
-		firePropertyChange(ImageCoordSystem.PROPERTY_COORDS_TRANSFORM, null, Integer.valueOf(mode));
->>>>>>> 8f95538b
 		isAutoRefresh = auto;
 	}
 
@@ -1875,12 +1871,8 @@
 		TTrackBar.getTrackbar(this).refreshDecimalSeparators();
 
 		// refresh all plot and table views
-<<<<<<< HEAD
 		// just repaint--no data change at all
-//		refreshTrackData();
-=======
 		refreshTrackData(DataTable.MODE_FORMAT);
->>>>>>> 8f95538b
 
 		// refresh modelbuilder and databuilder
 		if (modelBuilder != null) {
@@ -2607,9 +2599,7 @@
 			firePropertyChange(TTrack.PROPERTY_TTRACK_LOCKED, null, null); // to tracker frame //$NON-NLS-1$
 			break;
 		case VideoPlayer.PROPERTY_VIDEOPLAYER_PLAYING: // from player //$NON-NLS-1$
-			boolean playing = ((Boolean) e.getNewValue()).booleanValue();
-			getTFrame().getToolBar(this).setAllowRefresh(playing);
-			if (!playing) {
+			if (!((Boolean) e.getNewValue()).booleanValue()) {
 				ArrayList<ParticleModel> list = getDrawables(ParticleModel.class);
 				for (int m = 0, n = list.size(); m < n; m++) {
 					list.get(m).refreshDerivsIfNeeded();
@@ -3107,14 +3097,11 @@
 			return;
 		}
 
-		// note that TrackerPanel has no child components
-		// DrawingPanel does all the work
 		long t0 = Performance.now(0);
-//		OSPLog.debug(Performance.timeCheckStr("TrackerPanel.paintComponent0", Performance.TIME_MARK));
 
 		super.paintComponent(g);
 		showFilterInspectors();
-		OSPLog.debug("!!! " + Performance.now(t0) + " TrackerPanel.paintComponent1");
+		OSPLog.debug("!!! " + Performance.now(t0) + " TrackerPanel.paintComponent");
 	}
 
 	/**
@@ -3538,7 +3525,13 @@
 
 			try {
 				trackerPanel.frame.holdPainting(true);
+				OSPLog.debug("TrackerPanel.finalizeLoading start");
+
 				Video video = finalizeClip();
+
+				OSPLog.debug(
+						Performance.timeCheckStr("TrackerPanel.finalizeLoading finalizeClip", Performance.TIME_MARK));
+
 				// load and check if a newer Tracker version created this file
 				String fileVersion = control.getString("semantic_version"); //$NON-NLS-1$
 				// if ver is null then must be an older version
@@ -3586,18 +3579,28 @@
 						}
 					}
 				}
+				OSPLog.debug(
+						Performance.timeCheckStr("TrackerPanel.finalizeLoading load metadata", Performance.TIME_MARK));
+
 				// load the clip control
 				XMLControl child = control.getChildControl("clipcontrol"); //$NON-NLS-1$
 				if (child != null) {
 					ClipControl clipControl = trackerPanel.getPlayer().getClipControl();
 					child.loadObject(clipControl);
 				}
+
+				OSPLog.debug(
+						Performance.timeCheckStr("TrackerPanel.finalizeLoading clipControl ", Performance.TIME_MARK));
+
 				// load the toolbar
 				child = control.getChildControl("toolbar"); //$NON-NLS-1$
 				if (child != null) {
 					TToolBar toolbar = TToolBar.getToolbar(trackerPanel);
 					child.loadObject(toolbar);
 				}
+
+				OSPLog.debug(Performance.timeCheckStr("TrackerPanel.finalizeLoading toolbar", Performance.TIME_MARK));
+
 				// load the coords
 				child = control.getChildControl("coords"); //$NON-NLS-1$
 				if (child != null) {
@@ -3606,6 +3609,9 @@
 					int n = trackerPanel.getFrameNumber();
 					trackerPanel.getSnapPoint().setXY(coords.getOriginX(n), coords.getOriginY(n));
 				}
+
+				OSPLog.debug(Performance.timeCheckStr("TrackerPanel.finalizeLoading coords", Performance.TIME_MARK));
+
 				// load units and unit visibility
 				if (control.getPropertyNamesRaw().contains("length_unit")) { //$NON-NLS-1$
 					trackerPanel.lengthUnit = control.getString("length_unit"); //$NON-NLS-1$
@@ -3632,9 +3638,11 @@
 						}
 					}
 				}
+
+				OSPLog.debug(
+						Performance.timeCheckStr("TrackerPanel.finalizeLoading number formats", Performance.TIME_MARK));
+
 				// load the tracks
-				OSPLog.debug("!!! " + Performance.now(t0) + " TrackerPanel.finalizeLoading.addTrack0");
-				t0 = Performance.now(0);
 				ArrayList<?> tracks = ArrayList.class.cast(control.getObject("tracks")); //$NON-NLS-1$
 				if (tracks != null) {
 					for (int i = 0, n = tracks.size(); i < n; i++) {
@@ -3642,8 +3650,8 @@
 					}
 				}
 
-				OSPLog.debug("!!! " + Performance.now(t0) + " TrackerPanel.finalizeLoading.addTrack1");
-				t0 = Performance.now(0);
+				OSPLog.debug(
+						Performance.timeCheckStr("TrackerPanel.finalizeLoading load tracks", Performance.TIME_MARK));
 
 				// load drawing scenes saved in vers 4.11.0+
 				ArrayList<PencilScene> scenes = (ArrayList<PencilScene>) control.getObject("drawing_scenes"); //$NON-NLS-1$
@@ -4267,7 +4275,7 @@
 
 //		String s = /** @j2sNative  Clazz._getStackTrace() || */null;
 
-		OSPLog.debug("TrackerPanel repaint id=" + id + " #"  + (++repaintCount) );
+		OSPLog.debug("TrackerPanel repaint " + (++repaintCount));
 
 		super.repaint(time, x, y, w, h);
 	}
