/*
 * The tracker package defines a set of video/image analysis tools
 * built on the Open Source Physics framework by Wolfgang Christian.
 *
 * Copyright (c) 2017  Douglas Brown
 *
 * Tracker is free software; you can redistribute it and/or modify
 * it under the terms of the GNU General Public License as published by
 * the Free Software Foundation; either version 3 of the License, or
 * (at your option) any later version.
 *
 * Tracker is distributed in the hope that it will be useful,
 * but WITHOUT ANY WARRANTY; without even the implied warranty of
 * MERCHANTABILITY or FITNESS FOR A PARTICULAR PURPOSE.  See the
 * GNU General Public License for more details.
 *
 * You should have received a copy of the GNU General Public License
 * along with Tracker; if not, write to the Free Software
 * Foundation, Inc., 59 Temple Place, Suite 330, Boston MA 02111-1307 USA
 * or view the license online at <http://www.gnu.org/copyleft/gpl.html>
 *
 * For additional Tracker information and documentation, please see
 * <http://physlets.org/tracker/>.
 */
package org.opensourcephysics.cabrillo.tracker;

import java.beans.*;
import java.io.File;
import java.lang.reflect.Method;
import java.rmi.RemoteException;
import java.util.*;
import java.awt.*;
import java.awt.event.*;
import java.awt.geom.*;
import java.awt.image.BufferedImage;

import javax.swing.*;

import org.opensourcephysics.controls.*;
import org.opensourcephysics.display.*;
import org.opensourcephysics.media.core.*;
import org.opensourcephysics.tools.*;

/**
 * This extends VideoPanel to manage and draw TTracks. It is Tracker's main view
 * and repository of a video and its associated tracks.
 *
 * @author Douglas Brown
 */
public class TrackerPanel extends VideoPanel implements Scrollable {

  // static fields
  /** The minimum zoom level */
  public static final double MIN_ZOOM = 0.15;
  /** The maximum zoom level */
  public static final double MAX_ZOOM = 12;
  /** The zoom step size */
  public static final double ZOOM_STEP = Math.pow(2, 1.0/6);
  /** The fixed zoom levels */
  public static final double[] ZOOM_LEVELS = {0.25, 0.5, 1, 2, 4, 8}; 
  /** Calibration tool types */
	@SuppressWarnings("javadoc")
	public static final String STICK = "Stick", TAPE = "CalibrationTapeMeasure", //$NON-NLS-1$ //$NON-NLS-2$
			CALIBRATION = "Calibration", OFFSET = "OffsetOrigin"; //$NON-NLS-1$ //$NON-NLS-2$
  protected static String alphabet = "ABCDEFGHIJKLMNOPQRSTUVWXYZ"; //$NON-NLS-1$

	
  // instance fields
  protected double defaultImageBorder;
  protected String description = ""; //$NON-NLS-1$
  protected TPoint selectedPoint;
  protected Step selectedStep;
  protected TrackerPanel selectingPanel;
  protected TTrack selectedTrack;
  protected TPoint newlyMarkedPoint;
  protected Rectangle dirty;
  protected AffineTransform prevPixelTransform;
  protected double zoom = 1;
  protected JScrollPane scrollPane;
  protected JPopupMenu popup;
  protected Set<String> enabled; // enabled GUI features (subset of full_config)
  protected TPoint snapPoint; // used for origin snap
  protected TFrame frame;
  protected BufferedImage renderedImage, matImage; // for video recording
  protected XMLControl currentState, currentCoords, currentSteps;
  protected TPoint pointState = new TPoint();
  protected MouseEvent mEvent;
  protected TMouseHandler mouseHandler;
  protected JLabel badNameLabel = new JLabel();
  protected TrackDataBuilder dataBuilder;
  protected boolean dataToolVisible;
  protected XMLProperty viewsProperty; // TFrame loads views
  protected XMLProperty selectedViewsProperty; // TFrame sets selected views
  protected double[] dividerLocs; // TFrame sets dividers
  protected Point zoomCenter; // used when loading
  protected Map<Filter, Point> visibleFilters; // TFrame sets locations of filter inspectors
  protected int trackControlX = Integer.MIN_VALUE, trackControlY; // TFrame sets track control location
  protected int infoX = Integer.MIN_VALUE, infoY; // TFrame sets info dialog location
  protected JPanel noData = new JPanel();
  protected JLabel[] noDataLabels = new JLabel[2];
  protected boolean isEmpty;
  protected String defaultSavePath, openedFromPath;
  protected ModelBuilder modelBuilder;
  protected TrackControl trackControl;
  protected boolean isModelBuilderVisible;
  protected boolean isShiftKeyDown, isControlKeyDown;
  protected ArrayList<TTrack>calibrationTools = new ArrayList<TTrack>();
  protected Set<TTrack>visibleTools = new HashSet<TTrack>();
  protected String author, contact;
  protected AutoTracker autoTracker;
  protected DerivativeAlgorithmDialog algorithmDialog;
  protected AttachmentDialog attachmentDialog;
  protected PlotGuestDialog guestsDialog;
  protected boolean isAutoRefresh = true;
	protected TreeSet<String> supplementalFilePaths = new TreeSet<String>(); // HTML/PDF URI paths
	protected Map<String, String> pageViewFilePaths = new HashMap<String, String>();
  protected StepSet selectedSteps = new StepSet(this);
  protected boolean hideDescriptionWhenLoaded;
  protected PropertyChangeListener massParamListener, massChangeListener;
  protected Map<Class<? extends TTrack>, TreeMap<String, String>> formatPatterns 
  	= new HashMap<Class<? extends TTrack>, TreeMap<String,String>>();

  /**
   * Constructs a blank TrackerPanel with a player.
   */
  public TrackerPanel() {
    this(null);
  }

  /**
   * Constructs a TrackerPanel with a video and player.
   *
   * @param video the video
   */
  public TrackerPanel(Video video) {
    super(video);
    popup = new JPopupMenu() {
  		public void setVisible(boolean vis) {
  			super.setVisible(vis);
  			if (!vis) zoomBox.hide();
  		}
  	};
    zoomBox.setShowUndraggedBox(false);
    // remove the interactive panel mouse controller
    removeMouseListener(mouseController);
    removeMouseMotionListener(mouseController);
    // create and add a new mouse controller for tracker
    mouseController = new TMouseController();
    addMouseListener(mouseController);
    addMouseMotionListener(mouseController);
    badNameLabel.setBorder(BorderFactory.createEmptyBorder(2, 2, 2, 2));
    Box box = Box.createVerticalBox();
    noData.add(box);
    Font font = new JTextField().getFont();
    for (int i = 0; i < 2; i++) {
    	noDataLabels[i] = new JLabel();
    	noDataLabels[i].setFont(font);
    	noDataLabels[i].setAlignmentX(0.5f);
    	box.add(noDataLabels[i]);
    }
  	noData.setOpaque(false);
    player.setInspectorButtonVisible(false);
    player.addPropertyChangeListener("stepbutton", this); //$NON-NLS-1$
    player.addPropertyChangeListener("backbutton", this); //$NON-NLS-1$
    player.addPropertyChangeListener("inframe", this); //$NON-NLS-1$
    player.addPropertyChangeListener("outframe", this); //$NON-NLS-1$
    player.addPropertyChangeListener("slider", this); //$NON-NLS-1$
    player.addPropertyChangeListener("playing", this); //$NON-NLS-1$

    massParamListener = new PropertyChangeListener() {
		  public void propertyChange(PropertyChangeEvent e) {
		  	if ("m".equals(e.getOldValue())) { //$NON-NLS-1$
		  		ParamEditor paramEditor = (ParamEditor)e.getSource();
		  		Parameter param = (Parameter)paramEditor.getObject("m"); //$NON-NLS-1$
		  		FunctionPanel panel = paramEditor.getFunctionPanel();		  		
		  		PointMass m = (PointMass)getTrack(panel.getName());
		  		if (m!=null && m.getMass()!=param.getValue()) {
		      	m.setMass(param.getValue());
		      	m.massField.setValue(m.getMass());
		      }
		  	}
		  }
		};
    massChangeListener = new PropertyChangeListener() {
		  public void propertyChange(PropertyChangeEvent e) {
		  	PointMass pm = (PointMass)e.getSource();
		  	FunctionPanel panel = dataBuilder.getPanel(pm.getName());
		  	if (panel==null) return;
		  	ParamEditor paramEditor = panel.getParamEditor();
		  	Parameter param = (Parameter)paramEditor.getObject("m"); //$NON-NLS-1$
		  	double newMass = (Double)e.getNewValue();
		    if (newMass != param.getValue()) {
		    	paramEditor.setExpression("m", String.valueOf(newMass), false); //$NON-NLS-1$
		  	}
		  }
		};
    
    configure();
  }

  /**
   * Overrides VideoPanel setVideo method.
   *
   * @param newVideo the video
   */
  public void setVideo(Video newVideo) {
  	XMLControl state = null;
  	boolean undoable = true;
  	Video oldVideo = getVideo();
  	if (newVideo!=oldVideo && oldVideo instanceof ImageVideo) {
  		ImageVideo vid = (ImageVideo)getVideo();
  		vid.saveInvalidImages();
  		undoable = vid.isFileBased();
  	}
  	if (newVideo!=oldVideo && undoable) {
  		state = new XMLControlElement(getPlayer().getVideoClip());
  	}  	
  	if (newVideo!=oldVideo && oldVideo!=null) {
  		// clear filters from old video
  		TActions.getAction("clearFilters", this).actionPerformed(null); //$NON-NLS-1$
  	}
    super.setVideo(newVideo, true); // play all steps by default
    if (state != null) {
  		state = new XMLControlElement(state.toXML());
  		Undo.postVideoReplace(this, state);
    }
    TMat mat = getMat();
    if (mat != null) mat.refresh();
    if (modelBuilder!=null) {
    	modelBuilder.refreshSpinners();
    }
    firePropertyChange("image", null, null);  // to tracks & views //$NON-NLS-1$
  }

  /**
   * Gets the title for tabs, menus, etc.
   *
   * @return the title
   */
  public String getTitle() {
    if (getDataFile() != null) {
      return getDataFile().getName();
    }
    if (defaultFileName != null) {
      return defaultFileName;
    }
    if (getVideo() != null) {
      String name = (String) getVideo().getProperty("name"); //$NON-NLS-1$
      if (name != null) {
        name = XML.forwardSlash(name);
        int i = name.lastIndexOf("/"); //$NON-NLS-1$
        if (i >= 0) name = name.substring(i + 1);
        return name;
      }
    }
    return TrackerRes.getString("TrackerPanel.NewTab.Name"); //$NON-NLS-1$
  }

  /**
   * Gets the path used as tooltip for the tab.
   *
   * @return the path
   */
  public String getToolTipPath() {
    if (getDataFile() != null) {
      return XML.forwardSlash(getDataFile().getPath());
    }
    if (getVideo() != null) {
      String path = (String) getVideo().getProperty("absolutePath"); //$NON-NLS-1$
      if (path != null) {
        return XML.forwardSlash(path);
      }
    }
    return null;
  }

  /**
   * Gets the description of this panel.
   *
   * @return the description
   */
  public String getDescription() {
    return description;
  }

  /**
   * Sets the description of this panel.
   *
   * @param desc a description
   */
  public void setDescription(String desc) {
  	if (desc == null) desc = ""; //$NON-NLS-1$
    description = desc;
  }

  /**
   * Gets the model builder.
   *
   * @return the model builder
   */
  public ModelBuilder getModelBuilder() {
  	if (modelBuilder == null) {
//  		// create start and end frame spinners
//  	  Font font = new JSpinner().getFont();
//  	  int n = getPlayer().getVideoClip().getFrameCount()-1;
//  	  FontRenderContext frc = new FontRenderContext(null, false, false);
//  	  String s = String.valueOf(Math.max(n, 200));
//  	  TextLayout layout = new TextLayout(s, font, frc);
//  	  int w = (int)layout.getBounds().getWidth()+4;
//  	  if (n>1000) w+=3;
//  		startFrameLabel = new JLabel();
//  		startFrameLabel.setBorder(BorderFactory.createEmptyBorder(0, 4, 0, 2));
//  		endFrameLabel = new JLabel();
//  		endFrameLabel.setBorder(BorderFactory.createEmptyBorder(0, 8, 0, 2));
//  		SpinnerNumberModel model = new SpinnerNumberModel(0, 0, n, 1); // init, min, max, step
//  		startFrameSpinner = new ModelFrameSpinner(model);
//  		startFrameSpinner.prefWidth = w;
//  		model = new SpinnerNumberModel(n, 0, n, 1); // init, min, max, step
//  		endFrameSpinner = new ModelFrameSpinner(model);
//  		endFrameSpinner.prefWidth = w;
//  		
//  		// create booster label and dropdown
//      boosterLabel = new JLabel();
//      boosterLabel.setBorder(BorderFactory.createEmptyBorder(0, 8, 0, 2));
//      boosterDropdown = new JComboBox();
//      boosterDropdown.setBorder(BorderFactory.createEmptyBorder(0, 0, 1, 0));
//      boosterDropdown.addActionListener(new ActionListener() {
//        public void actionPerformed(ActionEvent e) {
//        	if (!boosterDropdown.isEnabled()) return;
//      	  FunctionPanel panel = modelBuilder.getSelectedPanel();
//      	  if (panel!=null) {
//      	  	ParticleModel part = ((ModelFunctionPanel)panel).model;
//      	  	if (!(part instanceof DynamicParticle)) return;
//      	  	DynamicParticle model = (DynamicParticle)part;
//      	  	
//      	  	Object item = boosterDropdown.getSelectedItem();
//	          if(item!=null) {
//	          	Object[] array = (Object[])item;
//	          	PointMass target = (PointMass)array[1]; // null if "none" selected
//		      		model.setBooster(target);
//		      		if (target!=null) {
//			      		Step step = getSelectedStep();
//			      		if (step!=null && step instanceof PositionStep) {
//			      			PointMass pm = (PointMass)((PositionStep)step).track;
//			      			if (pm==target) {
//			      				model.setStartFrame(step.getFrameNumber());
//			      			}
//			      		}
//		      		}
//	          }
//      	  }
//        }
//      });
//      
  		// create and size model builder
  		modelBuilder = new ModelBuilder(this);  			
  		modelBuilder.setFontLevel(FontSizer.getLevel());
  		modelBuilder.refreshLayout();
			modelBuilder.addPropertyChangeListener("panel", this); //$NON-NLS-1$
			// show model builder
			try {
		    // place near top right corner of frame
		    Dimension screen = Toolkit.getDefaultToolkit().getScreenSize();
				TFrame frame = getTFrame();
				Point frameLoc = frame.getLocationOnScreen();
				int w = modelBuilder.getWidth()+8;
				int x = Math.min(screen.width-w, frameLoc.x+frame.getWidth()-w);
				int y = getLocationOnScreen().y;
				modelBuilder.setLocation(x, y);
			}
			catch(Exception ex) {/** empty block */}
  	}
  	return modelBuilder;
  }
  
  /**
   * Adds the specified rectangle to the dirty region. The dirty region
   * is repainted when repaintDirtyRegion is called. A null dirtyRect
   * argument is ignored.
   *
   * @param dirtyRect the dirty rectangle
   */
  public void addDirtyRegion(Rectangle dirtyRect) {
    if (dirty == null) dirty = dirtyRect;
    else if (dirtyRect != null) dirty.add(dirtyRect);
  }

  /**
   * Repaints the dirty region.
   */
  public void repaintDirtyRegion() {
    if (dirty != null) {
    	synchronized(dirty) {
	      dirty.grow(2, 2);
	      repaint(dirty);
	    }
      dirty = null;
  	}
  }

  /**
   * Gets a list of TTracks being drawn on this panel.
   *
   * @return a list of tracks
   */
  public ArrayList<TTrack> getTracks() {
    return getDrawables(TTrack.class);
  }

  /**
   * Gets the list of user-controlled TTracks on this panel.
   *
   * @return a list of tracks under direct user control
   */
  public ArrayList<TTrack> getUserTracks() {
    ArrayList<TTrack> tracks = getTracks();
    tracks.remove(getAxes());
    tracks.removeAll(calibrationTools);
    ArrayList<PerspectiveTrack> list = getDrawables(PerspectiveTrack.class);
    tracks.removeAll(list);
    // remove child ParticleDataTracks
    for (ParticleDataTrack next: getDrawables(ParticleDataTrack.class)) {
    	if (next.getLeader()!=next) {
    		tracks.remove(next);
    	}
    }
    return tracks;
  }

  /**
   * Gets the list of TTracks to save with this panel.
   *
   * @return a list of tracks to save
   */
  public ArrayList<TTrack> getTracksToSave() {
    ArrayList<TTrack> tracks = getTracks();
    // remove child ParticleDataTracks
    for (ParticleDataTrack next: getDrawables(ParticleDataTrack.class)) {
    	if (next.getLeader()!=next) {
    		tracks.remove(next);
    	}
    }
    return tracks;
  }

  /**
   * Gets the first track with the specified name
   *
   * @param name the name of the track
   * @return the track
   */
  public TTrack getTrack(String name) {
    for (TTrack track: getTracks()) {
      if (track.getName().equals(name)) return track;
      if (track.getName("track").equals(name)) return track; //$NON-NLS-1$
    }
    return null;
  }

  /**
   * Adds a track.
   *
   * @param track the track to add
   */
  public synchronized void addTrack(TTrack track) {
  	if (track == null) return;
    TTrack.activeTracks.put(track.getID(), track);
    // set trackerPanel property if not yet set
    if (track.trackerPanel == null) {
      track.setTrackerPanel(this);
    }
    boolean showTrackControl = true;
    // set angle format of the track
    if (getTFrame()!=null)
    	track.setAnglesInRadians(getTFrame().anglesInRadians);
    // special case: axes
    if (track instanceof CoordAxes) {
    	showTrackControl = false;
      if (getAxes()!=null) 
      	removeDrawable(getAxes()); // only one axes at a time
      super.addDrawable(track);
      moveToBack(track);
      WorldGrid grid = getGrid();
      if (grid != null) {
        moveToBack(grid); // put grid behind axes
      }
      TMat mat = getMat();
      if (mat != null) {
        moveToBack(mat); // put mat behind grid
      }
    }
    // special case: same calibration tool added again?
    else if (calibrationTools.contains(track)) {
    	showTrackControl = false;
      super.addDrawable(track);
    }
    // special case: calibration tape or stick
    else if (track instanceof TapeMeasure 
    		&& !((TapeMeasure)track).isReadOnly()) {
    	showTrackControl = false;
      calibrationTools.add(track);
      visibleTools.add(track);
    	super.addDrawable(track);
    }
    // special case: offset origin or calibration points
    else if (track instanceof OffsetOrigin
    		|| track instanceof Calibration) { 
    	showTrackControl = false;
      calibrationTools.add(track);
      visibleTools.add(track);
    	super.addDrawable(track);
    }
    // special case: perspective track
    else if (track instanceof PerspectiveTrack) { 
    	showTrackControl = false;
    	super.addDrawable(track);
    }
    // special case: ParticleDataTrack may add extra points
    else if (track instanceof ParticleDataTrack) { 
    	super.addDrawable(track);
    	final ParticleDataTrack dt = (ParticleDataTrack)track;
    	if (dt.allPoints().size()>1) {
	    	Runnable runner = new Runnable() {
	    		public void run() {
	      		for (ParticleDataTrack child: dt.allPoints()) {
	      			if (child==dt) continue;
	      			addTrack(child);
	      		}
		  			TFrame frame = getTFrame();
		  			if (TrackerPanel.this.isShowing()) {
			        TView[][] views = frame.getTViews(TrackerPanel.this);
			        for (TView[] next: views) {
			        	for  (TView view: next) {
			        		if (view instanceof TrackChooserTView) {
			        			((TrackChooserTView)view).setSelectedTrack(dt);
			        		} 
			        	}
			        }
		  			}
	    		}
	    	};
	    	SwingUtilities.invokeLater(runner);
    	}
    }
    // all other tracks (point mass, vector, particle model, line profile, etc)
    else {
      // set track name--prevents duplicate names
      setTrackName(track, track.getName(), false);
    	super.addDrawable(track);
    }
    
    // all tracks handled below
    addPropertyChangeListener(track); // track listens for all properties
    track.addPropertyChangeListener("step", this); //$NON-NLS-1$
    track.addPropertyChangeListener("steps", this); //$NON-NLS-1$
    track.addPropertyChangeListener("name", this); //$NON-NLS-1$
    track.addPropertyChangeListener("mass", this); //$NON-NLS-1$
    track.addPropertyChangeListener("footprint", this); //$NON-NLS-1$
    track.addPropertyChangeListener("model_start", this); //$NON-NLS-1$
    track.addPropertyChangeListener("model_end", this); //$NON-NLS-1$
    // update track control and dataTool
    if (trackControl!=null && trackControl.isVisible()) trackControl.refresh();
    if (getDataBuilder() != null && !getSystemDrawables().contains(track)) {   	
    	FunctionPanel panel = createFunctionPanel(track);
    	dataBuilder.addPanel(track.getName(), panel);
    	dataBuilder.setSelectedPanel(track.getName());  	
    }
    // set length of coord system before firing property change (speeds loading up of very long tracks)
    int len = track.getSteps().length;
    len = Math.max(len, getCoords().getLength());
    getCoords().setLength(len);
    
    // set font level
    track.setFontLevel(FontSizer.getLevel());
    
    // notify views
    firePropertyChange("track", null, track); // to views //$NON-NLS-1$
    
    // set default NumberField format patterns
		if (getTFrame()!=null) {
			setInitialFormatPatterns(track);
		}
	  
    changed = true;
    if (showTrackControl && getTFrame()!=null && this.isShowing()) {
    	TrackControl.getControl(this).setVisible(true);
    }
    
    // select new track in autotracker
    if (autoTracker!=null && track!=getAxes()) {
    	autoTracker.setTrack(track);
    }
  }
  
  protected FunctionPanel createFunctionPanel(TTrack track) {
  	DatasetManager data = track.getData(this);
    FunctionPanel panel = new DataFunctionPanel(data);
  	panel.setIcon(track.getIcon(21, 16, "point")); //$NON-NLS-1$
  	Class<?> type = track.getClass();
  	if (PointMass.class.isAssignableFrom(type))
  		panel.setDescription(PointMass.class.getName());
  	else if (Vector.class.isAssignableFrom(type))
  		panel.setDescription(Vector.class.getName());
  	else if (RGBRegion.class.isAssignableFrom(type))
  		panel.setDescription(RGBRegion.class.getName());
  	else if (LineProfile.class.isAssignableFrom(type))
  		panel.setDescription(LineProfile.class.getName());
  	else panel.setDescription(type.getName());
    final ParamEditor paramEditor = panel.getParamEditor();
    if (track instanceof PointMass) {
    	PointMass pm = (PointMass)track;
	  	Parameter param = (Parameter)paramEditor.getObject("m"); //$NON-NLS-1$
	  	if (param==null) {
	  		param = new Parameter("m", String.valueOf(pm.getMass())); //$NON-NLS-1$
	  		param.setDescription(TrackerRes.getString("ParticleModel.Parameter.Mass.Description")); //$NON-NLS-1$
	      paramEditor.addObject(param, false);
	  	}
  		param.setNameEditable(false); // mass name not editable
  		paramEditor.addPropertyChangeListener("edit", massParamListener); //$NON-NLS-1$
  		pm.addPropertyChangeListener("mass", massChangeListener); //$NON-NLS-1$
    }
    return panel;
  }

  /**
   * Removes a track.
   *
   * @param track the track to remove
   */
  public synchronized void removeTrack(TTrack track) {
  	if (!getDrawables(track.getClass()).contains(track)) return;
    removePropertyChangeListener(track);
    track.removePropertyChangeListener("step", this); //$NON-NLS-1$
    track.removePropertyChangeListener("steps", this); //$NON-NLS-1$
    track.removePropertyChangeListener("name", this); //$NON-NLS-1$
    track.removePropertyChangeListener("mass", this); //$NON-NLS-1$
    track.removePropertyChangeListener("footprint", this); //$NON-NLS-1$
    track.removePropertyChangeListener("model_start", this); //$NON-NLS-1$
    track.removePropertyChangeListener("model_end", this); //$NON-NLS-1$
  	getTFrame().removePropertyChangeListener("tab", track); //$NON-NLS-1$
    super.removeDrawable(track);
    if (dataBuilder != null) dataBuilder.removePanel(track.getName());
//    if (modelBuilder != null) modelBuilder.removePanel(track.getName());
    if (getSelectedTrack()==track)
    	setSelectedTrack(null);
    // notify views and other listeners
    firePropertyChange("track", track, null); //$NON-NLS-1$
    TTrack.activeTracks.remove(track.getID());
    changed = true;
  }

  /**
   * Determines if the specified track is in this tracker panel.
   *
   * @param track the track to look for
   * @return <code>true</code> if this contains the track
   */
  public boolean containsTrack(TTrack track) {
    for (TTrack next: getTracks()) {
      if (track == next) return true;
    }
    return false;
  }

  /**
   * Erases all tracks in this tracker panel.
   */
  public void eraseAll() {
    for (TTrack track: getTracks()) {
      track.erase();
    }
  }

  /**
   * Gives the user an opportunity to save this to a trk file if changed.
   *
   * @return <code>false</code> if the user cancels, otherwise <code>true</code>
   */
  public boolean save() {
    if (!changed) return true;
    if (org.opensourcephysics.display.OSPRuntime.applet != null) return true;
    String name = getTitle();
    // eliminate extension if no data file
    if (getDataFile() == null) {
      int i = name.lastIndexOf('.');
      if (i > 0) {
        name = name.substring(0, i);
      }
    }
    int i = JOptionPane.showConfirmDialog(this.getTopLevelAncestor(),
                                          TrackerRes.getString("TrackerPanel.Dialog.SaveChanges.Message") + " \"" + name + "\"?", //$NON-NLS-1$ //$NON-NLS-2$ //$NON-NLS-3$
                                          TrackerRes.getString("TrackerPanel.Dialog.SaveChanges.Title"), //$NON-NLS-1$
                                          JOptionPane.YES_NO_CANCEL_OPTION,
                                          JOptionPane.QUESTION_MESSAGE);
    if (i == JOptionPane.YES_OPTION) {
    	restoreViews();
      File file = VideoIO.save(getDataFile(), this);
      if (file==null) return false;
    }
    else if (i == JOptionPane.CLOSED_OPTION || i == JOptionPane.CANCEL_OPTION) {
      return false;
    }
    changed = false;
    return true;
  }

  /**
   * Overrides VideoPanel getDrawables method.
   *
   * @return a list of Drawable objects
   */
  public ArrayList<Drawable> getDrawables() {
    ArrayList<Drawable> list = super.getDrawables();
    TTrack track = getSelectedTrack();
    if (track != null && list.contains(track) && track != getAxes()) {
      // put selected track at the front so paints on top
      list.remove(track);
      list.add(track);
    }
    // put mat behind everything
    TMat mat = getMat();
    if (mat != null && list.get(0) != mat) {
      list.remove(mat);
      list.add(0, mat);
    }
    // show noData message if panel is empty
    if (getVideo() == null && getUserTracks().isEmpty()) {
    	isEmpty = true;
    	if (this instanceof WorldTView) {
	    	noDataLabels[0].setText(TrackerRes.getString("WorldTView.Label.NoData")); //$NON-NLS-1$
	    	noDataLabels[1].setText(null);    		
    	}
    	else {
      	noDataLabels[0].setText(TrackerRes.getString("TrackerPanel.Message.NoData0")); //$NON-NLS-1$
      	noDataLabels[1].setText(TrackerRes.getString("TrackerPanel.Message.NoData1")); //$NON-NLS-1$
    	}
      add(noData, BorderLayout.NORTH);
    }
    else {
    	isEmpty = false;
    	remove(noData);
    }
    return list;
  }

  /**
   * Gets the list of system Drawables.
   *
   * @return a list of Drawable objects
   */
  public ArrayList<Drawable> getSystemDrawables() {
    ArrayList<Drawable> list = new ArrayList<Drawable>();
    Drawable drawable = getMat();
    if (drawable != null) 
    	list.add(drawable);
    drawable = getAxes();
    if (drawable != null) 
    	list.add(drawable);
   	for (TTrack next: calibrationTools) {
   		list.add(next);
  	}
    return list;
  }

  /**
   * Overrides VideoPanel addDrawable method.
   *
   * @param drawable the drawable object
   */
  public synchronized void addDrawable(Drawable drawable) {
    if (drawable instanceof TTrack) {
    	addTrack((TTrack)drawable);
    }
    else {
    	super.addDrawable(drawable);
    }
  }

  /**
   * Moves a drawable behind all others except the video.
   *
   * @param drawable the drawable object
   */
  public synchronized void moveToBack(Drawable drawable) {
    if (drawable != null && drawableList.contains(drawable)) {
      synchronized(drawableList) {
	      drawableList.remove(drawable);
	      if (drawable instanceof TMat) // put mat at back
	      	drawableList.add(0, drawable);
	      else {
	      	int index = getMat() == null? 0: 1; // put in front of mat, if any
	      	if (getVideo() != null) index++; // put in front of video, if any
	      	drawableList.add(index, drawable);
	      }
      }
    }
  }

  /**
   * Overrides VideoPanel removeDrawable method.
   *
   * @param drawable the drawable object
   */
  public synchronized void removeDrawable(Drawable drawable) {
    if (drawable instanceof TTrack) removeTrack((TTrack)drawable);
    else super.removeDrawable(drawable);
  }


  /**
   * Overrides VideoPanel removeObjectsOfClass method.
   *
   * @param c the class to remove
   */
  public synchronized <T extends Drawable> void removeObjectsOfClass(Class<T> c) {
    if (TTrack.class.isAssignableFrom(c)) { // objects are TTracks
      // remove propertyChangeListeners
    	ArrayList<T> removed = getObjectOfClass(c);
      Iterator<T> it = removed.iterator();
      while(it.hasNext()) {
        TTrack track = (TTrack)it.next();
        removePropertyChangeListener(track);
        track.removePropertyChangeListener("step", this); //$NON-NLS-1$
        track.removePropertyChangeListener("steps", this); //$NON-NLS-1$
        track.removePropertyChangeListener("name", this); //$NON-NLS-1$
        track.removePropertyChangeListener("mass", this); //$NON-NLS-1$
        track.removePropertyChangeListener("footprint", this); //$NON-NLS-1$
        track.removePropertyChangeListener("model_start", this); //$NON-NLS-1$
        track.removePropertyChangeListener("model_end", this); //$NON-NLS-1$
      	getTFrame().removePropertyChangeListener("tab", track); //$NON-NLS-1$
      }
      super.removeObjectsOfClass(c);
      // notify views
      for (Object next: removed) {
      	TTrack track = (TTrack)next;
	      firePropertyChange("track", track, null); //$NON-NLS-1$
      }
      changed = true;
    }
    else super.removeObjectsOfClass(c);
  }

  /**
   * Overrides VideoPanel clear method.
   */
  public synchronized void clear() {
  	setSelectedTrack(null);
  	selectedPoint = null;
  	ArrayList<TTrack> tracks = getTracks();
    for (TTrack track: tracks) {
      removePropertyChangeListener(track);
      track.removePropertyChangeListener("step", this); //$NON-NLS-1$
      track.removePropertyChangeListener("steps", this); //$NON-NLS-1$
      track.removePropertyChangeListener("name", this); //$NON-NLS-1$
      track.removePropertyChangeListener("mass", this); //$NON-NLS-1$
      track.removePropertyChangeListener("footprint", this); //$NON-NLS-1$
      track.removePropertyChangeListener("model_start", this); //$NON-NLS-1$
      track.removePropertyChangeListener("model_end", this); //$NON-NLS-1$
    	getTFrame().removePropertyChangeListener("tab", track); //$NON-NLS-1$

      // handle case when track is the origin of current reference frame
    	ImageCoordSystem coords = getCoords();
      if (coords instanceof ReferenceFrame && 
      				((ReferenceFrame)coords).getOriginTrack() == track) {
        // set coords to underlying coords
        coords = ( (ReferenceFrame) coords).getCoords();
      	setCoords(coords);
      }    	
    }
    TMat mat = getMat();
    if (mat!=null) {
    	mat.cleanup();
    }
    super.clear(); // clears all drawables except video
    if (dataBuilder != null) {
    	dataBuilder.clearPanels();
    	dataBuilder.setVisible(false);
    }
    if (modelBuilder != null) {
    	modelBuilder.clearPanels();
    	modelBuilder.setVisible(false);
    }
    // notify views and other listeners
    firePropertyChange("clear", null, null); //$NON-NLS-1$
    // remove tracks from TTrack.activeTracks
    for (TTrack track: tracks) {
	    TTrack.activeTracks.remove(track.getID());   	
    }
    changed = true;
  }

  /**
   * Clears all tracks.
   */
  public synchronized void clearTracks() {
  	ArrayList<TTrack> removed = getTracks();
    // get background drawables to replace after clearing
    ArrayList<Drawable> keepers = getSystemDrawables();
    clear();
    // replace keepers
    for (Drawable drawable: keepers) {
    	if (drawable instanceof TMat) {
    		((TMat)drawable).setTrackerPanel(this);
    	}
      addDrawable(drawable);
      removed.remove(drawable);
    }
    for (TTrack track: removed) {
   	 track.dispose();
    }
  }

  /**
   * Overrides VideoPanel setCoords method.
   *
   * @param _coords the new image coordinate system
   */
  public void setCoords(ImageCoordSystem _coords) {
    if (_coords == null || _coords == coords) return;
    if (video == null) {
      coords.removePropertyChangeListener(this);
      coords = _coords;
      coords.addPropertyChangeListener(this);
      int n = getFrameNumber();
      getSnapPoint().setXY(coords.getOriginX(n), coords.getOriginY(n));
      firePropertyChange("coords", null, coords); //$NON-NLS-1$
      firePropertyChange("transform", null, null); //$NON-NLS-1$
    }
    else video.setCoords(_coords);
  }
  
  /**
   * Sets the reference frame by name. If the name is null or not found, 
   * the default reference frame is used.
   *
   * @param trackName the name of a point mass
   */
  public void setReferenceFrame(String trackName) {
    PointMass pm = null;
    for (PointMass m: getDrawables(PointMass.class)) {
      if (m.getName().equals(trackName)) {
        pm = m;
        break;
      }
    }
    if (pm != null) {
      ImageCoordSystem coords = getCoords();
      boolean wasRefFrame = coords instanceof ReferenceFrame;
      while (coords instanceof ReferenceFrame) {
        coords = ( (ReferenceFrame) coords).getCoords();
      }
      setCoords(new ReferenceFrame(coords, pm));
      // special case: if pm is a particle model and wasRefFrame is true,
      // refresh steps of pm after setting new ReferenceFrame
      if (pm instanceof ParticleModel && wasRefFrame) {
      	((ParticleModel)pm).lastValidFrame = -1;
      	((ParticleModel)pm).refreshSteps();
      }      
      setSelectedPoint(null);
      repaint();
    }
    else {
      ImageCoordSystem coords = getCoords();
      if (coords instanceof ReferenceFrame) {
        coords = ( (ReferenceFrame) coords).getCoords();
        setCoords(coords);
        setSelectedPoint(null);
        repaint();
      }
    }

  }

  /**
   * Gets the coordinate axes.
   *
   * @return the CoordAxes
   */
  public CoordAxes getAxes() {
  	ArrayList<CoordAxes> list = getDrawables(CoordAxes.class);
    if (!list.isEmpty()) return list.get(0);
    return null;
  }

  /**
   * Gets the mat.
   *
   * @return the first TMat in the drawable list
   */
  public TMat getMat() {
    ArrayList<TMat> list = getDrawables(TMat.class);
    if (!list.isEmpty()) return list.get(0);
    return null;
  }

  /**
   * Gets the grid.
   *
   * @return the first Grid in the drawable list
   */
  public WorldGrid getGrid() {
    ArrayList<WorldGrid> list = getDrawables(WorldGrid.class);
    if (!list.isEmpty()) return list.get(0);
    return null;
  }

  /**
   * Gets the origin snap point.
   *
   * @return the snap point
   */
  public TPoint getSnapPoint() {
  	if (snapPoint == null) snapPoint = new TPoint();
    return snapPoint;
  }

  /**
   * Sets the selected track.
   *
   * @param track the track to select
   */
  public void setSelectedTrack(TTrack track) {
    if (selectedTrack == track) return;
    if (track!=null 
    		&& track instanceof ParticleModel
    		&& ((ParticleModel)track).refreshing)
    	return;
    TTrack prevTrack = selectedTrack;
    selectedTrack = track;
    if (Tracker.showHints && track != null) setMessage(track.getMessage());
    else setMessage(""); //$NON-NLS-1$
    firePropertyChange("selectedtrack", prevTrack, track); //$NON-NLS-1$
  }

  /**
   * Gets the selected track.
   *
   * @return the selected track
   */
  public TTrack getSelectedTrack() {
    return selectedTrack;
  }

  /**
   * Sets the selected point. Also sets the selected step, track, and selecting panel.
   *
   * @param point the point to receive actions
   */
  public void setSelectedPoint(TPoint point) {
    if (point == selectedPoint && point == null) return;
    Tracker.logTime("set selected point"); //$NON-NLS-1$
    TPoint prevPoint = selectedPoint;
    if (prevPoint!=null) {
    	prevPoint.setAdjusting(false);
    }
    selectedPoint = point;
    // determine if selected steps or previous point has changed 
    boolean stepsChanged = !selectedSteps.isEmpty() && selectedSteps.isChanged();
    // determine if newly selected step is in selectedSteps
    if (selectedSteps.size()>1) {
      boolean newStepSelected = false;
      if (point!=null) {
    		// find associated step
    		Step step = null;
        for (TTrack track: getTracks()) {
        	step = track.getStep(point, this);
        	if (step != null) {
        		newStepSelected = selectedSteps.contains(step);
        		break;
        	}
        }
      }
      if (newStepSelected) {
        firePropertyChange("selectedpoint", prevPoint, point); //$NON-NLS-1$
      	selectedSteps.isModified = false;
        return;
      }
    }
    boolean prevPointChanged = currentState!=null && prevPoint != null && prevPoint != point && prevPoint != newlyMarkedPoint
    				&& (prevPoint.x != pointState.x || prevPoint.y != pointState.y);
    if (selectedPoint==null) {
    	newlyMarkedPoint = null;
    }
    // post undo edit if selectedSteps or previous point has changed 
    if (stepsChanged || prevPointChanged) {
    	boolean trackEdit = false;
    	boolean coordsEdit = false;
    	if (prevPointChanged) {
	    	trackEdit = prevPoint.isTrackEditTrigger() && getSelectedTrack() != null;
	    	coordsEdit = prevPoint.isCoordsEditTrigger();
    	}
    	else { // steps have changed 
    		trackEdit = selectedSteps.getTrack()!=null;
    	}
    	if (trackEdit && coordsEdit) {
    		Undo.postTrackAndCoordsEdit(getSelectedTrack(), currentState, currentCoords);    		
    	}
    	else if (trackEdit) {
    		if (stepsChanged) {
      		if (!selectedSteps.isModified) {
      			selectedSteps.clear(); // posts undoable edit if changed
      		}
    		}
    		else {
    			Undo.postTrackEdit(getSelectedTrack(), currentState);
    		}
    	}
    	else if (coordsEdit) {
    		Undo.postCoordsEdit(this, currentState);
    	}
    	else if (prevPoint!=null && prevPoint.isStepEditTrigger()) {
    		Undo.postStepEdit(selectedStep, currentState);
    	}
    	else if (prevPoint instanceof LineProfileStep.LineEnd) {
    		prevPoint.setTrackEditTrigger(true);
    	}
    }
    if (selectedStep != null) selectedStep.repaint();
    if (point == null) {
      selectedStep = null;
      selectingPanel = null;
      currentState = null;
      currentCoords = null;
    }
    else {  // find track and step (if any) associated with selected point
      TTrack track = null;
      Step step = null;
      Iterator<TTrack> it = getTracks().iterator();
      while(it.hasNext()) {
        track = it.next();
        step = track.getStep(point, this);
        if (step != null) break;
      }
      selectedStep = step;
      if (step == null) { // non-track TPoint was selected
        boolean ignore = autoTracker!=null 
        	&& autoTracker.getWizard().isVisible()
        	&& (point instanceof AutoTracker.Corner
        			|| point instanceof AutoTracker.Handle
        			|| point instanceof AutoTracker.Target);
        if (!ignore) setSelectedTrack(null);
      }
      else { // TPoint is associated with a step and track
        setSelectedTrack(track);
        step.repaint();
        // save position and state of newly selected point and/or track
        if (prevPoint != point) {
        	boolean trackEdit = point.isTrackEditTrigger();
        	boolean coordsEdit = point.isCoordsEditTrigger();
	        pointState.setLocation(point);
	        if (trackEdit && coordsEdit) {
	        	currentState = new XMLControlElement(track);
	        	currentCoords = new XMLControlElement(getCoords());
	        }
	        else if (trackEdit) {
	        	currentState = new XMLControlElement(track);
	      		if (!selectedSteps.contains(step) && !selectedSteps.isModified) {
	        		selectedSteps.clear();
	        	}
	        }
	        else if (coordsEdit) {
	        	currentState = new XMLControlElement(getCoords());
	        }
	        else if (point.isStepEditTrigger()) {
	        	currentState = new XMLControlElement(step);
	        }
        }
      }
      selectingPanel = this;
      requestFocusInWindow();
    }
  	selectedSteps.isModified = false;
    firePropertyChange("selectedpoint", prevPoint, point); //$NON-NLS-1$
  }

  /**
   * Gets the selected point.
   *
   * @return the selected point
   */
  public TPoint getSelectedPoint() {
    return selectedPoint;
  }

  /**
   * Gets the selected step.
   *
   * @return the selected step
   */
  public Step getSelectedStep() {
    return selectedStep;
  }

  /**
   * Gets the selecting tracker panel.
   *
   * @return the selecting tracker panel
   */
  public TrackerPanel getSelectingPanel() {
    return selectingPanel;
  }

  /**
   * Sets the magnification.
   *
   * @param magnification the desired magnification
   */
  public void setMagnification(double magnification) {
  	if (Double.isNaN(magnification)) return;
  	if (magnification==0) return;
    double prevZoom = getMagnification();
    Dimension prevSize = getPreferredSize();
		Point p1 = new TPoint(0, 0).getScreenPosition(this);
    if (prevSize.width==1 && prevSize.height==1) { // zoomed to fit
    	double w = getImageWidth();
    	double h = getImageHeight();
    	Point p2 = new TPoint(w, h).getScreenPosition(this);
    	prevSize.width = p2.x-p1.x;
    	prevSize.height =  p2.y-p1.y;
    }
  	if (magnification < 0) {
      setPreferredSize(new Dimension(1, 1));
  	}
  	else {
      zoom = Math.max(magnification, MIN_ZOOM);
      zoom = Math.min(zoom, MAX_ZOOM);
      int w = (int)(imageWidth*zoom);
      int h = (int)(imageHeight*zoom);
      Dimension size = new Dimension(w, h);
      setPreferredSize(size);
  	}
    firePropertyChange("magnification", prevZoom, getMagnification()); //$NON-NLS-1$
  	// scroll and revalidate
  	MainTView view = getTFrame()==null? null: getTFrame().getMainView(this);
  	if (view != null) {
  		view.scrollPane.revalidate();
  		view.scrollToZoomCenter(getPreferredSize(), prevSize, p1);
      eraseAll();
      repaint();
  	}
  	zoomBox.hide();
  }

  /**
   * Gets the magnification.
   *
   * @return the magnification
   */
  public double getMagnification() {
		if (getPreferredSize().width == 1) { // zoomed to fit
			double w = getImageWidth();
			double h = getImageHeight();
			Dimension size = getSize();
			return Math.min(size.width/w, size.height/h);
		}
    return zoom;
  }

  /**
   * Sets the image width in image units. Overrides VideoPanel method.
   *
   * @param w the width
   */
  public void setImageWidth(double w) {
    setImageSize(w, getImageHeight());
  }

  /**
   * Sets the image height in image units. Overrides VideoPanel method.
   *
   * @param h the height
   */
  public void setImageHeight(double h) {
    setImageSize(getImageWidth(), h);
  }

  /**
   * Sets the image size in image units.
   *
   * @param w the width
   * @param h the height
   */
  public void setImageSize(double w, double h) {
    super.setImageWidth(w);
    super.setImageHeight(h);
    TMat mat = getMat();
    if (mat != null) mat.refresh();
    if (getPreferredSize().width > 10) {
      setMagnification(getMagnification());
    }
    eraseAll();
    repaint();
    firePropertyChange("size", null, null); //$NON-NLS-1$
  }

  /**
   * Sets the scroll pane.
   *
   * @param scroller the scroll pane containing this panel
   */
  public void setScrollPane(JScrollPane scroller) {
    scrollPane = scroller;
  }

  /**
   * Gets the preferred scrollable viewport size.
   *
   * @return the preferred scrollable viewport size
   */
  public Dimension getPreferredScrollableViewportSize() {
    return getPreferredSize();
  }

  /**
   * Gets the scrollable unit increment.
   *
   * @param visibleRect the rectangle currently visible in the scrollpane
   * @param orientation the orientation of the scrollbar
   * @param direction the direction of movement of the scrollbar
   * @return the scrollable unit increment
   */
  public int getScrollableUnitIncrement(Rectangle visibleRect,
                                         int orientation,
                                         int direction) {
    return 20;
  }

  /**
   * Gets the scrollable block increment.
   *
   * @param visibleRect the rectangle currently visible in the scrollpane
   * @param orientation the orientation of the scrollbar
   * @param direction the direction of movement of the scrollbar
   * @return the scrollable block increment
   */
  public int getScrollableBlockIncrement(Rectangle visibleRect,
                                         int orientation,
                                         int direction) {
    int unitIncrement = getScrollableUnitIncrement(
                        visibleRect, orientation, direction);
    if (orientation == SwingConstants.HORIZONTAL)
        return visibleRect.width - unitIncrement;
    return visibleRect.height - unitIncrement;
  }

  /**
   * Gets whether this tracks the viewport width in a scrollpane.
   *
   * @return <code>true</code> if this tracks the width
   */
  public boolean getScrollableTracksViewportWidth() {
    if (scrollPane == null) return true;
    Dimension panelDim = getPreferredSize();
    Rectangle viewRect = scrollPane.getViewport().getViewRect();
    return viewRect.width > panelDim.width;
  }

  /**
   * Gets whether this tracks the viewport height.
   *
   * @return <code>true</code> if this tracks the height
   */
  public boolean getScrollableTracksViewportHeight() {
    if (scrollPane == null) return true;
    Dimension panelDim = getPreferredSize();
    Rectangle viewRect = scrollPane.getViewport().getViewRect();
    return viewRect.height > panelDim.height;
  }

  /**
   * Returns true if mouse coordinates are displayed. Overrides VideoPanel
   * method to report false if a point is selected.
   *
   * @return <code>true</code> if mouse coordinates are displayed
   */
  public boolean isShowCoordinates() {
    return showCoordinates && getSelectedPoint() == null;
  }

  /**
   * Shows a message in BR corner. Overrides DrawingPanel method.
   *
   * @param msg the message
   */
  public void setMessage(String msg) {
  	if (!OSPRuntime.isMac()) super.setMessage(msg);
  }
  
  /**
   * Imports Data from a data string (delimited fields) into a DataTrack.
   * The data string must be parsable by DataTool. If the string is a path,
   * an attempt is made to get the data string with ResourceLoader. 
   * 
   * Source object (model) may be String path, JPanel controlPanel, Tool tool, etc
   * 
   * @param dataString delimited fields parsable by DataTool, or a path to a Resource
   * @param source the data source (may be null)
   * @return the DataTrack with the Data (may return null)
   */
  protected DataTrack importData(String dataString, Object source) {
  	if (dataString==null) {
  		// inform user
			JOptionPane.showMessageDialog(frame, 
					TrackerRes.getString("TrackerPanel.Dialog.NoData.Message"), //$NON-NLS-1$
					TrackerRes.getString("TrackerPanel.Dialog.NoData.Title"), //$NON-NLS-1$
					JOptionPane.WARNING_MESSAGE);
  		return null;
  	}
  	// if dataString is parsable data, parse and import it
		DatasetManager data = DataTool.parseData(dataString, null);
		if (data!=null) {
      DataTrack dt = importData(data, source);
      if (dt instanceof ParticleDataTrack) {
      	ParticleDataTrack pdt = (ParticleDataTrack)dt;
      	pdt.prevDataString = dataString;
      }
      return dt;
    }
  	
  	// assume dataString is a resource path, read the resource and call this again with path as source
		String path = dataString;
  	return importData(ResourceLoader.getString(path), path);
  }
  
  /**
   * Imports Data from a source into a DataTrack. 
   * Data must include "x" and "y" columns (may be unnamed), may include "t". 
   * DataTrack is the first one found that matches the Data name or ID.
   * If none found, a new DataTrack is created.
   * Source object (model) may be String path, JPanel controlPanel, Tool tool, null, etc
   * 
   * @param data the Data to import
   * @param source the data source (may be null)
   * @return the DataTrack with the Data (may return null)
   */
  @Override
  public DataTrack importData(Data data, Object source) {
  	if (data==null) return null;
  	
  	// find DataTrack with matching name or ID
  	ParticleDataTrack dataTrack = ParticleDataTrack.getTrackForData(data, this);
  	
  	// load data into DataTrack
  	try {
	  	// create a new DataTrack if none exists
    	if (dataTrack==null) {
    		dataTrack = new ParticleDataTrack(data, source);
				int i = getDrawables(PointMass.class).size();
				dataTrack.setColorToDefault(i);
				addTrack(dataTrack);
				setSelectedPoint(null);
				setSelectedTrack(dataTrack);
				dataTrack.getDataClip().setClipLength(-1); // sets clip length to data length
				VideoClip videoClip = getPlayer().getVideoClip();
				dataTrack.setStartFrame(videoClip.getStartFrameNumber());
				dataTrack.firePropertyChange("data", null, null); //$NON-NLS-1$
				dataTrack.getModelBuilder().setVisible(true);
				final ParticleDataTrack target = dataTrack;
				final Runnable runner = new Runnable() {
					public void run() {
//						try {
//							Thread.sleep(500);
//						} catch (InterruptedException e) {
//						}
//			      firePropertyChange("stepnumber", null, getPlayer().getStepNumber());    // to views //$NON-NLS-1$
						target.firePropertyChange("data", null, null); //$NON-NLS-1$						
					}
				};
				EventQueue.invokeLater(runner);
//				new Thread(runner).start();
    	}
    	else {
      	// set data for existing DataTrack
  			dataTrack.setData(data);
    	}
		} catch (Exception e) {
			// inform user
			JOptionPane.showMessageDialog(frame, 
					TrackerRes.getString("TrackerPanel.Dialog.Exception.Message")+":" //$NON-NLS-1$ //$NON-NLS-2$
					+e.getClass().getSimpleName()+": "+e.getMessage(), //$NON-NLS-1$
					TrackerRes.getString("TrackerPanel.Dialog.Exception.Title"), //$NON-NLS-1$
					JOptionPane.WARNING_MESSAGE);
			OSPLog.warning(e.getClass().getSimpleName()+": "+e.getMessage()); //$NON-NLS-1$
			dataTrack = null;
		}
		return dataTrack;
  }

  /**
   * Refreshes all data in tracks and views.
   */
  protected void refreshTrackData() {
  	// turn on autorefresh
  	boolean auto = isAutoRefresh;
  	isAutoRefresh = true;
    firePropertyChange("transform", null, null); //$NON-NLS-1$
    // restore autorefresh
  	isAutoRefresh = auto;
  }

  /**
   * Gets the most recent mouse event.
   *
   * @return the MouseEvent
   */
  protected MouseEvent getMouseEvent() {
  	return mouseEvent;
  }

  /**
   * Gets the popup menu. Overrides DrawingPanel method.
   */
  public JPopupMenu getPopupMenu() {
  	MainTView mainView = getTFrame().getMainView(this);
  	return mainView.getPopupMenu();
  }

  /**
   * Gets the attachment dialog for attaching measuring tool points to point masses.
   * 
   * @param track a measuing tool
   * @return the attachment dialog
   */
  public AttachmentDialog getAttachmentDialog(TTrack track) {
    if (attachmentDialog == null) {
    	attachmentDialog = new AttachmentDialog(track);
    	attachmentDialog.setFontLevel(FontSizer.getLevel());
      // center on screen
      Dimension dim = Toolkit.getDefaultToolkit().getScreenSize();
      int x = (dim.width - attachmentDialog.getBounds().width) / 2;
      int y = (dim.height - attachmentDialog.getBounds().height) / 2;
      attachmentDialog.setLocation(x, y);
    }
    else {
    	attachmentDialog.setFontLevel(FontSizer.getLevel());
    	attachmentDialog.setMeasuringTool(track);
    }
    return attachmentDialog;
  }

  /**
   * Gets the plot guest dialog for comparing multiple track data in a single plot.
   * 
   * @param plot a TrackPlottingPanel
   * @return the plot guest dialog
   */
  public PlotGuestDialog getPlotGuestDialog(TrackPlottingPanel plot) {
    if (guestsDialog == null) {
    	guestsDialog = new PlotGuestDialog(this);
    	guestsDialog.setPlot(plot);
  		FontSizer.setFonts(guestsDialog, FontSizer.getLevel());
      // center on screen
      Dimension dim = Toolkit.getDefaultToolkit().getScreenSize();
      int x = (dim.width - guestsDialog.getBounds().width) / 2;
      int y = (dim.height - guestsDialog.getBounds().height) / 2;
      guestsDialog.setLocation(x, y);
    }
    else {
    	guestsDialog.setPlot(plot);
  		FontSizer.setFonts(guestsDialog, FontSizer.getLevel());
    }
    guestsDialog.pack();
    return guestsDialog;
  }

  /**
   * Gets the data builder for defining custom data functions.
   * @return the data builder
   */
  protected FunctionTool getDataBuilder() {
  	if (dataBuilder == null) { // create new tool if none exists
  		dataBuilder = new TrackDataBuilder(this);
			dataBuilder.setHelpPath("data_builder_help.html"); //$NON-NLS-1$
  		dataBuilder.addPropertyChangeListener("panel", this); //$NON-NLS-1$
  		dataBuilder.addPropertyChangeListener("function", this); //$NON-NLS-1$
  		dataBuilder.addPropertyChangeListener("visible", this); //$NON-NLS-1$
  		dataBuilder.setFontLevel(FontSizer.getLevel());
  	}
  	return dataBuilder;
  }
  
  /**
   * Gets the Algorithms dialog.
   *
   * @return the properties dialog
   */
  protected DerivativeAlgorithmDialog getAlgorithmDialog() {
  	if (algorithmDialog==null) {
  		algorithmDialog = new DerivativeAlgorithmDialog(this);
  		algorithmDialog.setFontLevel(FontSizer.getLevel());
  	}
    return algorithmDialog;
  }
 
  /**
   * Refreshes the TFrame info dialog if visible.
   */
  protected void refreshNotesDialog() {
    TFrame frame = getTFrame();
    if (frame != null && frame.notesDialog.isVisible()) {
    	frame.saveNotesAction.actionPerformed(null);
    	TTrack track = getSelectedTrack();
    	if (track != null) {
    		frame.notesTextPane.setText(track.getDescription());
        frame.notesDialog.setName(track.getName());
        frame.notesDialog.setTitle(TrackerRes.getString("TActions.Dialog.Description.Title") //$NON-NLS-1$ 
        				+ " \"" + track.getName() + "\""); //$NON-NLS-1$ //$NON-NLS-2$
    	}
    	else {
    		frame.notesTextPane.setText(getDescription());
        frame.notesDialog.setName(null);
        String tabName = frame.getTabTitle(frame.getSelectedTab());
        frame.notesDialog.setTitle(TrackerRes.getString("TActions.Dialog.Description.Title") //$NON-NLS-1$
        				+ " \"" + tabName + "\""); //$NON-NLS-1$ //$NON-NLS-2$
    	}
    	frame.notesTextPane.setBackground(Color.WHITE);
    	frame.cancelNotesDialogButton.setEnabled(false);
    	frame.closeNotesDialogButton.setEnabled(true);
    	TrackerPanel panel = frame.getTrackerPanel(frame.getSelectedTab());
    	frame.displayWhenLoadedCheckbox.setEnabled(panel!=null);
    	if (panel!=null) {
    		frame.displayWhenLoadedCheckbox.setSelected(!panel.hideDescriptionWhenLoaded);
    	}

    	frame.notesTextPane.setEditable(isEnabled("notes.edit")); //$NON-NLS-1$
    }
  }
  
  /**
   * Gets the alphabet index for setting the name letter suffix and color
   * of a track.
   * 
   * @param name the default name with no letter suffix
   * @param connector the string connecting the name and letter
   * @return the index of the first available letter suffix
   */
  protected int getAlphabetIndex(String name, String connector) {
  	for (int i=0; i< alphabet.length(); i++) {
	  	String letter = alphabet.substring(i, i+1);
	  	String proposed = name+connector+letter;
	  	boolean isTaken = false;
	  	for (TTrack track: getTracks()) {
				String nextName = track.getName();
				isTaken = isTaken || proposed.equals(nextName); 
	  	}
	  	if (!isTaken) return i;
  	}
  	return 0;
  }
  
  /**
   * Restores the views to a non-maximized state.
   */
  protected void restoreViews() {
  	// find maximized view and restore
  	Container[] views = getTFrame().getViews(this);
  	for (int i = 0; i<views.length; i++) {
    	if (views[i] instanceof TViewChooser) {
    		TViewChooser chooser = (TViewChooser)views[i];
    		if (chooser.maximized) {
    			chooser.restore();
    			break;
    		}
    	}
    }
  }

  /**
   * Configures this panel.
   */
  protected void configure() {
    coords.removePropertyChangeListener(this);
    coords.addPropertyChangeListener(this);
    addKeyListener(new KeyAdapter() {
      public void keyPressed(KeyEvent e) {
        if (e.getKeyCode() == KeyEvent.VK_SHIFT) {
        	if (!isShiftKeyDown) {
        		isShiftKeyDown = true;
	        	boolean marking = setCursorForMarking(true, e);
	          if (selectedTrack!=null && marking!=selectedTrack.isMarking) {
	          	selectedTrack.setMarking(marking);
	          }
        	}
        }
        else if (e.getKeyCode() == KeyEvent.VK_CONTROL) {
        	if (!isControlKeyDown) {
        		isControlKeyDown = true;
	        	boolean marking = setCursorForMarking(isShiftKeyDown, e);
	          if (selectedTrack!=null && marking!=selectedTrack.isMarking) {
	          	selectedTrack.setMarking(marking);
	          }
        	}
        }
        else if (e.getKeyCode() == KeyEvent.VK_ENTER
        		&& selectedTrack!=null
        		&& getCursor() == selectedTrack.getMarkingCursor(e)
        		&& getFrameNumber()>0) {
        	int n = getFrameNumber();
        	Step step = selectedTrack.getStep(n-1);
        	if (step!=null) {
        		Step clone = null;
        		if (selectedTrack.getClass()==PointMass.class) {
	        		TPoint p = ((PositionStep)step).getPosition();
	            clone = selectedTrack.createStep(n, p.x, p.y);
        		}
        		else if (selectedTrack.getClass()==Vector.class) {
        			VectorStep s = (VectorStep)step;
	        		TPoint tail = s.getTail();
	        		TPoint tip = s.getTip();
	        		Vector vector = (Vector)selectedTrack;
	        		double dx = tip.x-tail.x;
	        		double dy = tip.y-tail.y;
	            clone = vector.createStep(n, tail.x, tail.y, dx, dy);
        		}
						if (clone!=null && selectedTrack.isAutoAdvance()) {
		          getPlayer().step();
 		          hideMouseBox();
						}
						else {
	            setMouseCursor(Cursor.getDefaultCursor());
	            if (clone!=null) {
		            setSelectedPoint(clone.getDefaultPoint());
		            selectedTrack.repaint(clone);
	            }
						}
        	}
        }
        else handleKeyPress(e);
      }
      public void keyReleased(KeyEvent e) {
        if (e.getKeyCode() == KeyEvent.VK_SHIFT) {
      		isShiftKeyDown = false;
        	boolean marking = setCursorForMarking(false, e);
          if (selectedTrack!=null && marking!=selectedTrack.isMarking) {
          	selectedTrack.setMarking(marking);
          }
        }
        else if (e.getKeyCode() == KeyEvent.VK_CONTROL) {
      		isControlKeyDown = false;
        	boolean marking = setCursorForMarking(isShiftKeyDown, e);
          if (selectedTrack!=null && marking!=selectedTrack.isMarking) {
          	selectedTrack.setMarking(marking);
          }
        }
      }
    });
    // set default properties
    setDrawingInImageSpace(true);
    setPreferredSize(new Dimension(1, 1));
    // load default configuration file
    enabled = Tracker.getDefaultConfig();
    changed = false;
  }

  /**
   * Sets the cursor to a crosshair when the selected
   * track is marking and is unmarked on the current frame.
   * Also displays hints as a side effect.
   *
   * @param invert true to invert the normal state
   * @param e an input event
   * @return true if marking (ie next mouse click will mark a TPoint)
   */
  protected boolean setCursorForMarking(boolean invert, InputEvent e) {
  	if (Tracker.isZoomInCursor(getCursor())
  			|| Tracker.isZoomOutCursor(getCursor())) return false;
    boolean markable = false;
    boolean marking = false;
    selectedTrack = getSelectedTrack();
    int n = getFrameNumber();
    if (selectedTrack != null) {
      markable = !(selectedTrack.isStepComplete(n)
                || selectedTrack.isLocked()
                || popup.isVisible());
      marking = markable
                && (selectedTrack.isMarkByDefault() != invert);
    }
    Interactive iad = getTracks().isEmpty() || mouseEvent==null? null: getInteractive();
    if (marking) {
      setMouseCursor(selectedTrack.getMarkingCursor(e));
      if (Tracker.showHints) {
	      if (selectedTrack instanceof PointMass) {
	      	if (selectedTrack.getStep(n)==null)
	      		setMessage(TrackerRes.getString("PointMass.Hint.Marking")); //$NON-NLS-1$
	      	else
	      		setMessage(TrackerRes.getString("PointMass.Remarking.Hint")); //$NON-NLS-1$
	      }
	      else if (selectedTrack instanceof Vector)
	      	if (selectedTrack.getStep(n)==null)
	      		setMessage(TrackerRes.getString("Vector.Hint.Marking")); //$NON-NLS-1$
	      	else
	      		setMessage(TrackerRes.getString("Vector.Remarking.Hint")); //$NON-NLS-1$
	      else if (selectedTrack instanceof LineProfile)
	      	setMessage(TrackerRes.getString("LineProfile.Hint.Marking")); //$NON-NLS-1$
	      else if (selectedTrack instanceof RGBRegion)
	      	setMessage(TrackerRes.getString("RGBRegion.Hint.Marking")); //$NON-NLS-1$
      }
      else setMessage(""); //$NON-NLS-1$
    }
    else if (iad instanceof TPoint) {
      setMouseCursor(Cursor.getPredefinedCursor(Cursor.
          HAND_CURSOR));
      // identify associated track and display its hint
      for (TTrack track: getTracks()) {
      	Step step = track.getStep((TPoint)iad, this);
        if (step != null) {
        	setMessage(track.getMessage());
        	break;
        }
      }
    }
    else {  // no point selected
      setMouseCursor(Cursor.getDefaultCursor());
      // display selected track hint
      if (Tracker.showHints && selectedTrack != null) {
      	setMessage(selectedTrack.getMessage());
      }
      else if (!Tracker.startupHintShown || getVideo() != null 
      		|| !getUserTracks().isEmpty()) {
      	Tracker.startupHintShown = false;
      	if (!Tracker.showHints) setMessage(""); //$NON-NLS-1$
        // show hints
      	else if (getVideo() == null) // no video
    			setMessage(TrackerRes.getString("TrackerPanel.NoVideo.Hint")); //$NON-NLS-1$
    		else if (TToolBar.getToolbar(this).notYetCalibrated) {
        	if (getVideo().getWidth() == 720
        			&& getVideo().getFilterStack().isEmpty()) // DV video format
      			setMessage(TrackerRes.getString("TrackerPanel.DVVideo.Hint")); //$NON-NLS-1$
        	else if (getPlayer().getVideoClip().isDefaultState())
      			setMessage(TrackerRes.getString("TrackerPanel.SetClip.Hint")); //$NON-NLS-1$
        	else setMessage(TrackerRes.getString("TrackerPanel.CalibrateVideo.Hint")); //$NON-NLS-1$
    		}
      	else if (getAxes()!=null && getAxes().notyetShown)
    			setMessage(TrackerRes.getString("TrackerPanel.ShowAxes.Hint")); //$NON-NLS-1$
    		else if (getUserTracks().isEmpty())
    			setMessage(TrackerRes.getString("TrackerPanel.NoTracks.Hint")); //$NON-NLS-1$
      	else setMessage(""); //$NON-NLS-1$
      }
    }
    return marking;
  }

  /**
   * Handles keypress events for selected points.
   *
   * @param e the key event
   */
  protected void handleKeyPress(KeyEvent e) {
    if (e.getKeyCode()== KeyEvent.VK_F1) {
      TFrame frame = getTFrame();
      if (frame != null) {
      	if (selectedTrack == null)
      		frame.showHelp("help", 0); //$NON-NLS-1$
      	else if (selectedTrack instanceof CoordAxes)
      		frame.showHelp("axes", 0); //$NON-NLS-1$
      	else if (selectedTrack instanceof TapeMeasure)
      		frame.showHelp("tape", 0); //$NON-NLS-1$
      	else if (selectedTrack instanceof OffsetOrigin)
      		frame.showHelp("offset", 0); //$NON-NLS-1$
      	else if (selectedTrack instanceof Calibration)
      		frame.showHelp("calibration", 0); //$NON-NLS-1$
      	else if (selectedTrack instanceof PointMass)
      		frame.showHelp("pointmass", 0); //$NON-NLS-1$
      	else if (selectedTrack instanceof CenterOfMass)
      		frame.showHelp("cm", 0); //$NON-NLS-1$
      	else if (selectedTrack instanceof Vector)
      		frame.showHelp("vector", 0); //$NON-NLS-1$
      	else if (selectedTrack instanceof VectorSum)
      		frame.showHelp("vectorsum", 0); //$NON-NLS-1$
      	else if (selectedTrack instanceof LineProfile)
      		frame.showHelp("profile", 0); //$NON-NLS-1$
      	else if (selectedTrack instanceof RGBRegion)
      		frame.showHelp("rgbregion", 0); //$NON-NLS-1$
      	else if (selectedTrack instanceof ParticleModel)
      		frame.showHelp("particle", 0); //$NON-NLS-1$
      }
      return;
    }
    
    if (e.getKeyCode()== KeyEvent.VK_SPACE) {
      TTrack track = getSelectedTrack();
      if (track != null) {
        Step step = getSelectedStep();
        if (step != null) {
          if (e.isControlDown() || e.isShiftDown())
            step = track.getPreviousVisibleStep(step, this);
          else
            step = track.getNextVisibleStep(step, this);
          if (step != null) {
            TPoint p = step.getDefaultPoint();
            p.showCoordinates(this);
            setSelectedPoint(p);
          }
        }
      }
      return;
    }
    
    if (e.getKeyCode()== KeyEvent.VK_DELETE) {
      // delete selected steps
      deleteSelectedSteps();      
      if (selectedPoint!=null && selectingPanel==this) {
      	deletePoint(selectedPoint);
      }
      return;
    }
    

    // move selected point(s) when arrow key pressed
    double delta = e.isShiftDown()? 10: 1;
    double dx = 0, dy = 0;
    switch(e.getKeyCode()) {
	    case KeyEvent.VK_UP:
	      dy = -delta;
	      break;
	
	    case KeyEvent.VK_DOWN:
	      dy = delta;
	      break;
	
	    case KeyEvent.VK_RIGHT:
	      dx = delta;
	      break;
	
	    case KeyEvent.VK_LEFT:
	      dx = -delta;
	      break;
    }

    if (dx == 0 && dy == 0) return;
    selectedSteps.setChanged(true);
    for (Step step: selectedSteps) {
    	TPoint point = step.points[0];
    	if (point==selectedPoint) continue;
	    Point p = point.getScreenPosition(this);
	    p.setLocation(p.x + dx, p.y + dy);
	    point.setScreenPosition(p.x, p.y, this, e);
    }
    if (selectedPoint!=null) {
	    Point p = selectedPoint.getScreenPosition(this);
	    p.setLocation(p.x + dx, p.y + dy);
	    selectedPoint.setScreenPosition(p.x, p.y, this, e);
    }
    // check selected point since setting screen position can deselect it!
    if (selectedPoint != null)
    	selectedPoint.showCoordinates(this);
    else setMessage("", 0);  //$NON-NLS-1$
    if (selectedStep == null) repaint();
  }

  /**
   * Returns true if this is the default configuration.
   *
   * @return true if this is the default configuration
   */
  public boolean isDefaultConfiguration() {
  	return Tracker.areEqual(getEnabled(), Tracker.defaultConfig);
  }

  /**
   * Gets the enabled property set.
   *
   * @return the set of enabled properties
   */
  public Set<String> getEnabled() {
  	if (enabled == null) enabled = new TreeSet<String>();
    return enabled;
  }

  /**
   * Sets the enabled property set.
   *
   * @param enable the set of enabled properties
   */
  public void setEnabled(Set<String> enable) {
  	if (enable != null) {
  		enabled = getEnabled();
  		enabled.clear();
  		enabled.addAll(enable);
  	}
  }

  /**
   * Gets the enabled state for the specified key.
   *
   * @param key the string key
   * @return true if enabled
   */
  public boolean isEnabled(String key) {
    if (key == null) return false;
    return getEnabled().contains(key);
  }

  /**
   * Sets the enabled state for the specified key.
   *
   * @param key the string key
   * @param enable true to enable the key
   */
  public void setEnabled(String key, boolean enable) {
    if (key == null) return;
    if (enable) getEnabled().add(key);
    else getEnabled().remove(key);
  }
  
  /**
   * REturns true if any new.trackType is enabled.
   *
   * @return true if enabled
   */
  public boolean isCreateTracksEnabled() {
  	return isEnabled("new.pointMass")  //$NON-NLS-1$
  			|| isEnabled("new.cm")  //$NON-NLS-1$
        || isEnabled("new.vector")  //$NON-NLS-1$
        || isEnabled("new.vectorSum")  //$NON-NLS-1$
				|| isEnabled("new.lineProfile")  //$NON-NLS-1$
				|| isEnabled("new.RGBRegion")  //$NON-NLS-1$
				|| isEnabled("new.tapeMeasure")  //$NON-NLS-1$
				|| isEnabled("new.protractor")  //$NON-NLS-1$
				|| isEnabled("new.circleFitter")  //$NON-NLS-1$
				|| isEnabled("new.analyticParticle")  //$NON-NLS-1$
				|| isEnabled("new.dynamicParticle")  //$NON-NLS-1$
				|| isEnabled("new.dynamicTwoBody")  //$NON-NLS-1$
				|| isEnabled("new.dataTrack");  //$NON-NLS-1$
  }

  /**
   * Responds to property change events.
   *
   * @param e the property change event
   */
  public void propertyChange(PropertyChangeEvent e) {
    String name = e.getPropertyName();
    Tracker.logTime(getClass().getSimpleName()+hashCode()+" property change "+name); //$NON-NLS-1$
    if (name.equals("size")) super.propertyChange(e); //$NON-NLS-1$
    if (name.equals("step") || name.equals("steps")) { // from tracks/steps //$NON-NLS-1$ //$NON-NLS-2$
      TTrack track = (TTrack)e.getSource();
      track.dataValid = false;
      if (!track.isDependent()) {    // ignore dependent tracks
        changed = true;
      }
      if (track==getSelectedTrack()) {
      	TPoint p = getSelectedPoint();
      	if (p!=null)
      		p.showCoordinates(this);
      }
      repaint();
      if (name.equals("steps")) { //$NON-NLS-1$
		  	TTrackBar.getTrackbar(this).refresh();
      }
    }
    else if (name.equals("mass")) {                    // from point masses //$NON-NLS-1$
      firePropertyChange("mass", null, null);          // to motion control //$NON-NLS-1$
    }
    else if (name.equals("name")) {                    // from tracks //$NON-NLS-1$
      refreshNotesDialog(); 
    }
    else if (name.equals("footprint")) {               // from tracks //$NON-NLS-1$
      Footprint footprint = (Footprint)e.getNewValue();
      if (footprint instanceof ArrowFootprint)
        firePropertyChange("footprint", null, null);   // to track control //$NON-NLS-1$
    }
    else if (name.equals("videoclip")) {               // from videoPlayer //$NON-NLS-1$
      // replace coords and videoclip listeners
      ImageCoordSystem oldCoords = coords;
      coords.removePropertyChangeListener(this);
      super.propertyChange(e);       // replaces video, videoclip listeners, (possibly) coords
      coords.addPropertyChangeListener(this);
      firePropertyChange("coords", oldCoords, coords); // to tracks //$NON-NLS-1$
      firePropertyChange("video", null, null);        // to TMenuBar & views //$NON-NLS-1$
      if (getMat() != null) {
        getMat().isValidMeasure = false;
      }
      if (getVideo() != null) {
        getVideo().setProperty("measure", null); //$NON-NLS-1$
        // if ffmpeg video, set smooth play per preferences
        VideoType videoType = (VideoType)video.getProperty("video_type"); //$NON-NLS-1$
        if (videoType!=null	&& videoType.getClass().getSimpleName().contains(VideoIO.ENGINE_FFMPEG)) {
          boolean smooth = !Tracker.isVideoFast;
        	try {
      			String ffmpegName = "org.opensourcephysics.media.ffmpeg.FFMPegVideo"; //$NON-NLS-1$
      			Class<?> ffmpegClass = Class.forName(ffmpegName);
      			Method method = ffmpegClass.getMethod("setSmoothPlay", new Class[] {Boolean.class});  //$NON-NLS-1$
      			method.invoke(video, new Object[] {smooth});
      		} catch (Exception ex) {
      		}    
        }
      }
      changed = true;
    }
    else if (name.equals("stepnumber")) {              // from videoPlayer //$NON-NLS-1$
      setSelectedPoint(null);
      if (getVideo() != null && !getVideo().getFilterStack().isEmpty()) {
        Iterator<Filter> it = getVideo().getFilterStack().getFilters().iterator();
        while (it.hasNext()) {
        	Object next = it.next();
        	if (next instanceof SumFilter) {
        		SumFilter f = (SumFilter)next;
        		f.addNextImage();
        	}
        }
      }
      repaint();
      VideoCaptureTool grabber = VideoGrabber.VIDEO_CAPTURE_TOOL;
      if (grabber != null && grabber.isVisible() && grabber.isRecording()) {
      	Runnable runner = new Runnable() {
      		public void run() {
      			renderMat();
      			VideoGrabber.getTool().addFrame(matImage);
      		}
      	};
      	EventQueue.invokeLater(runner);
      }
      
      // show crosshair cursor if shift key down or automarking
      boolean invertCursor = isShiftKeyDown;
      setCursorForMarking(invertCursor, null);

      firePropertyChange("stepnumber", null, e.getNewValue());    // to views //$NON-NLS-1$
    }
    else if (name.equals("coords")) {                  // from video //$NON-NLS-1$
      // replace coords and listeners
      coords.removePropertyChangeListener(this);
      coords  = (ImageCoordSystem)e.getNewValue();
      coords.addPropertyChangeListener(this);
      firePropertyChange("coords", null, coords);       // to tracks //$NON-NLS-1$
      firePropertyChange("transform", null, null);      // to tracks/views //$NON-NLS-1$
    }
    else if (name.equals("image")) {                    // from video //$NON-NLS-1$
      firePropertyChange("image", null, null);          // to tracks/views //$NON-NLS-1$
      
      Video video = getVideo();
      TMenuBar.getMenuBar(this).refreshMatSizes(video);
      repaint();
    }
    else if (name.equals("filterChanged")) {            // from video //$NON-NLS-1$
    	Filter filter = (Filter)e.getNewValue();
  		String prevState = (String)e.getOldValue();
	    XMLControl control = new XMLControlElement(prevState);	
	    Undo.postFilterEdit(this, filter, control);
    }
    else if (name.equals("videoVisible")) {             // from video //$NON-NLS-1$
      firePropertyChange("videoVisible", null, null);   // to views //$NON-NLS-1$
      repaint();
    }
    else if (name.equals("transform")) {                // from coords //$NON-NLS-1$
      changed = true;
      firePropertyChange("transform", null, null);      // to tracks/views //$NON-NLS-1$
    }
    else if (name.equals("locked")) {                   // from coords //$NON-NLS-1$
      firePropertyChange("locked", null, null);         // to tracker frame //$NON-NLS-1$
    }
    else if (name.equals("playing")) {                  // from player //$NON-NLS-1$
      if (!((Boolean) e.getNewValue()).booleanValue()) {
	    	for (ParticleModel next: getDrawables(ParticleModel.class)) {
	    		next.refreshDerivsIfNeeded();
	    	}
      }
    }
    else if (name.equals("startframe") ||               // from videoClip //$NON-NLS-1$
             name.equals("stepsize") ||                 // from videoClip //$NON-NLS-1$
             name.equals("stepcount") ||                // from videoClip //$NON-NLS-1$
             name.equals("starttime") ||                // from videoClip //$NON-NLS-1$
             name.equals("adjusting") ||                // from videoClip //$NON-NLS-1$
             name.equals("frameduration")) {            // from clipControl //$NON-NLS-1$
      changed = true;
  		if (modelBuilder!=null) modelBuilder.refreshSpinners();
      if (getMat() != null) {
        getMat().isValidMeasure = false;
      }
      if (getVideo() != null) {
        getVideo().setProperty("measure", null); //$NON-NLS-1$
      }
      firePropertyChange("data", null, null);           // to views //$NON-NLS-1$
      if (name.equals("stepsize") //$NON-NLS-1$
      		|| name.equals("stepcount") //$NON-NLS-1$
      		|| name.equals("starttime") //$NON-NLS-1$
      		|| name.equals("frameduration") //$NON-NLS-1$
      		|| name.equals("startframe")) //$NON-NLS-1$
        firePropertyChange(name, null, null);     // to pointmass
      else if (name.equals("adjusting")) //$NON-NLS-1$
        firePropertyChange("adjusting", null, e.getNewValue()); // to particle models //$NON-NLS-1$
      if (getSelectedPoint() != null) {
        getSelectedPoint().showCoordinates(this);
        getTFrame().getTrackBar(this).refresh();
      }
      for (TTrack track: getUserTracks())
      	track.erase(this);
      repaint();
    }
    else if (getVideo()==null && name.equals("framecount")) { //$NON-NLS-1$
  		if (modelBuilder!=null) modelBuilder.refreshSpinners();
    }
    else if (name.equals("function")) {  // from DataBuilder //$NON-NLS-1$
    	changed = true;
      firePropertyChange("function", null, e.getNewValue()); // to views //$NON-NLS-1$
    }
    else if (name.equals("panel") && e.getSource() == modelBuilder) { //$NON-NLS-1$
    	FunctionPanel panel = (FunctionPanel)e.getNewValue();
    	if (panel != null) { // new particle model panel added
    		TTrack track = getTrack(panel.getName());
    		if (track != null) {
//    			setSelectedTrack(track);
    			ParticleModel model = (ParticleModel)track;
    			modelBuilder.setSpinnerStartFrame(model.getStartFrame());
      		int end = model.getEndFrame();
      		if (end==Integer.MAX_VALUE) {
      			end = getPlayer().getVideoClip().getLastFrameNumber();
      		}
      		modelBuilder.setSpinnerEndFrame(end);
    		}
    	}
  		modelBuilder.refreshSpinners();
  		String title = TrackerRes.getString("TrackerPanel.ModelBuilder.Title"); //$NON-NLS-1$  
    	panel = modelBuilder.getSelectedPanel();
    	if (panel!=null) {
    		TTrack track = getTrack(panel.getName());
    		if (track != null) {
    			String type = track.getClass().getSimpleName();
    			title += ": "+TrackerRes.getString(type+".Builder.Title"); //$NON-NLS-1$ //$NON-NLS-2$
    		}
    	}
  		modelBuilder.setTitle(title);
    }
    else if (name.equals("model_start")) { //$NON-NLS-1$
    	ParticleModel model = (ParticleModel)e.getSource();
    	if (model.getName().equals(getModelBuilder().getSelectedName())) {
    		modelBuilder.setSpinnerStartFrame(e.getNewValue());
    	}
    }
    else if (name.equals("model_end")) { //$NON-NLS-1$
    	ParticleModel model = (ParticleModel)e.getSource();
    	if (model.getName().equals(getModelBuilder().getSelectedName())) {
	  		int end = (Integer)e.getNewValue();
	  		if (end==Integer.MAX_VALUE) {
	  			end = getPlayer().getVideoClip().getLastFrameNumber();
	  		}
	  		modelBuilder.setSpinnerEndFrame(end);
    	}
    }
//    else if (name.equals("frameshift")) {                  // from video clip //$NON-NLS-1$
//      firePropertyChange("frameshift", null, e.getNewValue()); // to tracks //$NON-NLS-1$    	
//    }
    else if (name.equals("radian_angles")) { // angle format has changed //$NON-NLS-1$
      firePropertyChange("radian_angles", null, e.getNewValue()); // to tracks //$NON-NLS-1$    	
    }
    else if (name.equals("fixed_origin") //$NON-NLS-1$
    		|| name.equals("fixed_angle") //$NON-NLS-1$
    		|| name.equals("fixed_scale")) { //$NON-NLS-1$
    	changed = true;
      firePropertyChange(name, e.getOldValue(), e.getNewValue()); // to tracks
    }
    else if (e.getSource() == dataBuilder && name.equals("visible")) { //$NON-NLS-1$
      dataToolVisible = ((Boolean)e.getNewValue()).booleanValue();
    }
    else if (e.getSource() instanceof Filter && name.equals("visible")) { //$NON-NLS-1$
    	setSelectedPoint(null);
    }
    else if (name.equals("perspective")) { //$NON-NLS-1$
    	if (e.getNewValue()!=null) {
    		PerspectiveFilter filter = (PerspectiveFilter)e.getNewValue();
    		TTrack track = new PerspectiveTrack(filter);
    		addTrack(track);
    	}
    	else if (e.getOldValue()!=null) {
      	// clean up deleted perspective track and filter
    		PerspectiveFilter filter = (PerspectiveFilter)e.getOldValue();
      	PerspectiveTrack track = PerspectiveTrack.filterMap.get(filter);
    		if (track!=null) {
    			removeTrack(track);
    			track.dispose();
    			filter.setVideoPanel(null);
    		}
    	}
    }
    else if (Tracker.showHints) {
    	Tracker.startupHintShown = false;
    	if (name.equals("stepbutton")) { //$NON-NLS-1$
      	if (!((Boolean)e.getNewValue()).booleanValue()) setMessage(""); //$NON-NLS-1$
      	else setMessage(TrackerRes.getString("VideoPlayer.Step.Hint")); //$NON-NLS-1$	
      }
      else if (name.equals("backbutton")) { //$NON-NLS-1$    	
      	if (!((Boolean)e.getNewValue()).booleanValue()) setMessage(""); //$NON-NLS-1$
      	else setMessage(TrackerRes.getString("VideoPlayer.Back.Hint")); //$NON-NLS-1$	
      }
      else if (name.equals("inframe")) { //$NON-NLS-1$  
      	if (!((Boolean)e.getNewValue()).booleanValue()) setMessage(""); //$NON-NLS-1$
      	else setMessage(TrackerRes.getString("VideoPlayer.StartFrame.Hint")); //$NON-NLS-1$	
      }
      else if (name.equals("outframe")) { //$NON-NLS-1$  
      	if (!((Boolean)e.getNewValue()).booleanValue()) setMessage(""); //$NON-NLS-1$
      	else setMessage(TrackerRes.getString("VideoPlayer.EndFrame.Hint")); //$NON-NLS-1$	
      }
      else if (name.equals("slider")) { //$NON-NLS-1$  
      	if (!((Boolean)e.getNewValue()).booleanValue()) setMessage(""); //$NON-NLS-1$
      	else setMessage(TrackerRes.getString("VideoPlayer.Slider.Hint")); //$NON-NLS-1$	
      }
    }
    // move vector snap point if origin may have moved
    if (name.equals("videoclip") ||  //$NON-NLS-1$
    				name.equals("transform") || //$NON-NLS-1$
    				name.equals("stepnumber") || //$NON-NLS-1$
    				name.equals("coords")) { //$NON-NLS-1$
      int n = getFrameNumber();
      getSnapPoint().setXY(coords.getOriginX(n), coords.getOriginY(n));
    }
    Tracker.logTime("end TrackerPanel property change "+name); //$NON-NLS-1$
  }

  /**
   * Overrides VideoPanel setImageBorder method to set the image border.
   *
   * @param borderFraction the border fraction
   */
  public void setImageBorder(double borderFraction) {
    super.setImageBorder(borderFraction);
    defaultImageBorder = getImageBorder();
  }

  /**
   * Overrides VideoPanel getFilePath method.
   *
   * @return the relative path to the file
   */
  public String getFilePath() {
  	if (defaultSavePath == null) return super.getFilePath();
    return defaultSavePath;
  }

  /**
   * Overrides DrawingPanel scale method.
   */
  public void scale() {
  	TMat mat = getMat();
  	if (mat != null) {
  		xOffset = mat.getXOffset();
  		yOffset = mat.getYOffset();
  	}
    super.scale();
    // erase all tracks if pixel transform has changed
    if (!pixelTransform.equals(prevPixelTransform)) {
      prevPixelTransform = getPixelTransform();
      eraseAll();
    }
    // load track control if TFrame is known
    TFrame frame = getTFrame();
    if (frame !=null && trackControl==null) 
    	trackControl = TrackControl.getControl(this);
    
  }

  /**
   * Overrides DrawingPanel setMouseCursor method.
   * This blocks the crosshair cursor (from iad mouse controller)
   * so that Tracker can set cursors for marking tracks.
   *
   * @param cursor the requested cursor
   */
  public void setMouseCursor(Cursor cursor) {
  	if (PencilDrawer.isDrawing(this) && cursor==Cursor.getPredefinedCursor(Cursor.HAND_CURSOR)) {
  		return;
  	}
    if (cursor!=Cursor.getPredefinedCursor(Cursor.CROSSHAIR_CURSOR)
    		&& !Tracker.isZoomInCursor(cursor)
    		&& !Tracker.isZoomOutCursor(cursor)) {
    	super.setMouseCursor(cursor);
    }
  }

	/**
	* Sets the font level.
	*
	* @param level the desired font level
	*/
	public void setFontLevel(int level) {
		super.setFontLevel(level);
		if (frame==null) return;
		// refresh views
    TView[][] views = frame.getTViews(this);
    if (views==null) return;
    for (TView[] viewset: views) {
    	if (viewset==null) continue;
    	for (TView view: viewset) {
    		view.refresh();
    	}
    }
    TTrackBar trackbar = TTrackBar.getTrackbar(this);
    trackbar.setFontLevel(level);
    trackbar.refresh();
    // replace the menubar to get new accelerator fonts
    TMenuBar menubar = TMenuBar.getNewMenuBar(this);
    frame.setMenuBar(this, menubar);
    // select the correct fontSize menu radiobutton
    if (menubar.fontSizeGroup!=null) {
	    Enumeration<AbstractButton> e = menubar.fontSizeGroup.getElements();
	    for (; e.hasMoreElements();) {
	      AbstractButton button = e.nextElement();
	      int i = Integer.parseInt(button.getActionCommand());
	      if(i==FontSizer.getLevel()) {
	        button.setSelected(true);
	      }
	    }
    }
    
    for (TTrack track: getTracks()) {
    	track.setFontLevel(level);      	
    }
    TrackControl.getControl(this).refresh();
    if (modelBuilder!=null) {
    	modelBuilder.setFontLevel(level);
    }
    if (dataBuilder!=null) {
    	dataBuilder.setFontLevel(level);
    }
    if (autoTracker!=null) {
    	autoTracker.getWizard().setFontLevel(level);
    }
    if (attachmentDialog!=null) {
    	attachmentDialog.setFontLevel(level);
    }
    Video video = getVideo();
    if (video!=null) {
    	FilterStack filterStack = video.getFilterStack();
    	for (Filter filter: filterStack.getFilters()) {
        JDialog inspector = filter.getInspector();
        if (inspector != null) {
          FontSizer.setFonts(inspector, level);
          inspector.pack();
        }
    	}
    }
    if (algorithmDialog!=null) {
    	algorithmDialog.setFontLevel(level);
    }
	}

  /**
   * Returns true if an event starts or ends a zoom operation. Used by
   * OptionController. Overrides DrawingPanel method.
   *
   * @param e a mouse event
   * @return true if a zoom event
   */
  public boolean isZoomEvent(MouseEvent e) {
  	return super.isZoomEvent(e) || Tracker.isZoomInCursor(getCursor());
  }

  /**
   * Overrides InteractivePanel getInteractive method.
   * This checks the selected track (if any) first.
   *
   * @return the interactive drawable identified by the most recent mouse event
   */
  public Interactive getInteractive() {
  	mEvent = mouseEvent; // to provide visibility to Tracker package
    Interactive iad = null;
    TTrack track = getSelectedTrack();
    if (track!=null && this.getCursor()==track.getMarkingCursor(mEvent))
    	return null;
    if (track!=null && (track.isDependent() || track == getAxes())) {
      iad = getAxes().findInteractive(
      				this, mouseEvent.getX(), mouseEvent.getY());
    }
    if (iad==null && track!=null && track!=getAxes()
        && !calibrationTools.contains(track)) {
      iad = track.findInteractive(this, mouseEvent.getX(), mouseEvent.getY());
    }
    if (iad!=null) return iad;
    return super.getInteractive();
  }

  @Override
  public void finalize() {
  	OSPLog.finer(getClass().getSimpleName()+" recycled by garbage collector"); //$NON-NLS-1$
  }
  
  /**
   * Main entry point when used as application.  Note: only args[0] is read.
   *
   * @param args args[0] may be an xml file
   */
  public static void main(String[] args) {
  	if (args==null || args.length==0) {
  		Tracker.main(args);
  		return;
  	}

  	Frame launcherFrame = null;
    Frame[] frames = Frame.getFrames();
    for(int i = 0, n = frames.length; i<n; i++) {
       if (frames[i].getName().equals("LauncherTool")) { //$NON-NLS-1$
      	 launcherFrame = frames[i];
      	 break;
       }
    }
    if (launcherFrame != null)
    	launcherFrame.setCursor(Cursor.getPredefinedCursor(Cursor.WAIT_CURSOR));
//    Tracker.updateResources();
    // get the shared tracker and add tabs
    Tracker tracker = Tracker.getTracker();
    final TFrame frame = tracker.getFrame();
  	final String path = args[0];
    final LaunchNode node = Launcher.activeNode;
  	frame.addPropertyChangeListener("tab", new PropertyChangeListener() { //$NON-NLS-1$
		  public void propertyChange(PropertyChangeEvent e) {
		  	TrackerPanel trackerPanel = (TrackerPanel)e.getNewValue();
		  	if (trackerPanel.defaultFileName.equals(XML.getName(path))) {
  		  	frame.removePropertyChangeListener("tab", this); //$NON-NLS-1$
          frame.showTrackControl(trackerPanel);
          frame.showNotes(trackerPanel);
          frame.refresh();
          final int n = frame.getTab(trackerPanel);
          // set up the LaunchNode action and listener
          if (node != null) {
            final Action action = new javax.swing.AbstractAction() {
              public void actionPerformed(ActionEvent e) {
              	TrackerPanel trackerPanel = frame.getTrackerPanel(n);
                frame.removeTab(trackerPanel);
                if (frame.getTabCount() == 0) frame.setVisible(false);
              }
            };
            node.addTerminateAction(action);
            frame.tabbedPane.addContainerListener(new java.awt.event.ContainerAdapter() {
              public void componentRemoved(ContainerEvent e) {
                Component tab = frame.tabbedPane.getComponentAt(n);
                if (e.getChild() == tab) {
                  node.terminate(action);
                }
              }
            });
          }
		  	}
		  }
		});
    TrackerIO.open(path, frame);
    frame.setVisible(true);
    if (frame.isIconified()) frame.setState(Frame.NORMAL);
    if (launcherFrame != null)
    	launcherFrame.setCursor(Cursor.getDefaultCursor());
  }
  
  protected void addCalibrationTool(String name, TTrack tool) {
  	calibrationTools.add(tool);
  	addTrack(tool);
  }
  
  protected BufferedImage renderMat() {
		if (renderedImage == null
				|| renderedImage.getWidth() != getWidth() 
				|| renderedImage.getHeight() != getHeight()) {
			renderedImage = new BufferedImage(getWidth(), getHeight(), BufferedImage.TYPE_INT_RGB);
		}
		render(renderedImage);
  	Rectangle rect = getMat().drawingBounds;
		if (matImage == null
				|| matImage.getWidth() != rect.width 
				|| matImage.getHeight() != rect.height) {
			matImage = new BufferedImage(rect.width, rect.height, BufferedImage.TYPE_INT_RGB);
		}
  	Graphics g = matImage.getGraphics();
  	g.drawImage(renderedImage, -rect.x, -rect.y, null);
  	return matImage;
  }
  
  /**
   * Deletes a point.
   *
   * @param pt the point to delete
   */
  protected void deletePoint(TPoint pt) {
    Iterator<TTrack> it = getTracks().iterator();
    while (it.hasNext()) {
      TTrack track = it.next();
      Step step = track.getStep(pt, this);
      if (step != null) {
        step = track.deleteStep(step.n);
        if (step == null) return;
        setSelectedPoint(null);
        hideMouseBox();
        return;
      }
    }
  }

  /**
   * Deletes the selected steps, if any.
   */
  protected void deleteSelectedSteps() {
  	ArrayList<Object[]> changes = new ArrayList<Object[]>();
		for (TTrack track: getTracks()) {
			boolean isChanged = false;
			XMLControl control = new XMLControlElement(track);
			for (Step step: selectedSteps) {
		   	if (step.getTrack()==track) {
		   		if (track.isLocked()) {
		   			step.erase();
		   		}
		   		else {
			    	int n = step.getFrameNumber();
			      track.steps.setStep(n, null);
			      for (String columnName: track.textColumnNames) {
			      	String[] entries = track.textColumnEntries.get(columnName);
			      	if (entries.length>n) {
			      		entries[n] = null;
			      	}
			      }
			      isChanged = true;
		   		}
		   	}
		  }
		  if (isChanged) {
		    changes.add(new Object[] {track, control});
		    track.firePropertyChange("steps", null, null); //$NON-NLS-1$
		  }
		}
		selectedSteps.clear();
	
		if (!changes.isEmpty()) {
			Undo.postMultiTrackEdit(changes);
		}
  }

  /**
   * Overrides VideoPanel scale method to handle zoom
   *
   * @param drawables the list of drawable objects
   */
  protected void scale(ArrayList<Drawable> drawables) {
    if (drawingInImageSpace) {
      if (getPreferredSize().width < 2) // zoomed to fit
        super.setImageBorder(defaultImageBorder);
      else {
        // set image border so video size remains fixed
        double w = getMagnification() * imageWidth;
        double wBorder = (getWidth() - w) * 0.5 / w;
        double h = getMagnification() * imageHeight;
        double hBorder = (getHeight() - h) * 0.5 / h;
        double border = Math.min(wBorder, hBorder);
        super.setImageBorder(Math.max(border, defaultImageBorder));
      }
    }
    super.scale(drawables);
  }
  
  /**
   * Paints this component. Overrides DrawingPanel method to log times
   * @param g the graphics context
   */
  public void paintComponent(Graphics g) {
//    Tracker.logTime(getClass().getSimpleName()+hashCode()+" painting"); //$NON-NLS-1$
    super.paintComponent(g);
    if (zoomCenter!=null && isShowing() && getTFrame()!=null && scrollPane!=null) {
      final Rectangle rect = scrollPane.getViewport().getViewRect();
      int x = zoomCenter.x - rect.width/2;
      int y = zoomCenter.y -rect.height/2;
      rect.setLocation(x, y);
    	zoomCenter = null;
  		scrollRectToVisible(rect);
    }
    showFilterInspectors();
  }
  
  /**
   * Gets the default image width for new empty panels
   * @return width
   */
  protected static double getDefaultImageWidth() {
  	return defaultWidth;
  }

  /**
   * Gets the default image height for new empty panels
   * @return height
   */
  protected static double getDefaultImageHeight() {
  	return defaultHeight;
  }
  
  /**
   * Gets the TFrame parent of this panel
   * @return the TFrame, if any
   */
  protected TFrame getTFrame() {
  	if (frame == null) {
	    Container c = getTopLevelAncestor();
	    if (c instanceof TFrame) {
	    	frame = (TFrame)c;
	    }
  	}
    return frame;
  }
  
  /**
   * Gets the autotracker for this panel
   * @return the autotracker, if any
   */
  protected AutoTracker getAutoTracker() {
  	if (autoTracker==null) {
  		autoTracker = new AutoTracker(this);
  		autoTracker.getWizard().setFontLevel(FontSizer.getLevel());
  	}
  	return autoTracker;
  }
  
  /**
   * Gets the default format patterns for a specified track type
   * 
   * @param trackType the track type
   * @return a map of variable name to pattern
   */
  protected TreeMap<String, String> getFormatPatterns(Class<? extends TTrack> trackType) {
    TreeMap<String, String> patterns = formatPatterns.get(trackType);
    if (patterns==null) {
    	patterns = new TreeMap<String, String>();
  		formatPatterns.put(trackType, patterns);
  		// initialize with default patterns
    	TreeMap<String, String> defaultPatterns = NumberFormatSetter.defaultFormatPatterns.get(trackType);
    	if (defaultPatterns!=null) {
    		patterns.putAll(defaultPatterns);
    	}
    	// initialize for additional trackType variables
			String[] varNames = TTrack.getVariableList(trackType);
			for (String var: varNames) {
				if (!patterns.containsKey(var)) {
					patterns.put(var, ""); //$NON-NLS-1$
				}
			}
    }
  	return patterns;
  }
  
  /**
   * Sets the initial default format patterns for all track types and existing tracks
   */
  protected void setInitialFormatPatterns() {
  	for (Class<? extends TTrack> type: NumberFormatSetter.getFormattableTrackTypes()) {
  		getFormatPatterns(type);
  	}
  	for (TTrack track: getTracks()) {
  		setInitialFormatPatterns(track);
  	}
  }
  
  /**
   * Sets the initial default format patterns for a specified track 
   * 
   * @param track the track
   */
  protected void setInitialFormatPatterns(TTrack track) {
    // set default NumberField format patterns
    Class<? extends TTrack> trackType = NumberFormatSetter.getTrackType(track);
    TreeMap<String, String> patterns = getFormatPatterns(trackType);
  	for (String name: patterns.keySet()) {
  		NumberFormatSetter.setFormatPattern(track, name, patterns.get(name));
  	}
  	// set custom formats AFTER setting default patterns
	  if (track.customNumberFormats!=null) {
	  	track.getData(this);
    	for (int i=0; i<track.customNumberFormats.length-1; i=i+2) {
    		String name = track.customNumberFormats[i];
    		String pattern = track.customNumberFormats[i+1];
    		NumberFormatSetter.setFormatPattern(track, name, pattern);
    	}
    	track.customNumberFormats = null;
	  }  		
  }
  
  /**
   * Disposes of this panel
   */
  protected void dispose() {

  	refreshTimer.stop();
  	zoomTimer.stop();
  	refreshTimer = zoomTimer = null;
  	offscreenImage = null;
  	workingImage = null;
  			
  	FontSizer.removePropertyChangeListener("level", guiChangeListener); //$NON-NLS-1$
    ToolsRes.removePropertyChangeListener("locale", guiChangeListener); //$NON-NLS-1$
    removeMouseListener(mouseController);
    removeMouseMotionListener(mouseController);
    mouseController = null;
    removeMouseListener(optionController);
    removeMouseMotionListener(optionController);
    optionController = null;
    VideoClip clip = player.getVideoClip();
    clip.removePropertyChangeListener(player);
    clip.removePropertyChangeListener("startframe", this); //$NON-NLS-1$
    clip.removePropertyChangeListener("stepsize", this);   //$NON-NLS-1$
    clip.removePropertyChangeListener("stepcount", this);  //$NON-NLS-1$
    clip.removePropertyChangeListener("framecount", this);  //$NON-NLS-1$
    clip.removePropertyChangeListener("starttime", this);  //$NON-NLS-1$
    clip.removePropertyChangeListener("adjusting", this);  //$NON-NLS-1$
    if(video!=null) {
      video.removePropertyChangeListener("coords", this);          //$NON-NLS-1$
      video.removePropertyChangeListener("image", this);           //$NON-NLS-1$
      video.removePropertyChangeListener("filterChanged", this);           //$NON-NLS-1$
      video.removePropertyChangeListener("videoVisible", this);    //$NON-NLS-1$
      video.removePropertyChangeListener("size", this);            //$NON-NLS-1$
    }
    ClipControl clipControl = player.getClipControl();
    clipControl.removePropertyChangeListener(player);
    player.removePropertyChangeListener("stepbutton", this); //$NON-NLS-1$
    player.removePropertyChangeListener("backbutton", this); //$NON-NLS-1$
    player.removePropertyChangeListener("inframe", this); //$NON-NLS-1$
    player.removePropertyChangeListener("outframe", this); //$NON-NLS-1$
    player.removePropertyChangeListener("slider", this); //$NON-NLS-1$
    player.removePropertyChangeListener("playing", this); //$NON-NLS-1$
    player.removePropertyChangeListener("videoclip", this);     //$NON-NLS-1$
    player.removePropertyChangeListener("stepnumber", this);    //$NON-NLS-1$
    player.removePropertyChangeListener("frameduration", this); //$NON-NLS-1$
    player.stop();
    remove(player);
    player = null;
    coords.removePropertyChangeListener(this);
    coords = null;
    for (Integer n: TTrack.activeTracks.keySet()) {
    	TTrack track = TTrack.activeTracks.get(n);
    	removePropertyChangeListener(track);
      track.removePropertyChangeListener("step", this); //$NON-NLS-1$
      track.removePropertyChangeListener("steps", this); //$NON-NLS-1$
      track.removePropertyChangeListener("name", this); //$NON-NLS-1$
      track.removePropertyChangeListener("mass", this); //$NON-NLS-1$
      track.removePropertyChangeListener("footprint", this); //$NON-NLS-1$
      track.removePropertyChangeListener("model_start", this); //$NON-NLS-1$
      track.removePropertyChangeListener("model_end", this); //$NON-NLS-1$
      track.removePropertyChangeListener("visible", this); //$NON-NLS-1$
      track.removePropertyChangeListener("stepnumber", this); //$NON-NLS-1$
      track.removePropertyChangeListener("image", this); //$NON-NLS-1$
      track.removePropertyChangeListener("data", this); //$NON-NLS-1$
    }
    // dispose of autotracker, modelbuilder, databuilder, other dialogs    
    if (autoTracker!=null) {
    	autoTracker.dispose();
    	autoTracker = null;
    }
    if (modelBuilder!=null) {
			modelBuilder.removePropertyChangeListener("panel", this); //$NON-NLS-1$
			modelBuilder.dispose();
			modelBuilder = null;
    }
    if (dataBuilder!=null) {
  		dataBuilder.removePropertyChangeListener("panel", this); //$NON-NLS-1$
  		dataBuilder.removePropertyChangeListener("function", this); //$NON-NLS-1$
  		dataBuilder.removePropertyChangeListener("visible", this); //$NON-NLS-1$
  		dataBuilder.dispose();
  		dataBuilder = null;
    }
    if (attachmentDialog!=null) {
    	attachmentDialog.dispose();
    	attachmentDialog = null;
    }
    if (algorithmDialog!=null) {
    	algorithmDialog.trackerPanel = null;
    	algorithmDialog = null;
    }
    if (guestsDialog!=null) {
    	guestsDialog.dispose();
    	guestsDialog = null;
    }
    PencilDrawer.dispose(this);
    if (ExportDataDialog.dataExporter!=null && ExportDataDialog.dataExporter.trackerPanel==this) {
    	ExportDataDialog.dataExporter.trackerPanel = null;
    	ExportDataDialog.dataExporter.tableDropdown.removeAllItems();
    	ExportDataDialog.dataExporter.tables.clear();
    	ExportDataDialog.dataExporter.trackNames.clear();
    }
    if (ExportVideoDialog.videoExporter!=null && ExportVideoDialog.videoExporter.trackerPanel==this) {
    	ExportVideoDialog.videoExporter.trackerPanel = null;
    	ExportVideoDialog.videoExporter.views.clear();
    }
    if (ExportZipDialog.zipExporter!=null && ExportZipDialog.zipExporter.trackerPanel==this) {
    	ExportZipDialog.zipExporter.trackerPanel = null;
    	ExportZipDialog.zipExporter.badModels.clear();
    	ExportZipDialog.zipExporter.videoExporter.trackerPanel = null;
    	ExportZipDialog.zipExporter.videoExporter.views.clear();
    }
    if (ThumbnailDialog.thumbnailDialog!=null && ThumbnailDialog.thumbnailDialog.trackerPanel==this) {
    	ThumbnailDialog.thumbnailDialog.trackerPanel = null;   	
    }
    NumberFormatSetter.dispose(this);
    filterClasses.clear();
    selectingPanel = null;
    frame = null;
    renderedImage = null;
    matImage = null;
    selectedSteps = null;
    removeAll();
  }
  
  /**
   * Sets the name of a track. This checks the name against those of existing 
   * tracks and prompts the user for a new name if a duplicate is found.
   * After three failed attempts, a unique name is formed by appending a number.
   * 
   * @param track the track to name
   * @param newName the proposed name
   * @param postEdit true to post an undoable edit
   */
  protected void setTrackName(TTrack track, String newName, boolean postEdit) {
		for (Drawable next: getDrawables()) {
			if (next == track) continue;
			if (next instanceof TTrack) {
				String nextName = ((TTrack)next).getName();
				if (newName.equals(nextName)) {
					Toolkit.getDefaultToolkit().beep();
					String s = "\"" + newName + "\" "; //$NON-NLS-1$ //$NON-NLS-2$
					badNameLabel.setText(s + TrackerRes.getString("TTrack.Dialog.Name.BadName")); //$NON-NLS-1$
					TTrack.NameDialog nameDialog = TTrack.getNameDialog(track);
					nameDialog.getContentPane().add(badNameLabel, BorderLayout.SOUTH);
					nameDialog.pack();
	        nameDialog.setVisible(true);
					return;
				}
			}
		}
  	XMLControl control = new XMLControlElement(new TrackProperties(track));
		track.setName(newName);
    if (postEdit)
    	Undo.postTrackDisplayEdit(track, control);
    if (TTrack.nameDialog!=null) {
			TTrack.nameDialog.setVisible(false);
			TTrack.nameDialog.getContentPane().remove(badNameLabel);
    }
		TMenuBar.getMenuBar(this).refresh();
  }

  /**
   * Shows the visible filter inspectors, if any.
   */
  protected void showFilterInspectors() {
	  // show filter inspectors
	  if (visibleFilters != null) {
	  	TFrame frame = getTFrame();
	    Iterator<Filter> it = visibleFilters.keySet().iterator();
	    Dimension dim = Toolkit.getDefaultToolkit().getScreenSize();
	    while (it.hasNext()) {
	    	Filter filter = it.next();
	    	Point p = visibleFilters.get(filter);
	    	Dialog inspector = filter.getInspector();
				int x = Math.max(p.x + frame.getLocation().x, 0);
				x = Math.min(x, dim.width-inspector.getWidth());
				int y = Math.max(p.y + frame.getLocation().y, 0);
				y = Math.min(y, dim.height-inspector.getHeight());
	    	inspector.setLocation(x, y);
	    	inspector.setVisible(true);
	    }
	    visibleFilters.clear();
	    visibleFilters = null;
	  }
  }
  
	/**
   * This inner class extends IADMouseController to set the cursor
   * and show selected point coordinates.
   */
  private class TMouseController extends IADMouseController {
      /**
       * Handle the mouse released event.
       * 
       * @param e the mouse event
       */
      public void mouseReleased(MouseEvent e) {
        super.mouseReleased(e); // hides blmessagebox
        if (getSelectedPoint() != null) {
          getSelectedPoint().showCoordinates(TrackerPanel.this);
        }
      }

      /**
       * Handle the mouse entered event.
       *
       * @param e the mouse event
       */
      public void mouseEntered(MouseEvent e) {
        super.mouseEntered(e);
  			if (PencilDrawer.isDrawing(TrackerPanel.this)) {
  				setMouseCursor(PencilDrawer.getDrawer(TrackerPanel.this).getPencilCursor());
  			}
  			else setMouseCursor(Cursor.getDefaultCursor());
      }

      /**
       * Handle the mouse exited event.
       *
       * @param e the mouse event
       */
      public void mouseExited(MouseEvent e) {
        super.mouseExited(e);
        if (getSelectedPoint()==null) {
        	blMessageBox.setText(null);
        }
        setMouseCursor(Cursor.getDefaultCursor());
      }

      /**
       * Handle the mouse entered event.
       *
       * @param e the mouse event
       */
      public void mouseMoved(MouseEvent e) {
        if(showCoordinates && getSelectedPoint()==null) {
          String s = coordinateStrBuilder.getCoordinateString(TrackerPanel.this, e);
          blMessageBox.setText(s);
        }
        super.mouseMoved(e);
      }

  }
  
  /**
   * Returns an XML.ObjectLoader to save and load object data.
   *
   * @return the XML.ObjectLoader
   */
  public static XML.ObjectLoader getLoader() {
    return new Loader();
  }

  /**
   * A class to save and load object data.
   */
  static class Loader implements XML.ObjectLoader {

    /**
     * Saves object data.
     *
     * @param control the control to save to
     * @param obj the TrackerPanel object to save
     */
    public void saveObject(XMLControl control, Object obj) {
      // turn off XML writing of null final array elements
    	boolean writeNullFinalArrayElements = XMLPropertyElement.defaultWriteNullFinalArrayElements;
    	XMLPropertyElement.defaultWriteNullFinalArrayElements = false;
    	
      TrackerPanel trackerPanel = (TrackerPanel)obj;
      // save the version
//      control.setValue("version", Tracker.VERSION); //$NON-NLS-1$
      // changed to semantic version June 15 2017
      control.setValue("semantic_version", Tracker.VERSION); //$NON-NLS-1$
      // save the image size
      control.setValue("width", trackerPanel.getImageWidth()); //$NON-NLS-1$
      control.setValue("height", trackerPanel.getImageHeight()); //$NON-NLS-1$
      // save the magnification
      double zoom = trackerPanel.getPreferredSize().width > 10? 
      				trackerPanel.getMagnification(): -1;
      control.setValue("magnification", zoom); //$NON-NLS-1$
      if (trackerPanel.getTFrame()!=null) {
      	MainTView mainView = trackerPanel.getTFrame().getMainView(trackerPanel);
      	Rectangle rect = mainView.scrollPane.getViewport().getViewRect(); 
        control.setValue("center_x", (int)rect.getCenterX()); //$NON-NLS-1$
        control.setValue("center_y", (int)rect.getCenterY()); //$NON-NLS-1$
      }
      // save the description, if any
      if (trackerPanel.hideDescriptionWhenLoaded) {
      	control.setValue("hide_description", true); //$NON-NLS-1$
      }
      if (!trackerPanel.description.trim().equals("")) { //$NON-NLS-1$
        control.setValue("description", trackerPanel.description); //$NON-NLS-1$
      }
      // save the metadata, if any
      if (trackerPanel.author!=null) {
        control.setValue("author", trackerPanel.author); //$NON-NLS-1$
      }
      if (trackerPanel.contact!=null) {
        control.setValue("contact", trackerPanel.contact); //$NON-NLS-1$
      }
      // save the video clip, clip control and coords
      control.setValue("videoclip", trackerPanel.getPlayer().getVideoClip()); //$NON-NLS-1$
      control.setValue("clipcontrol", trackerPanel.getPlayer().getClipControl()); //$NON-NLS-1$
      ImageCoordSystem coords = trackerPanel.getCoords();
      while (coords instanceof ReferenceFrame) {
        // save reference frame
      	ReferenceFrame refFrame = (ReferenceFrame)coords;
      	TTrack track = refFrame.getOriginTrack();
        control.setValue("referenceframe", track.getName()); //$NON-NLS-1$
        coords = refFrame.getCoords();
      }
      control.setValue("coords", coords); //$NON-NLS-1$
      // save custom number formats      
      String[][] customPatterns = NumberFormatSetter.getCustomFormatPatterns(trackerPanel);
    	if (customPatterns.length>0) {
    		control.setValue("number_formats", customPatterns); //$NON-NLS-1$
    	}
      // save the tracks
      control.setValue("tracks", trackerPanel.getTracksToSave()); //$NON-NLS-1$
      // save the selected track
      TTrack track = trackerPanel.getSelectedTrack();
      if (track != null) {
        control.setValue("selectedtrack", track.getName()); //$NON-NLS-1$
      }
      // save the drawings and drawing visibility
      if (PencilDrawer.hasDrawings(trackerPanel)) {
	      PencilDrawer drawer = PencilDrawer.getDrawer(trackerPanel);
	      control.setValue("drawing_scenes", drawer.scenes); //$NON-NLS-1$
	      control.setValue("drawings_visible", drawer.areDrawingsVisible()); //$NON-NLS-1$
      }

      // save custom configurations
      if (!trackerPanel.isDefaultConfiguration() && 
      				trackerPanel.isEnabled("config.saveWithData")) { //$NON-NLS-1$
        control.setValue("configuration", new Configuration(trackerPanel)); //$NON-NLS-1$
      }
      
      // save frame-related properties
      TFrame frame = trackerPanel.getTFrame();
      if (frame != null) {
        // save the split pane dividers
        double[] dividerLocations = new double[4];
        int w = 0;
        for (int i = 0; i < dividerLocations.length; i++) {
          JSplitPane pane = frame.getSplitPane(trackerPanel, i);
          if (i == 0) w = pane.getMaximumDividerLocation();
          int max = i==3? w: pane.getMaximumDividerLocation();
          dividerLocations[i] = Math.min(1.0, 1.0*pane.getDividerLocation()/max);
        }
        control.setValue("dividers", dividerLocations); //$NON-NLS-1$
        // save the custom views
        TView[][] customViews = frame.getTViews(trackerPanel, true);
        for (int i = 0; i < customViews.length; i++) {
          if (customViews[i] == null) continue;
          control.setValue("views", customViews); //$NON-NLS-1$
          break;
        }
        // save the selected views
        String[] selectedViews = frame.getSelectedTViews(trackerPanel);
        for (int i = 0; i < selectedViews.length; i++) {
          if (selectedViews[i] == null) continue;
          control.setValue("selected_views", selectedViews); //$NON-NLS-1$
          break;
        }
        // save the toolbar for button states
        TToolBar toolbar = TToolBar.getToolbar(trackerPanel);
        control.setValue("toolbar", toolbar); //$NON-NLS-1$
        // save the visibility and location of the track control
        TrackControl tc = trackerPanel.trackControl;
        if (tc!= null && tc.isVisible()) {
        	int x = tc.getLocation().x - frame.getLocation().x;
        	int y = tc.getLocation().y - frame.getLocation().y;
          control.setValue("track_control_x", x); //$NON-NLS-1$
          control.setValue("track_control_y", y); //$NON-NLS-1$
        }
        // save the location of the info dialog if visible
        if (frame.notesDialog.isVisible()) {
        	int x = frame.notesDialog.getLocation().x - frame.getLocation().x;
        	int y = frame.notesDialog.getLocation().y - frame.getLocation().y;
          control.setValue("info_x", x); //$NON-NLS-1$
          control.setValue("info_y", y); //$NON-NLS-1$
        }
      }
      
      // save DataTool tabs
      ArrayList<DataToolTab> tabs = new ArrayList<DataToolTab>();
    	DataTool tool = DataTool.getTool();
    	for (DataToolTab tab: tool.getTabs()) {
      	ArrayList<TTrack> tracks = trackerPanel.getTracks();
      	for (TTrack next: tracks) {
      		Data data = next.getData(trackerPanel);
      		if (tab.isOwnedBy(data)) {      			
      			// prepare tab for saving by setting owner and saving owned column names
      			tab.setOwner(next.getName(), data);
      			for (TTrack tt: trackerPanel.getTracks()) {
      				tab.saveOwnedColumnNames(tt.getName(), tt.getData(trackerPanel));
      			}
      			tabs.add(tab);
      		}
      	}
    	}
    	if (!tabs.isEmpty()) {
    		DataToolTab[] tabArray = tabs.toArray(new DataToolTab[tabs.size()]);
    		control.setValue("datatool_tabs", tabArray); //$NON-NLS-1$
    	}

      // restore XML writing of null final array elements
    	XMLPropertyElement.defaultWriteNullFinalArrayElements = writeNullFinalArrayElements;
    }

    /**
     * Creates an object.
     *
     * @param control the control
     * @return the newly created object
     */
    public Object createObject(XMLControl control){
      return new TrackerPanel();
    }

    /**
     * Loads an object with data from an XMLControl.
     *
     * @param control the control
     * @param obj the object
     * @return the loaded object
     */
    public Object loadObject(XMLControl control, Object obj) {
<<<<<<< HEAD
      TrackerPanel trackerPanel = (TrackerPanel)obj;
	    // load and check the Tracker version that created this file
	    String ver = control.getString("version"); //$NON-NLS-1$
	    if (ver!=null) {
	    	double xmlVersion = Double.parseDouble(ver);
	    	double version = Double.parseDouble(Tracker.VERSION);
	    	if (xmlVersion-version>0.2) {
=======
      final TrackerPanel trackerPanel = (TrackerPanel)obj;
	    // load and check if a newer Tracker version created this file
	    String fileVersion = control.getString("semantic_version"); //$NON-NLS-1$
	    // if ver is null then must be an older version
	    if (fileVersion!=null) {
	    	int result = Tracker.compareVersions(fileVersion, Tracker.VERSION);
	    	if (result>0) {  // file is newer version than Tracker
>>>>>>> 023e611a
	    		JOptionPane.showMessageDialog(trackerPanel, 
	    				TrackerRes.getString("TrackerPanel.Dialog.Version.Message1") //$NON-NLS-1$
	    				+ " "+fileVersion+" " //$NON-NLS-1$ //$NON-NLS-2$
	    				+ TrackerRes.getString("TrackerPanel.Dialog.Version.Message2") //$NON-NLS-1$
	    				+ "\n"+TrackerRes.getString("TrackerPanel.Dialog.Version.Message3") //$NON-NLS-1$ //$NON-NLS-2$
	    				+ " ("+Tracker.VERSION+")." //$NON-NLS-1$ //$NON-NLS-2$
	    				+ "\n\n"+TrackerRes.getString("TrackerPanel.Dialog.Version.Message4") //$NON-NLS-1$ //$NON-NLS-2$
	    				+" "+Tracker.trackerWebsite+".",  //$NON-NLS-1$ //$NON-NLS-2$
	    				TrackerRes.getString("TrackerPanel.Dialog.Version.Title"),  //$NON-NLS-1$
	    				JOptionPane.INFORMATION_MESSAGE);
	    	}	    	
	    }
      // load the description
    	trackerPanel.hideDescriptionWhenLoaded = control.getBoolean("hide_description"); //$NON-NLS-1$
      String desc = control.getString("description"); //$NON-NLS-1$
      if (desc != null) {
      	trackerPanel.setDescription(desc);
      }
      // load the metadata
      trackerPanel.author = control.getString("author"); //$NON-NLS-1$
      trackerPanel.contact = control.getString("contact"); //$NON-NLS-1$
      // load the video clip
      XMLControl child = control.getChildControl("videoclip"); //$NON-NLS-1$
      if (child != null) {
//      	Video existingVideo = trackerPanel.getVideo();
        VideoClip clip = (VideoClip) control.getObject("videoclip"); //$NON-NLS-1$
      	// if newly loaded clip has no video use existing video, if any
//        if (clip.getVideo()==null && existingVideo!=null) {
//        	VideoClip existingClip = trackerPanel.getPlayer().getVideoClip();
//        	existingClip.setStartFrameNumber(clip.getStartFrameNumber());
//        	existingClip.setStepSize(clip.getStepSize());
//        	existingClip.setStepCount(clip.getStepCount());
//        }
//        else {
	        trackerPanel.getPlayer().setVideoClip(clip);
	        Video vid = clip.getVideo();
	        if (vid != null) {
	          FilterStack stack = vid.getFilterStack();
	          Iterator<Filter> it = stack.getFilters().iterator();
	          while (it.hasNext()) {
	          	Filter filter = it.next();
	          	filter.setVideoPanel(trackerPanel);
	          	if (filter.inspectorX != Integer.MIN_VALUE) {
	          		filter.inspectorVisible = true;
	          		if (trackerPanel.visibleFilters == null) {
	          			trackerPanel.visibleFilters = new HashMap<Filter, Point>();
	          		}
	          		Point p = new Point(filter.inspectorX, filter.inspectorY);
	          		trackerPanel.visibleFilters.put(filter, p);	
	          	}
	          }
	        }
//        }
      }
      // load the clip control
      child = control.getChildControl("clipcontrol"); //$NON-NLS-1$
      if (child != null) {
        ClipControl clipControl = trackerPanel.getPlayer().getClipControl();
        child.loadObject(clipControl);
      }
      // load the toolbar
      child = control.getChildControl("toolbar"); //$NON-NLS-1$
      if (child != null) {
        TToolBar toolbar = TToolBar.getToolbar(trackerPanel);
        child.loadObject(toolbar);
      }
      // load the coords
      child = control.getChildControl("coords"); //$NON-NLS-1$
      if (child != null) {
        ImageCoordSystem coords = trackerPanel.getCoords();
        child.loadObject(coords);
        int n = trackerPanel.getFrameNumber();
        trackerPanel.getSnapPoint().setXY(coords.getOriginX(n), coords.getOriginY(n));
      }
      // load custom number formats
      String[][] patterns = (String[][])control.getObject("number_formats"); //$NON-NLS-1$
      if (patterns!=null) {
      	for (String[] next: patterns) {
      		try {
						@SuppressWarnings("unchecked")
						Class<? extends TTrack> type = (Class<? extends TTrack>)Class.forName(next[0]);
						TreeMap<String, String> patternMap = trackerPanel.getFormatPatterns(type);
						for (int i=1; i<next.length-1; i=i+2) {
							patternMap.put(next[i], next[i+1]);
						}
					} catch (ClassNotFoundException e) {
					}
      	}
      }
    	// kludge to prevent a freeze (deadlock?) when loading QT videos and DataTracks
      Video vid = trackerPanel.getVideo();
    	if (vid!=null && vid.getClass().getSimpleName().contains("QT") //$NON-NLS-1$
    			&& control.toXML().contains("ParticleDataTrack")) try { //$NON-NLS-1$
				Thread.sleep(100);
			} catch (InterruptedException ex) {
				ex.printStackTrace();
			}
      // load the tracks
      ArrayList<?> tracks = ArrayList.class.cast(control.getObject("tracks")); //$NON-NLS-1$
      if (tracks != null) {
      	for (Object next: tracks) {
      		TTrack track = (TTrack)next;
          trackerPanel.addTrack(track);
      	}
      }
      // load drawing scenes saved in vers 4.10.1+
      ArrayList<PencilScene> scenes = (ArrayList<PencilScene>)control.getObject("drawing_scenes"); //$NON-NLS-1$
      if (scenes!=null) {
      	PencilDrawer drawer = PencilDrawer.getDrawer(trackerPanel);
      	drawer.setDrawingsVisible(control.getBoolean("drawings_visible")); //$NON-NLS-1$
      	// replace previous scenes
      	drawer.setScenes(scenes);
      }
      // load drawings saved with vers 4.10.0
      ArrayList<PencilDrawing> drawings = (ArrayList<PencilDrawing>)control.getObject("drawings"); //$NON-NLS-1$
      if (drawings!=null) {
      	PencilDrawer drawer = PencilDrawer.getDrawer(trackerPanel);
      	drawer.setDrawingsVisible(control.getBoolean("drawings_visible")); //$NON-NLS-1$
      	// clear previous drawings and add new ones
      	drawer.clearAllScenes();
      	PencilScene scene = drawer.addNewScene();
      	scene.startframe = 0;
      	scene.endframe = Integer.MAX_VALUE;
      	drawer.selectedScene = scene;
      	for (PencilDrawing next: drawings) {
      		drawer.addDrawingtoSelectedScene(next);
      	}
      }

      // load the reference frame
      String rfName = control.getString("referenceframe"); //$NON-NLS-1$
      if (rfName!=null) {
      	trackerPanel.setReferenceFrame(rfName);
      }
      // load the configuration
      Configuration config = (Configuration)control.getObject("configuration"); //$NON-NLS-1$
      if (config != null) {
        trackerPanel.enabled = config.enabled;
      }
	    // load the selected_views property
      java.util.List<Object> props = control.getPropertyContent();
      int n = -1;
	    for (int i = 0; i < props.size(); i++) {
	      XMLProperty prop = (XMLProperty)props.get(i);
	      if (prop.getPropertyName().equals("selected_views")) { //$NON-NLS-1$
	        n = i;
	        break;
	      }
	    }
	    trackerPanel.selectedViewsProperty = n>-1? (XMLProperty)props.get(n): null;
      // load the views property
      n = -1;
      for (int i = 0; i < props.size(); i++) {
        XMLProperty prop = (XMLProperty)props.get(i);
        if (prop.getPropertyName().equals("views")) { //$NON-NLS-1$
          n = i;
          break;
        }
      }
      trackerPanel.viewsProperty = n>-1? (XMLProperty)props.get(n): null;
      // load the dividers
      trackerPanel.dividerLocs = (double[])control.getObject("dividers"); //$NON-NLS-1$
      // load the track control location
      trackerPanel.trackControlX = control.getInt("track_control_x"); //$NON-NLS-1$
      trackerPanel.trackControlY = control.getInt("track_control_y"); //$NON-NLS-1$
      // load the info dialog location
      trackerPanel.infoX = control.getInt("info_x"); //$NON-NLS-1$
      trackerPanel.infoY = control.getInt("info_y"); //$NON-NLS-1$
      // load the image size
      if (control.getPropertyNames().contains("width")) { //$NON-NLS-1$
        trackerPanel.setImageWidth(control.getDouble("width")); //$NON-NLS-1$
      }
      if (control.getPropertyNames().contains("height")) { //$NON-NLS-1$
        trackerPanel.setImageHeight(control.getDouble("height")); //$NON-NLS-1$
      }
      // load the zoom center and magnification
      trackerPanel.setMagnification(control.getDouble("magnification")); //$NON-NLS-1$
      if (control.getPropertyNames().contains("center_x")) { //$NON-NLS-1$
      	int x = control.getInt("center_x"); //$NON-NLS-1$
      	int y = control.getInt("center_y"); //$NON-NLS-1$
        trackerPanel.zoomCenter = new Point(x, y);
      }
      // set selected track
      String name = control.getString("selectedtrack"); //$NON-NLS-1$
      trackerPanel.setSelectedTrack(name==null? null: trackerPanel.getTrack(name));
      
      // load DataTool tabs
      if (control.getPropertyNames().contains("datatool_tabs")) { //$NON-NLS-1$
  			DataTool tool = DataTool.getTool();
      	for (Object o: control.getPropertyContent()) {
      		if (o instanceof XMLProperty) {
      			XMLProperty prop = (XMLProperty)o;
    				if (prop.getPropertyName().equals("datatool_tabs")) { //$NON-NLS-1$
	      			for (XMLControl tabControl: prop.getChildControls()) {
	      				// pass the tab control to the DataTool and get back the newly added tab
	      				ArrayList<DataToolTab> addedTabs = null;
								try {
									addedTabs = tool.addTabs(tabControl);
								} catch (Exception e) {
								}
	      				if (addedTabs==null || addedTabs.isEmpty()) continue;
	      				DataToolTab tab = addedTabs.get(0);
	      				
	      				// set the owner of the tab to the specified track
	      				String trackname = tab.getOwnerName();
	      				TTrack track = trackerPanel.getTrack(trackname);
	      				if (track==null) continue;
	      				Data data = track.getData(trackerPanel);
	      				tab.setOwner(trackname, data);
	      				
	      				// set up a DataRefreshTool and send it to the tab
	              DataRefreshTool refresher = DataRefreshTool.getTool(data);	              
	            	DatasetManager toSend = new DatasetManager();
	            	toSend.setID(data.getID());
	              try {
	                tab.send(new LocalJob(toSend), refresher);
	              }
	              catch (RemoteException ex) {ex.printStackTrace();}
	              
	              // set the tab column IDs to the track data IDs and add track data to the refresher
	              for (TTrack tt: trackerPanel.getTracks()) {
	              	Data trackData = tt.getData(trackerPanel);
	              	if (tab.setOwnedColumnIDs(tt.getName(), trackData)) { // true if track owns one or more columns
	              		refresher.addData(trackData);
	              	}
	              }
	              // tab is now fully "wired" for refreshing by tracks
	      			}    					
    				}
      		}
      	}
      }

      return obj;
    }
  }
}
<|MERGE_RESOLUTION|>--- conflicted
+++ resolved
@@ -3194,23 +3194,13 @@
      * @return the loaded object
      */
     public Object loadObject(XMLControl control, Object obj) {
-<<<<<<< HEAD
       TrackerPanel trackerPanel = (TrackerPanel)obj;
-	    // load and check the Tracker version that created this file
-	    String ver = control.getString("version"); //$NON-NLS-1$
-	    if (ver!=null) {
-	    	double xmlVersion = Double.parseDouble(ver);
-	    	double version = Double.parseDouble(Tracker.VERSION);
-	    	if (xmlVersion-version>0.2) {
-=======
-      final TrackerPanel trackerPanel = (TrackerPanel)obj;
 	    // load and check if a newer Tracker version created this file
 	    String fileVersion = control.getString("semantic_version"); //$NON-NLS-1$
 	    // if ver is null then must be an older version
 	    if (fileVersion!=null) {
 	    	int result = Tracker.compareVersions(fileVersion, Tracker.VERSION);
 	    	if (result>0) {  // file is newer version than Tracker
->>>>>>> 023e611a
 	    		JOptionPane.showMessageDialog(trackerPanel, 
 	    				TrackerRes.getString("TrackerPanel.Dialog.Version.Message1") //$NON-NLS-1$
 	    				+ " "+fileVersion+" " //$NON-NLS-1$ //$NON-NLS-2$
