--- conflicted
+++ resolved
@@ -102,25 +102,16 @@
 	}
 
 	@Override
-<<<<<<< HEAD
-	public void refresh(int frameNumber) {
-		refresh(frameNumber, DataTable.MODE_UNKNOWN);
-	}
-	@Override
 	public void refresh(int frameNumber, int mode) {
-=======
-	public void refresh(int frameNumber, int refreshType) {
->>>>>>> 64f77947
 		if (!isRefreshEnabled() || !parent.isViewPaneVisible())
 			return;
-	
-		OSPLog.debug("PlotTrackView refresh type "+refreshType);
+	 
+//		OSPLog.debug("PlotTrackView refresh type "+refreshType);
 //		if (Tracker.timeLogEnabled)
 //			Tracker.logTime(getClass().getSimpleName() + hashCode() + " refresh " + frameNumber); //$NON-NLS-1$
 		TTrack track = getTrack();
 		if (track == null)
 			return;
-		
 		track.getData(trackerPanel);
 		for (int i = 0; i < plots.length; i++) {
 			HighlightableDataset data = plots[i].getDataset();
@@ -387,7 +378,7 @@
 			public void actionPerformed(ActionEvent e) {
 				JMenuItem item = (JMenuItem) e.getSource();
 				setPlotCount(Integer.parseInt(item.getText()));
-				refresh(trackerPanel.getFrameNumber(), REFRESH_PLOTCOUNT);
+				refresh(trackerPanel.getFrameNumber(), DataTable.MODE_TRACK_PLOTCOUNT);
 			}
 		};
 		// create plotCount menuitems
