/*
 * The tracker package defines a set of video/image analysis tools
 * built on the Open Source Physics framework by Wolfgang Christian.
 *
 * Copyright (c) 2019  Douglas Brown
 *
 * Tracker is free software; you can redistribute it and/or modify
 * it under the terms of the GNU General Public License as published by
 * the Free Software Foundation; either version 3 of the License, or
 * (at your option) any later version.
 *
 * Tracker is distributed in the hope that it will be useful,
 * but WITHOUT ANY WARRANTY; without even the implied warranty of
 * MERCHANTABILITY or FITNESS FOR A PARTICULAR PURPOSE.  See the
 * GNU General Public License for more details.
 *
 * You should have received a copy of the GNU General Public License
 * along with Tracker; if not, write to the Free Software
 * Foundation, Inc., 59 Temple Place, Suite 330, Boston MA 02111-1307 USA
 * or view the license online at <http://www.gnu.org/copyleft/gpl.html>
 *
 * For additional Tracker information and documentation, please see
 * <http://physlets.org/tracker/>.
 */
package org.opensourcephysics.cabrillo.tracker;

import java.awt.Component;
import java.beans.*;
import java.util.*;

import javax.swing.*;

<<<<<<< HEAD
import org.opensourcephysics.display.DataTable;
=======
import org.opensourcephysics.controls.OSPLog;
>>>>>>> 64f77947

/**
 * This displays a view of a single track on a TrackerPanel.
 *
 * @author Douglas Brown
 */
@SuppressWarnings("serial")
public abstract class TrackView extends JScrollPane implements PropertyChangeListener {
	
	public static final int REFRESH_PLOTCOUNT = -1;
	public static final int REFRESH_DATA_STRUCTURE = 0;
	public static final int REFRESH_COLUMNS = 1;
	public static final int REFRESH_DATA_VALUES = 2;
	public static final int REFRESH_STEPNUMBER = 3;

	// instance fields
	private int trackID;
	protected TrackerPanel trackerPanel;
	protected ArrayList<Component> toolbarComponents = new ArrayList<Component>();
	protected TrackChooserTView parent;
	protected int myType;


	// constructor
	protected TrackView(TTrack track, TrackerPanel panel, TrackChooserTView view, int myType) {
		trackID = track.getID();
		this.myType = myType;
		System.out.println("TrackView adding listener for " + this);
		trackerPanel = panel;
		trackerPanel.addPropertyChangeListener(TrackerPanel.PROPERTY_TRACKERPANEL_LOADED, this); 
		trackerPanel.addPropertyChangeListener(TrackerPanel.PROPERTY_TRACKERPANEL_SELECTEDPOINT, this); 
		trackerPanel.addPropertyChangeListener(TrackerPanel.PROPERTY_TRACKERPANEL_UNITS, this); 
		parent = view;
	}

	protected void dispose() {
		for (Integer n : TTrack.activeTracks.keySet()) {
			TTrack track = TTrack.activeTracks.get(n);
			track.removeStepListener(this);
		}
		System.out.println("TrackView removing listener for " + this);
		trackerPanel.removePropertyChangeListener(TrackerPanel.PROPERTY_TRACKERPANEL_LOADED, this); 
		trackerPanel.removePropertyChangeListener(TrackerPanel.PROPERTY_TRACKERPANEL_SELECTEDPOINT, this); 
		trackerPanel.removePropertyChangeListener(TrackerPanel.PROPERTY_TRACKERPANEL_UNITS, this); 
		trackerPanel = null;
	}

	abstract void refresh(int stepNumber, int refreshType);

	abstract void refresh(int stepNumber, int mode);

	abstract void refreshGUI();

	abstract boolean isCustomState();

	abstract JButton getViewButton();

	@Override
	public String getName() {
		return getTrack().getName();
	}

	public Icon getIcon() {
		return getTrack().getIcon(21, 16, "point"); //$NON-NLS-1$
	}

	TTrack getTrack() {
		return TTrack.getTrack(trackID);
	}

	/**
	 * Gets the TViewChooser that owns (displays) this track view.
	 * 
	 * @return the TViewChooser. May return null if this is not displayed
	 */
	protected TViewChooser getOwner() {
		// return TViewChooser with this view , if any
		TFrame frame = trackerPanel.getTFrame();
		TViewChooser[] choosers = frame.getViewChoosers(trackerPanel);
		for (int i = 0; i < choosers.length; i++) {
			TView tview = choosers[i].getSelectedView();
			if (tview != null && tview == parent && parent.getTrackView(parent.getSelectedTrack()) == this) {
				return choosers[i];
			}
		}
		return null;
	}

	/**
	 * Gets toolbar components for toolbar of parent view
	 *
	 * @return an ArrayList of components to be added to a toolbar
	 */
	public ArrayList<Component> getToolBarComponents() {
		return toolbarComponents;
	}

	/**
	 * Responds to property change events.
	 *
	 * @param e the property change event
	 */
	@Override
	public void propertyChange(PropertyChangeEvent e) {
		String name = e.getPropertyName();
		OSPLog.debug(name+" pig1 ");
		switch (name) {
		case TTrack.PROPERTY_TTRACK_STEP:
<<<<<<< HEAD
			refresh((Integer) e.getNewValue(), DataTable.MODE_TRACK_STEP);
=======
			OSPLog.debug(TTrack.PROPERTY_TTRACK_STEP+" pig "+e.getOldValue());
			if (e.getOldValue() == TTrack.HINT_STEP_ADDED_OR_REMOVED)
				refresh((Integer) e.getNewValue(), REFRESH_DATA_STRUCTURE);
			else
				refresh((Integer) e.getNewValue(), REFRESH_DATA_VALUES);
>>>>>>> 64f77947
			break;
		case TrackerPanel.PROPERTY_TRACKERPANEL_SELECTEDPOINT:
			Step step = trackerPanel.getSelectedStep();
			TTrack track = getTrack();
			if (step != null && trackerPanel.getSelectedTrack() == track) {
<<<<<<< HEAD
				refresh(step.getFrameNumber(), DataTable.MODE_TRACK_SELECTEDPOINT);
=======
				OSPLog.debug(TrackerPanel.PROPERTY_TRACKERPANEL_SELECTEDPOINT+" pig ");
				refresh(step.getFrameNumber(), REFRESH_STEPNUMBER);
>>>>>>> 64f77947
				break;
			}
			// fall through //
		case TTrack.PROPERTY_TTRACK_STEPS:
<<<<<<< HEAD
			refresh(trackerPanel.getFrameNumber(), DataTable.MODE_TRACK_STEPS);
			break;
		case TrackerPanel.PROPERTY_TRACKERPANEL_LOADED:
			refresh(trackerPanel.getFrameNumber(), DataTable.MODE_TRACK_LOADED);
=======
			OSPLog.debug(TTrack.PROPERTY_TTRACK_STEPS+" pig2 ");
			if (e.getOldValue() == TTrack.HINT_STEPS_SELECTED)
				refresh(trackerPanel.getFrameNumber(), REFRESH_STEPNUMBER);
			else
				refresh(trackerPanel.getFrameNumber(), REFRESH_DATA_STRUCTURE);
			break;
		case TrackerPanel.PROPERTY_TRACKERPANEL_LOADED:
			refresh(trackerPanel.getFrameNumber(), REFRESH_DATA_STRUCTURE);
>>>>>>> 64f77947
			break;
		}
	}

	protected boolean isRefreshEnabled() {
		return trackerPanel.isAutoRefresh() 
				&& trackerPanel.getTFrame().isPaintable()
				&& parent.isTrackViewDisplayed(getTrack());
	}

}<|MERGE_RESOLUTION|>--- conflicted
+++ resolved
@@ -30,11 +30,7 @@
 
 import javax.swing.*;
 
-<<<<<<< HEAD
 import org.opensourcephysics.display.DataTable;
-=======
-import org.opensourcephysics.controls.OSPLog;
->>>>>>> 64f77947
 
 /**
  * This displays a view of a single track on a TrackerPanel.
@@ -43,12 +39,6 @@
  */
 @SuppressWarnings("serial")
 public abstract class TrackView extends JScrollPane implements PropertyChangeListener {
-	
-	public static final int REFRESH_PLOTCOUNT = -1;
-	public static final int REFRESH_DATA_STRUCTURE = 0;
-	public static final int REFRESH_COLUMNS = 1;
-	public static final int REFRESH_DATA_VALUES = 2;
-	public static final int REFRESH_STEPNUMBER = 3;
 
 	// instance fields
 	private int trackID;
@@ -81,8 +71,6 @@
 		trackerPanel.removePropertyChangeListener(TrackerPanel.PROPERTY_TRACKERPANEL_UNITS, this); 
 		trackerPanel = null;
 	}
-
-	abstract void refresh(int stepNumber, int refreshType);
 
 	abstract void refresh(int stepNumber, int mode);
 
@@ -133,55 +121,31 @@
 	}
 
 	/**
-	 * Responds to property change events.
+	 * Responds to property change events. TrackView receives the following events:
+	 * "step" or "steps" from the track.
 	 *
 	 * @param e the property change event
 	 */
 	@Override
 	public void propertyChange(PropertyChangeEvent e) {
 		String name = e.getPropertyName();
-		OSPLog.debug(name+" pig1 ");
 		switch (name) {
 		case TTrack.PROPERTY_TTRACK_STEP:
-<<<<<<< HEAD
 			refresh((Integer) e.getNewValue(), DataTable.MODE_TRACK_STEP);
-=======
-			OSPLog.debug(TTrack.PROPERTY_TTRACK_STEP+" pig "+e.getOldValue());
-			if (e.getOldValue() == TTrack.HINT_STEP_ADDED_OR_REMOVED)
-				refresh((Integer) e.getNewValue(), REFRESH_DATA_STRUCTURE);
-			else
-				refresh((Integer) e.getNewValue(), REFRESH_DATA_VALUES);
->>>>>>> 64f77947
 			break;
 		case TrackerPanel.PROPERTY_TRACKERPANEL_SELECTEDPOINT:
 			Step step = trackerPanel.getSelectedStep();
 			TTrack track = getTrack();
 			if (step != null && trackerPanel.getSelectedTrack() == track) {
-<<<<<<< HEAD
 				refresh(step.getFrameNumber(), DataTable.MODE_TRACK_SELECTEDPOINT);
-=======
-				OSPLog.debug(TrackerPanel.PROPERTY_TRACKERPANEL_SELECTEDPOINT+" pig ");
-				refresh(step.getFrameNumber(), REFRESH_STEPNUMBER);
->>>>>>> 64f77947
 				break;
 			}
 			// fall through //
 		case TTrack.PROPERTY_TTRACK_STEPS:
-<<<<<<< HEAD
 			refresh(trackerPanel.getFrameNumber(), DataTable.MODE_TRACK_STEPS);
 			break;
 		case TrackerPanel.PROPERTY_TRACKERPANEL_LOADED:
 			refresh(trackerPanel.getFrameNumber(), DataTable.MODE_TRACK_LOADED);
-=======
-			OSPLog.debug(TTrack.PROPERTY_TTRACK_STEPS+" pig2 ");
-			if (e.getOldValue() == TTrack.HINT_STEPS_SELECTED)
-				refresh(trackerPanel.getFrameNumber(), REFRESH_STEPNUMBER);
-			else
-				refresh(trackerPanel.getFrameNumber(), REFRESH_DATA_STRUCTURE);
-			break;
-		case TrackerPanel.PROPERTY_TRACKERPANEL_LOADED:
-			refresh(trackerPanel.getFrameNumber(), REFRESH_DATA_STRUCTURE);
->>>>>>> 64f77947
 			break;
 		}
 	}
