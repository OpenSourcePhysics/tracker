/*
 * The tracker package defines a set of video/image analysis tools
 * built on the Open Source Physics framework by Wolfgang Christian.
 *
 * Copyright (c) 2019  Douglas Brown
 *
 * Tracker is free software; you can redistribute it and/or modify
 * it under the terms of the GNU General Public License as published by
 * the Free Software Foundation; either version 3 of the License, or
 * (at your option) any later version.
 *
 * Tracker is distributed in the hope that it will be useful,
 * but WITHOUT ANY WARRANTY; without even the implied warranty of
 * MERCHANTABILITY or FITNESS FOR A PARTICULAR PURPOSE.  See the
 * GNU General Public License for more details.
 *
 * You should have received a copy of the GNU General Public License
 * along with Tracker; if not, write to the Free Software
 * Foundation, Inc., 59 Temple Place, Suite 330, Boston MA 02111-1307 USA
 * or view the license online at <http://www.gnu.org/copyleft/gpl.html>
 *
 * For additional Tracker information and documentation, please see
 * <http://physlets.org/tracker/>.
 */
package org.opensourcephysics.cabrillo.tracker;

import java.awt.Component;
import java.awt.Container;
import java.awt.Dimension;
import java.awt.Frame;
import java.awt.Image;
import java.awt.Point;
import java.awt.Toolkit;
import java.awt.datatransfer.Clipboard;
import java.awt.datatransfer.DataFlavor;
import java.awt.datatransfer.Transferable;
import java.awt.event.ActionEvent;
import java.awt.event.ActionListener;
import java.awt.event.ItemEvent;
import java.awt.event.ItemListener;
import java.awt.event.KeyEvent;
import java.beans.PropertyChangeEvent;
import java.beans.PropertyChangeListener;
import java.util.ArrayList;
import java.util.Enumeration;
import java.util.HashMap;
import java.util.Iterator;
import java.util.Locale;
import java.util.Map;
import java.util.TreeMap;

import javax.swing.AbstractAction;
import javax.swing.AbstractButton;
import javax.swing.Action;
import javax.swing.ButtonGroup;
import javax.swing.DefaultButtonModel;
import javax.swing.JCheckBoxMenuItem;
import javax.swing.JMenu;
import javax.swing.JMenuBar;
import javax.swing.JMenuItem;
import javax.swing.JOptionPane;
import javax.swing.JPopupMenu;
import javax.swing.JRadioButtonMenuItem;
import javax.swing.JSeparator;
import javax.swing.JSplitPane;
import javax.swing.KeyStroke;
import javax.swing.SwingUtilities;
import javax.swing.WindowConstants;
import javax.swing.event.MenuEvent;
import javax.swing.event.MenuListener;

//import org.opensourcephysics.media.mov.MovieVideoI;
import org.opensourcephysics.controls.OSPLog;
import org.opensourcephysics.controls.XML;
import org.opensourcephysics.controls.XMLControl;
import org.opensourcephysics.controls.XMLControlElement;
import org.opensourcephysics.desktop.OSPDesktop;
import org.opensourcephysics.display.OSPRuntime;
import org.opensourcephysics.media.core.Filter;
import org.opensourcephysics.media.core.FilterStack;
import org.opensourcephysics.media.core.ImageCoordSystem;
import org.opensourcephysics.media.core.ImageVideo;
import org.opensourcephysics.media.core.MediaRes;
import org.opensourcephysics.media.core.Video;
import org.opensourcephysics.media.core.VideoClip;
import org.opensourcephysics.media.core.VideoPanel;
import org.opensourcephysics.media.core.VideoPlayer;
import org.opensourcephysics.media.mov.SmoothPlayable;
import org.opensourcephysics.tools.DataTool;
import org.opensourcephysics.tools.FontSizer;
import org.opensourcephysics.tools.FunctionTool;

import javajs.async.SwingJSUtils.Performance;

/**
 * This is the main menu for Tracker.
 *
 * @author Douglas Brown
 */
@SuppressWarnings("serial")
public class TMenuBar extends JMenuBar implements PropertyChangeListener, MenuListener {

	private static Map<TrackerPanel, TMenuBar> menubars = new HashMap<TrackerPanel, TMenuBar>();

	static final String POPUPMENU_TTOOLBAR_TRACKS        = "TToolBar.tracks";
	static final String POPUPMENU_TFRAME_BOTTOM          = "TFrame.bottom";
	static final String POPUPMENU_TFRAME_RIGHT           = "TFrame.right";
	static final String POPUPMENU_MAINTVIEW_POPUP        = "MainTView.popup";

	
	/*
	 * tainting:
	 * 
	 * When, in the course of business, it is necessary to adjust the menubar menus,
	 * rather than actually do that at that moment -- since the menus aren't
	 * actually open -- what we do instead is to "taint" specific menu items
	 * (possibly all).
	 * 
	 * Then, using a MenuListener (which is "this"), just before the menu popup
	 * appears, we implement those adjustments. This can slow the popup action a
	 * bit, but hopefully not too much. It certainly is not noticeable in Java.
	 * 
	 * In addition, some menus have standard updates that they always need. In that
	 * case, any tainted tasks are carried out first, then the standard update is
	 * applied.
	 * 
	 * Bob Hanson 2020.05.22
	 */
	
	
	private final static int MENU_FILE      = 1 << 0;
	private final static int MENU_EDIT      = 1 << 1;
	private final static int MENU_VIDEO     = 1 << 2;
	private final static int MENU_COORDS    = 1 << 3;
	private final static int MENU_TRACK     = 1 << 4;
	private final static int MENU_WINDOW    = 1 << 5;
	private final static int MENU_HELP      = 1 << 6;
    private final static int MENU_ALL       = 0b1111111;
	private int status = 0;
	
	private boolean isTainted(int id) {
		return ((status & id) == id);
	}
	
	private void setMenuTainted(int id, boolean taint) {
		if (taint) {
			if (id == MENU_ALL)
				status = MENU_ALL;
			else
				status |= id;
		} else {
			if (id == MENU_ALL)
				status = 0;
			else
				status &= ~id;
		}
	}
	
	
	/**
	 * true when refreshing menus or redoing filter delete
	 */
	boolean refreshing; 
		
	
	private boolean allowRefresh = true;

	/**
	 * true when refreshing menus or redoing filter delete
	 */
	
	public void setAllowRefresh(boolean b) {
		allowRefresh = b;
	}
	

	// instance fields
	private TrackerPanel trackerPanel;
	private TFrame frame;
	private Map<String, AbstractAction> actions;

	// file menu
	private JMenu fileMenu;
	private JMenuItem file_newTabItem;
	private JMenuItem file_openItem;
	private JMenuItem file_openBrowserItem;
	
	// used in TFrame -- check!!
	JMenu file_openRecentMenu;
	
	private JMenuItem file_closeItem;
	private JMenuItem file_closeAllItem;
	private JMenuItem file_saveItem;
	private JMenuItem file_saveAsItem;
	private JMenuItem file_saveZipAsItem;
//	private JMenuItem saveVideoAsItem;
	private JMenuItem file_saveTabsetAsItem;
	private JMenu file_importMenu;
	private JMenuItem file_import_videoItem;
	private JMenuItem file_import_TRKItem;
	private JMenuItem file_import_dataItem;
	private JMenu file_exportMenu;
	private JMenuItem file_export_zipItem;
	private JMenuItem file_export_videoItem;
	private JMenuItem file_export_TRKItem;
	private JMenuItem file_export_thumbnailItem;
	private JMenuItem file_export_dataItem;
//	private JMenuItem file_export_captureVideoItem;
	private JMenuItem file_propertiesItem;
	private JMenuItem file_printFrameItem;
	private JMenuItem file_exitItem;
	// edit menu
	private JMenu editMenu;
	private JMenuItem edit_undoItem;
	private JMenuItem edit_redoItem;
	private JMenu edit_copyDataMenu;
	private JMenu edit_copyImageMenu;
	private JMenuItem edit_copyMainViewImageItem;
	private JMenuItem edit_copyFrameImageItem;
	private JMenuItem[] edit_copyViewImageItems;
	private JMenu edit_copyObjectMenu;
	private JMenuItem edit_pasteItem;
	private JCheckBoxMenuItem edit_autopasteCheckbox;
	private JMenu edit_deleteTracksMenu;
	private JMenuItem edit_delTracks_deleteSelectedPointItem;
	private JMenuItem edit_clearTracksItem;
	private JMenu edit_numberMenu;
	private JMenuItem edit_formatsItem, edit_unitsItem;
	private JMenuItem edit_configItem;
	private JMenu edit_matSizeMenu;
	private ButtonGroup matSizeGroup;
	private JMenu edit_fontSizeMenu;
	private ButtonGroup fontSizeGroup;
	private JRadioButtonMenuItem edit_matsize_videoSizeItem;
	private JMenu edit_languageMenu;
	private JMenuItem[] languageItems;
	private JMenuItem edit_lang_otherLanguageItem;
	// video menu
	private JMenu videoMenu;
	private JCheckBoxMenuItem video_videoVisibleItem;
	private JMenuItem video_goToItem;
	private JMenu video_filtersMenu;
	private JMenu video_filter_newFilterMenu;
	private JMenuItem video_pasteFilterItem;
	private JMenuItem video_clearFiltersItem;
	private JMenuItem video_openVideoItem;
	private JMenuItem video_closeVideoItem;
	private JMenu video_pasteImageMenu;
	private JMenuItem video_pasteImageItem;
	private JMenuItem video_pasteReplaceItem;
	private JMenuItem video_pasteImageAfterItem;
	private JMenuItem video_pasteImageBeforeItem;
	private JMenu video_importImageMenu;
	private JMenuItem addImageAfterItem;
	private JMenuItem addImageBeforeItem;
	private JMenuItem video_removeImageItem;
	private JMenuItem video_editVideoItem;
	private JMenuItem video_playAllStepsItem;
	private JMenuItem video_playXuggleSmoothlyItem;
	private JMenuItem video_aboutVideoItem;
	private JMenuItem video_checkDurationsItem;
	private JMenuItem video_emptyVideoItem;
	// tracks menu
	private JMenu tracksMenu;
	private JMenu track_createMenu; // Tracks/New
	private JMenu track_cloneMenu; // Tracks/Clone
	private JMenu track_measuringToolsMenu;
	private Component[] track_newTrackItems;
	private JMenuItem track_newPointMassItem;
	private JMenuItem track_newCMItem;
	private JMenuItem track_newVectorItem;
	private JMenuItem track_newVectorSumItem;
	private JMenuItem track_newLineProfileItem;
	private JMenuItem track_newRGBRegionItem;
	private JMenuItem track_newProtractorItem;
	private JMenuItem track_newTapeItem;
	private JMenuItem track_newCircleFitterItem;
	private JCheckBoxMenuItem track_axesVisibleItem;
	private JMenuItem track_newAnalyticParticleItem;
	private JMenu track_newDynamicParticleMenu;
	private JMenuItem track_newDynamicParticleCartesianItem;
	private JMenuItem track_newDynamicParticlePolarItem;
	private JMenuItem track_newDynamicSystemItem;
	private JMenu track_newDataTrackMenu;
	private JMenuItem track_newDataTrackPasteItem;
	private JMenuItem track_newDataTrackFromFileItem;
	private JMenuItem track_newDataTrackFromEJSItem;
	private JMenuItem track_dataTrackHelpItem;
	private JMenuItem track_emptyTracksItem;
	// coords menu
	private JMenu coordsMenu;
	private JCheckBoxMenuItem coords_lockedCoordsItem;
	private JCheckBoxMenuItem coords_fixedOriginItem;
	private JCheckBoxMenuItem coords_fixedAngleItem;
	private JCheckBoxMenuItem coords_fixedScaleItem;
	private JMenu coords_refFrameMenu;
	private ButtonGroup coords_refFrameGroup;
	private JRadioButtonMenuItem coords_defaultRefFrameItem;
	private JMenuItem coords_showUnitDialogItem;
	private JMenuItem coords_emptyCoordsItem;
	// window menu
	private JMenu windowMenu;
	private JMenuItem window_restoreItem;
	private JCheckBoxMenuItem window_rightPaneItem;
	private JCheckBoxMenuItem window_bottomPaneItem;
	private JMenuItem window_trackControlItem;
	private JMenuItem window_notesItem;
	private JMenuItem window_dataBuilderItem;
	private JMenuItem window_dataToolItem;
	// help menu
	private JMenu helpMenu;

	/**
	 * Returns a TMenuBar for the specified trackerPanel.
	 *
	 * @param panel the tracker panel
	 * @return a TMenuBar. May return null during instantiation.
	 */
	public static TMenuBar getMenuBar(TrackerPanel panel) {
		if (panel == null) 
			return null;
		synchronized (menubars) {
			if (!menubars.containsKey(panel)) {
				menubars.put(panel, new TMenuBar(panel));
			}
		}
		return menubars.get(panel);
	}

	/**
	 * Returns a new TMenuBar for the specified trackerPanel.
	 * @param frame 
	 *
	 * @param panel the tracker panel
	 * @return a TMenuBar
	 */
	public static void newMenuBar(TFrame frame, TrackerPanel panel) {
		TMenuBar menuBar = new TMenuBar(panel);
		frame.setMenuBar(panel, menuBar);

		synchronized (menubars) {
			menubars.put(panel, menuBar);
		}
	}

	protected void loadVideoMenu(JMenu vidMenu) {
		/** empty block */
	}

	/**
	 * Clears all menubars. This forces creation of new menus using new locale.
	 */
	public static void clear() {
		synchronized (menubars) {
			menubars.clear();
		}
	}

	/**
	 * Constructor specifying the tracker panel.
	 *
	 * @param panel the tracker panel
	 */
	private TMenuBar(TrackerPanel panel) {
		setTrackerPanel(panel);
		actions = TActions.getActions(panel);
		createGUI();
		setMenuTainted(MENU_ALL, true);
	}

	/**
	 * Sets the TrackerPanel for this menu bar
	 *
	 * @param panel the new drawing panel
	 */
	protected void setTrackerPanel(TrackerPanel panel) {
		if (panel == null || panel == trackerPanel)
			return;
		if (trackerPanel != null) {
			trackerPanel.removePropertyChangeListener(TrackerPanel.PROPERTY_TRACKERPANEL_LOCKED, this); 
			trackerPanel.removePropertyChangeListener(TrackerPanel.PROPERTY_TRACKERPANEL_TRACK, this); 
			trackerPanel.removePropertyChangeListener(TrackerPanel.PROPERTY_TRACKERPANEL_CLEAR, this); 
			trackerPanel.removePropertyChangeListener(TrackerPanel.PROPERTY_TRACKERPANEL_SELECTEDTRACK, this); 
			trackerPanel.removePropertyChangeListener(TrackerPanel.PROPERTY_TRACKERPANEL_SELECTEDPOINT, this); 
			trackerPanel.removePropertyChangeListener(TrackerPanel.PROPERTY_TRACKERPANEL_VIDEO, this); 
			trackerPanel.removePropertyChangeListener(TrackerPanel.PROPERTY_TRACKERPANEL_SIZE, this); 
			trackerPanel.removePropertyChangeListener(VideoPanel.PROPERTY_VIDEOPANEL_DATAFILE, this); 
		}
		trackerPanel = panel;
		trackerPanel.addPropertyChangeListener(TrackerPanel.PROPERTY_TRACKERPANEL_LOCKED, this); 
		trackerPanel.addPropertyChangeListener(TrackerPanel.PROPERTY_TRACKERPANEL_TRACK, this); 
		trackerPanel.addPropertyChangeListener(TrackerPanel.PROPERTY_TRACKERPANEL_CLEAR, this); 
		trackerPanel.addPropertyChangeListener(TrackerPanel.PROPERTY_TRACKERPANEL_SELECTEDTRACK, this); 
		trackerPanel.addPropertyChangeListener(TrackerPanel.PROPERTY_TRACKERPANEL_SELECTEDPOINT, this); 
		trackerPanel.addPropertyChangeListener(TrackerPanel.PROPERTY_TRACKERPANEL_VIDEO, this); 
		trackerPanel.addPropertyChangeListener(TrackerPanel.PROPERTY_TRACKERPANEL_SIZE, this); 
		trackerPanel.addPropertyChangeListener(VideoPanel.PROPERTY_VIDEOPANEL_DATAFILE, this); 
	}


	/**
	 * MenuListener for all menus.
	 * 
	 */
	@Override
	public void menuSelected(MenuEvent e) {
//		if (OSPRuntime.isJS) {
//			// signals SwingJS that there is no need to do anything with the DOM during this
//			// process of rebuilding the menu.
//			OSPRuntime.jsutil.setUIEnabled(this, false);
//		}

		OSPLog.debug("TMenuBar menu "+ ((JMenu) e.getSource()).getName());
		switch (((JMenu) e.getSource()).getName()) {
		case "file":
			refreshFileMenu(true);
			break;
		case "edit":
			refreshEditMenu(true);
			break;
		case "video":
			refreshVideoMenu(true);
			break;
		case "coords":
			refreshCoordsMenu(true);
			break;
		case "tracks":
			refreshTracksMenu(true);
			break;
		case "window":
			refreshWindowMenu(true);
			break;
		case "help":
			refreshHelpMenu(true);
			break;
		}
//		if (OSPRuntime.isJS) {
//			OSPRuntime.jsutil.setUIEnabled(this, true);
//		}
	}

	@Override
	public void menuDeselected(MenuEvent e) {
	}

	@Override
	public void menuCanceled(MenuEvent e) {
	}


	/**
	 * Refreshes the menubar.
	 * @param whereFrom 
	 */
	protected void refresh(String whereFrom) {
		if (!allowRefresh || getFrame() != null && !frame.isPainting()) {
			OSPLog.debug("TMenuBar.refresh skipping " + whereFrom );
			return;
		}
		OSPRuntime.postEvent(new Runnable() {
			@Override
			public synchronized void run() {
				refreshAll(whereFrom);
			}
		});
	}

	static final String REFRESH_TFRAME_LOCALE            = "TFrame.locale";
	static final String REFRESH_TOOLBAR_POPUP            = "TToolBar.popup";
	static final String REFRESH_TFRAME                   = "TFrame.refresh";
	static final String REFRESH_PROPERTY_                = "property:?";
	static final String REFRESH_TRACKERIO_DONELOADING_   = "TrackerIO.doneLoading:?";
	static final String REFRESH_TRACKERIO_OPENFRAME      = "TrackerIO.aferOpenFrame";
	static final String REFRESH_TRACKERIO_BEFORESETVIDEO = "TrackerIO.beforeSetVideo";
    static final String REFRESH_TRACKERIO_SAVE           = "TrackerIO.save";
	static final String REFRESH_TRACKERIO_SAVETABSET     = "TrackerIO.saveTabset";
	static final String REFRESH_TRACKERIO_SAVEVIDEO      = "TrackerIO.saveVideoOK";
	static final String REFRESH_TPANEL_SETTRACKNAME      = "TrackerPanel.setTrackName";
	static final String REFRESH_PREFS_CLEARRECENT        = "PrefsDialog.clearRecent";
	static final String REFRESH_PREFS_APPLYPREFS         = "PrefsDialog.applyPrefs";
	static final String REFRESH_TACTIONS_OPENVIDEO       = "TActions.openVideo";
	static final String REFRESH_TFRAME_OPENRECENT        = "TFrame.openRecent";
	static final String REFRESH_UNDO                     = "Undo.refreshMenus";
	
	boolean refreshTracksCreate, refreshTrackTexts, refreshRecentFiles;
	
	protected void refreshAll(String whereFrom) {
		Tracker.logTime(getClass().getSimpleName() + hashCode() + " refresh"); //$NON-NLS-1$
		OSPLog.debug("TMenuBar.refreshAll - rebuilding TMenuBar "
		+ whereFrom + " haveFrame=" + (frame != null));
		if (!Tracker.allowMenuRefresh)
			return;
		refreshing = true; // signals listeners that items are being refreshed
		try {
			switch (whereFrom) {
			case REFRESH_TOOLBAR_POPUP:
				refreshTracksCreate = true;
				break;
			case REFRESH_TRACKERIO_SAVE:
			case REFRESH_TRACKERIO_SAVETABSET:
			case REFRESH_TRACKERIO_SAVEVIDEO:
			case REFRESH_PROPERTY_:
			case REFRESH_TACTIONS_OPENVIDEO:
			case REFRESH_TRACKERIO_OPENFRAME:
			case REFRESH_TRACKERIO_BEFORESETVIDEO:
				break;
			case REFRESH_TPANEL_SETTRACKNAME:
				refreshTrackTexts = true;
				break;
			case REFRESH_TFRAME_OPENRECENT:
			case REFRESH_PREFS_CLEARRECENT:
				refreshRecentFiles = true;
				break;
			case REFRESH_TRACKERIO_DONELOADING_:
			case REFRESH_PREFS_APPLYPREFS:
			case REFRESH_UNDO:
			case REFRESH_TFRAME_LOCALE:
			case REFRESH_TFRAME:
			default:
				setMenuTainted(MENU_ALL, true);
//				OSPLog.debug(Performance.timeCheckStr("TMenuBar refreshAll full rebuild start", Performance.TIME_MARK));
//				if (OSPRuntime.isJS) {
//					// signals SwingJS that there is no need to do anything with the DOM during this
//					// process
//					// of rebuilding the menu.
//					OSPRuntime.jsutil.setUIEnabled(this, false);
//				}
//				
//				//FontSizer.setFonts(this, FontSizer.getLevel());
//				if (OSPRuntime.isJS) {
//					OSPRuntime.jsutil.setUIEnabled(this, true);
//				}
			}
		} catch (Throwable t) {
			System.out.println(t);//t.printStackTrace();
		}
		refreshing = false;

	}

	/**
	 * Creates the menu bar.
	 */
	protected void createGUI() {
		int keyMask = Toolkit.getDefaultToolkit().getMenuShortcutKeyMask();
		createFileMenu(keyMask);
		createEditMenu(keyMask);
		createCoordsMenu(keyMask);
		createVideoMenu(keyMask);		
		createTracksMenu(keyMask);
		createWindowMenu(keyMask);

		// help menu
		helpMenu = getTrackerHelpMenu(trackerPanel, null);
		helpMenu.setName("help");
		add(helpMenu);
	}

	private void createFileMenu(int keyMask) {
		fileMenu = new JMenu(TrackerRes.getString("TMenuBar.Menu.File"));
		fileMenu.setName("file");
		fileMenu.addMenuListener(this);
		if (org.opensourcephysics.display.OSPRuntime.applet == null) {
			// new tab item
			file_newTabItem = new JMenuItem(actions.get("newTab")); 
			file_newTabItem.setAccelerator(KeyStroke.getKeyStroke('N', keyMask));
			fileMenu.addSeparator();
			// open item
			file_openItem = new JMenuItem(actions.get("open")); //$NON-NLS-1$
			file_openItem.setAccelerator(KeyStroke.getKeyStroke('O', keyMask));
			// open library browser item
			file_openBrowserItem = new JMenuItem(actions.get("openBrowser")); //$NON-NLS-1$
			// open recent
			file_openRecentMenu = new JMenu();
			// import menu
			file_importMenu = new JMenu(TrackerRes.getString("TMenuBar.Menu.Import")); //$NON-NLS-1$
			file_import_videoItem = new JMenuItem(TrackerRes.getString("TMenuBar.MenuItem.Video")); //$NON-NLS-1$
			file_import_videoItem.addActionListener(actions.get("openVideo")); //$NON-NLS-1$
			file_import_videoItem.setAccelerator(KeyStroke.getKeyStroke('I', keyMask));
			file_import_TRKItem = new JMenuItem(actions.get("import")); //$NON-NLS-1$
			file_import_dataItem = new JMenuItem(actions.get("importData")); //$NON-NLS-1$
			file_importMenu.add(file_import_videoItem);
			file_importMenu.add(file_import_TRKItem);
			file_importMenu.add(file_import_dataItem);
			// close and close all items
			file_closeItem = new JMenuItem(actions.get("close")); //$NON-NLS-1$
			file_closeAllItem = new JMenuItem(actions.get("closeAll")); //$NON-NLS-1$
			fileMenu.addSeparator();
			// export menu
			file_exportMenu = new JMenu(TrackerRes.getString("TMenuBar.Menu.Export")); //$NON-NLS-1$
			// export zip item
			file_export_zipItem = new JMenuItem(actions.get("saveZip")); //$NON-NLS-1$
			file_export_zipItem.setText(TrackerRes.getString("TMenuBar.MenuItem.ExportZIP") + "..."); //$NON-NLS-1$ //$NON-NLS-2$
//      exportMenu.add(exportZipItem);
			// export video item
			file_export_videoItem = new JMenuItem(TrackerRes.getString("TMenuBar.MenuItem.VideoClip") + "..."); //$NON-NLS-1$ //$NON-NLS-2$
			file_export_videoItem.addActionListener(new ActionListener() {
				@Override
				public void actionPerformed(ActionEvent e) {
					ExportVideoDialog exporter = ExportVideoDialog.getDialog(trackerPanel);
					exporter.setVisible(true);
				}
			});
			file_exportMenu.add(file_export_videoItem);
			// export TRK item
			file_export_TRKItem = new JMenuItem(actions.get("export")); //$NON-NLS-1$
			file_exportMenu.add(file_export_TRKItem);
			// export thumbnail item
			file_export_thumbnailItem = new JMenuItem(TrackerRes.getString("TMenuBar.MenuItem.Thumbnail") + "..."); //$NON-NLS-1$ //$NON-NLS-2$
			file_export_thumbnailItem.addActionListener(new ActionListener() {
				@Override
				public void actionPerformed(ActionEvent e) {
					ThumbnailDialog exporter = ThumbnailDialog.getDialog(trackerPanel, true);
					exporter.setVisible(true);
				}
			});
			file_exportMenu.add(file_export_thumbnailItem);
			// export data item
			file_export_dataItem = new JMenuItem(TrackerRes.getString("TMenuBar.MenuItem.Data")); //$NON-NLS-1$
			file_export_dataItem.addActionListener(new ActionListener() {
				@Override
				public void actionPerformed(ActionEvent e) {
					ExportDataDialog exporter = ExportDataDialog.getDialog(trackerPanel);
					exporter.setVisible(true);
				}
			});
			file_exportMenu.add(file_export_dataItem);
			fileMenu.addSeparator();
			// save item
			file_saveItem = new JMenuItem(actions.get("save")); //$NON-NLS-1$
			file_saveItem.setAccelerator(KeyStroke.getKeyStroke('S', keyMask));
			// saveAs item
			file_saveAsItem = new JMenuItem(actions.get("saveAs")); //$NON-NLS-1$
			// save zip item
			file_saveZipAsItem = new JMenuItem(actions.get("saveZip")); //$NON-NLS-1$
			// saveVideoAs item
//			saveVideoAsItem = new JMenuItem(actions.get("saveVideo")); //$NON-NLS-1$
			// saveTabset item
			file_saveTabsetAsItem = new JMenuItem(actions.get("saveTabsetAs")); //$NON-NLS-1$
			fileMenu.addSeparator();
		}
		// properties item
		file_propertiesItem = new JMenuItem(actions.get("properties")); //$NON-NLS-1$
		// printFrame item
		file_printFrameItem = new JMenuItem(TrackerRes.getString("TMenuBar.MenuItem.PrintFrame")); //$NON-NLS-1$
		file_printFrameItem.setAccelerator(KeyStroke.getKeyStroke('P', keyMask));
		file_printFrameItem.addActionListener(new ActionListener() {
			@Override
			public void actionPerformed(ActionEvent e) {
				Component c = trackerPanel.getTFrame();
				new TrackerIO.ComponentImage(c).print();
			}
		});
		// exit item
		if (org.opensourcephysics.display.OSPRuntime.applet == null) {
			file_exitItem = new JMenuItem(actions.get("exit")); //$NON-NLS-1$
			file_exitItem.setAccelerator(KeyStroke.getKeyStroke('Q', keyMask));
		}
		add(fileMenu);
	}

	private void createEditMenu(int keyMask) {
		editMenu = new JMenu(TrackerRes.getString("TMenuBar.Menu.Edit"));//$NON-NLS-1$
		editMenu.setName("edit");
		editMenu.addMenuListener(this);
		// undo/redo items
		edit_undoItem = new JMenuItem();
		edit_undoItem.setAccelerator(KeyStroke.getKeyStroke('Z', keyMask));
		edit_undoItem.addActionListener(new ActionListener() {
			@Override
			public void actionPerformed(ActionEvent e) {
				trackerPanel.setSelectedPoint(null);
				trackerPanel.selectedSteps.clear();
				Undo.undo(trackerPanel);
			}
		});
		edit_redoItem = new JMenuItem();
		edit_redoItem.setAccelerator(KeyStroke.getKeyStroke('Y', keyMask));
		edit_redoItem.addActionListener(new ActionListener() {
			@Override
			public void actionPerformed(ActionEvent e) {
				Undo.redo(trackerPanel);
				trackerPanel.setSelectedPoint(null);
				trackerPanel.selectedSteps.clear();
			}
		});
		// paste items
		edit_pasteItem = editMenu.add(actions.get("paste")); //$NON-NLS-1$
		edit_pasteItem.setAccelerator(KeyStroke.getKeyStroke('V', keyMask));
		editMenu.addSeparator();
		// autopaste checkbox
		edit_autopasteCheckbox = new JCheckBoxMenuItem(TrackerRes.getString("TMenuBar.Checkbox.Autopaste")); //$NON-NLS-1$
		edit_autopasteCheckbox.addActionListener(new ActionListener() {
			@Override
			public void actionPerformed(ActionEvent e) {
				trackerPanel.getTFrame().alwaysListenToClipboard = edit_autopasteCheckbox.isSelected();
				trackerPanel.getTFrame().checkClipboardListener();
			}
		});
		// copy data menu
		edit_copyDataMenu = new JMenu();

		// copy image menu
		edit_copyImageMenu = new JMenu(TrackerRes.getString("TMenuBar.Menu.CopyImage")); //$NON-NLS-1$
		edit_copyFrameImageItem = new JMenuItem(TrackerRes.getString("TMenuBar.MenuItem.CopyFrame")); //$NON-NLS-1$
		edit_copyFrameImageItem.addActionListener(new ActionListener() {
			@Override
			public void actionPerformed(ActionEvent e) {
				Component c = trackerPanel.getTFrame();
				new TrackerIO.ComponentImage(c).copyToClipboard();
			}
		});
		edit_copyMainViewImageItem = new JMenuItem(TrackerRes.getString("TMenuBar.MenuItem.CopyMainView") + " (0)"); //$NON-NLS-1$ //$NON-NLS-2$
		edit_copyMainViewImageItem.addActionListener(new ActionListener() {
			@Override
			public void actionPerformed(ActionEvent e) {
				new TrackerIO.ComponentImage(trackerPanel).copyToClipboard();
			}
		});
		edit_copyImageMenu.add(edit_copyMainViewImageItem);
		edit_copyViewImageItems = new JMenuItem[0];

		// copy object menu
		edit_copyObjectMenu = new JMenu();

		// delete selected point item
		edit_delTracks_deleteSelectedPointItem = new JMenuItem(
				TrackerRes.getString("TMenuBar.MenuItem.DeleteSelectedPoint")); //$NON-NLS-1$
		edit_delTracks_deleteSelectedPointItem.addActionListener(new ActionListener() {
			@Override
			public void actionPerformed(ActionEvent e) {
				trackerPanel.deletePoint(trackerPanel.getSelectedPoint());
			}
		});
		// delete tracks menu
		edit_deleteTracksMenu = new JMenu(TrackerRes.getString("TMenuBar.MenuItem.DeleteTrack")); //$NON-NLS-1$
		editMenu.add(edit_deleteTracksMenu);
		editMenu.addSeparator();
		// clear tracks item
		edit_clearTracksItem = edit_deleteTracksMenu.add(actions.get("clearTracks")); //$NON-NLS-1$
		// config item
		edit_configItem = editMenu.add(actions.get("config")); //$NON-NLS-1$
		edit_configItem.setAccelerator(KeyStroke.getKeyStroke(KeyEvent.VK_ENTER, keyMask));
		// number menu
		edit_numberMenu = new JMenu(TrackerRes.getString("Popup.Menu.Numbers")); //$NON-NLS-1$
		edit_formatsItem = new JMenuItem(TrackerRes.getString("Popup.MenuItem.Formats") + "..."); //$NON-NLS-1$ //$NON-NLS-2$
		edit_formatsItem.addActionListener(new ActionListener() {
			@Override
			public void actionPerformed(ActionEvent e) {
				TTrack track = trackerPanel.getSelectedTrack();
				NumberFormatDialog dialog = NumberFormatDialog.getNumberFormatDialog(trackerPanel, track, null);
				dialog.setVisible(true);
			}
		});
		edit_unitsItem = new JMenuItem(TrackerRes.getString("Popup.MenuItem.Units") + "..."); //$NON-NLS-1$ //$NON-NLS-2$
		edit_unitsItem.addActionListener(new ActionListener() {
			@Override
			public void actionPerformed(ActionEvent e) {
				UnitsDialog dialog = trackerPanel.getUnitsDialog();
				dialog.setVisible(true);
			}
		});
		// size menu
		edit_matSizeMenu = new JMenu(TrackerRes.getString("TMenuBar.MenuItem.MatSize")); //$NON-NLS-1$
		final String[] sizes = new String[] { "320x240", //$NON-NLS-1$
				"480x360", //$NON-NLS-1$
				"640x480", //$NON-NLS-1$
				"800x600", //$NON-NLS-1$
				"960x720", //$NON-NLS-1$
				"1280x960" }; //$NON-NLS-1$
		Action matSizeAction = new AbstractAction() {
			@Override
			public void actionPerformed(ActionEvent e) {
				String theSize = e.getActionCommand();
				int i = theSize.indexOf("x"); //$NON-NLS-1$
				double w = Double.parseDouble(theSize.substring(0, i));
				double h = Double.parseDouble(theSize.substring(i + 1));
				trackerPanel.setImageSize(w, h);
			}
		};
		matSizeGroup = new ButtonGroup();
		edit_fontSizeMenu = new JMenu(TrackerRes.getString("TMenuBar.Menu.FontSize")); //$NON-NLS-1$
		fontSizeGroup = new ButtonGroup();
		Action fontSizeAction = new AbstractAction() {
			@Override
			public void actionPerformed(ActionEvent e) {
				int i = Integer.parseInt(e.getActionCommand());
				FontSizer.setLevel(i);
			}

		};
		for (int i = 0; i <= Tracker.maxFontLevel; i++) {
			String s = i == 0 ? TrackerRes.getString("TMenuBar.MenuItem.DefaultFontSize") : "+" + i; //$NON-NLS-1$ //$NON-NLS-2$
			JMenuItem item = new JRadioButtonMenuItem(s);
			item.addActionListener(fontSizeAction);
			item.setActionCommand(String.valueOf(i));
			edit_fontSizeMenu.add(item);
			fontSizeGroup.add(item);
			if (i == FontSizer.getLevel()) {
				item.setSelected(true);
			}
		}
		edit_matsize_videoSizeItem = new JRadioButtonMenuItem();
		edit_matsize_videoSizeItem.setActionCommand("0x0"); //$NON-NLS-1$
		edit_matsize_videoSizeItem.addActionListener(matSizeAction);
		matSizeGroup.add(edit_matsize_videoSizeItem);
		for (int i = 0; i < sizes.length; i++) {
			JMenuItem item = new JRadioButtonMenuItem(sizes[i]);
			item.setActionCommand(sizes[i]);
			item.addActionListener(matSizeAction);
			matSizeGroup.add(item);
		}
		// language menu
		edit_languageMenu = new JMenu(TrackerRes.getString("TMenuBar.MenuItem.Language")); //$NON-NLS-1$
		// set up language menu
		Action languageAction = new AbstractAction() {
			@Override
			public void actionPerformed(ActionEvent e) {
				String language = e.getActionCommand();
				for (int i = 0; i < Tracker.incompleteLocales.length; i++) {
					if (language.equals(Tracker.incompleteLocales[i][0].toString())) {
						Locale locale = (Locale) Tracker.incompleteLocales[i][0];
						String lang = OSPRuntime.getDisplayLanguage(locale);
						// the following message is purposely not translated
						JOptionPane.showMessageDialog(trackerPanel.getTFrame(),
								"This translation has not been updated since " + Tracker.incompleteLocales[i][1] //$NON-NLS-1$
										+ ".\nIf you speak " + lang + " and would like to help translate" //$NON-NLS-1$ //$NON-NLS-2$
										+ "\nplease contact Douglas Brown at dobrown@cabrillo.edu.", //$NON-NLS-1$
								"Incomplete Translation: " + lang, //$NON-NLS-1$
								JOptionPane.WARNING_MESSAGE);
					}
				}
				for (int i = 0; i < Tracker.locales.length; i++) {
					if (language.equals(Tracker.locales[i].toString())) {
						TrackerRes.setLocale(Tracker.locales[i]);
						return;
					}
				}
			}
		};
		ButtonGroup languageGroup = new ButtonGroup();
		languageItems = new JMenuItem[Tracker.locales.length];
		String currentLocale = TrackerRes.locale.toString();
		if (currentLocale.startsWith("en_")) { //$NON-NLS-1$
			// strip country from english so english language item will be recognized below
			currentLocale = "en"; //$NON-NLS-1$
		}
		for (int i = 0; i < languageItems.length; i++) {
			String lang = OSPRuntime.getDisplayLanguage(Tracker.locales[i]);
			// special handling for portuguese BR and PT
			if (Tracker.locales[i].getLanguage().equals("pt")) { //$NON-NLS-1$
				lang += " (" + Tracker.locales[i].getCountry() + ")"; //$NON-NLS-1$ //$NON-NLS-2$
			}
			languageItems[i] = new JRadioButtonMenuItem(lang);
			languageItems[i].setActionCommand(Tracker.locales[i].toString());
			languageItems[i].addActionListener(languageAction);
			languageGroup.add(languageItems[i]);
			if (Tracker.locales[i].toString().equals(currentLocale))
				languageItems[i].setSelected(true);
		}
		for (int i = 0; i < languageItems.length; i++) {
			edit_languageMenu.add(languageItems[i]);
		}

		// add "other" language item at end
		// the following item and message is purposely not translated
		edit_lang_otherLanguageItem = new JMenuItem("Other"); //$NON-NLS-1$
		edit_languageMenu.add(edit_lang_otherLanguageItem);
		edit_lang_otherLanguageItem.addActionListener(new ActionListener() {
			@Override
			public void actionPerformed(ActionEvent e) {
				JOptionPane.showMessageDialog(trackerPanel.getTFrame(),
						"Do you speak a language not yet available in Tracker?" //$NON-NLS-1$
								+ "\nTo learn more about translating Tracker into your language" //$NON-NLS-1$
								+ "\nplease contact Douglas Brown at dobrown@cabrillo.edu.", //$NON-NLS-1$
						"New Translation", //$NON-NLS-1$
						JOptionPane.INFORMATION_MESSAGE);
			}
		});
		add(editMenu);
	}

	private void createCoordsMenu(int keyMask) {
		coordsMenu = new JMenu(TrackerRes.getString("TMenuBar.Menu.Coords")); //$NON-NLS-1$
		coordsMenu.setName("coords");
		coordsMenu.addMenuListener(this);

		// units item
		coords_showUnitDialogItem = new JMenuItem(TrackerRes.getString("Popup.MenuItem.Units") + "..."); //$NON-NLS-1$ //$NON-NLS-2$
		coordsMenu.add(coords_showUnitDialogItem);
		coordsMenu.addSeparator();
		coords_showUnitDialogItem.addActionListener(new ActionListener() {
			@Override
			public void actionPerformed(ActionEvent e) {
				UnitsDialog dialog = trackerPanel.getUnitsDialog();
				dialog.setVisible(true);
			}
		});

		// locked coords item
		coords_lockedCoordsItem = new JCheckBoxMenuItem(TrackerRes.getString("TMenuBar.MenuItem.CoordsLocked")); //$NON-NLS-1$
		coordsMenu.add(coords_lockedCoordsItem);
		coords_lockedCoordsItem.addItemListener(new ItemListener() {
			@Override
			public void itemStateChanged(ItemEvent e) {
				ImageCoordSystem coords = trackerPanel.getCoords();
				coords.setLocked(coords_lockedCoordsItem.isSelected());
			}
		});
		coordsMenu.addSeparator();
		// fixed origin item
		coords_fixedOriginItem = new JCheckBoxMenuItem(TrackerRes.getString("TMenuBar.MenuItem.CoordsFixedOrigin")); //$NON-NLS-1$
		coords_fixedOriginItem.setSelected(true);
		coordsMenu.add(coords_fixedOriginItem);
		coords_fixedOriginItem.addItemListener(new ItemListener() {
			@Override
			public void itemStateChanged(ItemEvent e) {
				int n = trackerPanel.getFrameNumber();
				ImageCoordSystem coords = trackerPanel.getCoords();
				XMLControl currentState = new XMLControlElement(trackerPanel.getCoords());
				coords.setFixedOrigin(coords_fixedOriginItem.isSelected(), n);
				if (!refreshing)
					Undo.postCoordsEdit(trackerPanel, currentState);
			}
		});
		// fixed angle item
		coords_fixedAngleItem = new JCheckBoxMenuItem(TrackerRes.getString("TMenuBar.MenuItem.CoordsFixedAngle")); //$NON-NLS-1$
		coords_fixedAngleItem.setSelected(true);
		coordsMenu.add(coords_fixedAngleItem);
		coords_fixedAngleItem.addItemListener(new ItemListener() {
			@Override
			public void itemStateChanged(ItemEvent e) {
				int n = trackerPanel.getFrameNumber();
				ImageCoordSystem coords = trackerPanel.getCoords();
				XMLControl currentState = new XMLControlElement(trackerPanel.getCoords());
				coords.setFixedAngle(coords_fixedAngleItem.isSelected(), n);
				if (!refreshing)
					Undo.postCoordsEdit(trackerPanel, currentState);
			}
		});
		// fixed scale item
		coords_fixedScaleItem = new JCheckBoxMenuItem(TrackerRes.getString("TMenuBar.MenuItem.CoordsFixedScale")); //$NON-NLS-1$
		coords_fixedScaleItem.setSelected(true);
		coordsMenu.add(coords_fixedScaleItem);
		coords_fixedScaleItem.addItemListener(new ItemListener() {
			@Override
			public void itemStateChanged(ItemEvent e) {
				int n = trackerPanel.getFrameNumber();
				ImageCoordSystem coords = trackerPanel.getCoords();
				XMLControl currentState = new XMLControlElement(trackerPanel.getCoords());
				coords.setFixedScale(coords_fixedScaleItem.isSelected(), n);
				if (!refreshing)
					Undo.postCoordsEdit(trackerPanel, currentState);
			}
		});
		coordsMenu.addSeparator();
//		    applyCurrentFrameToAllItem = new JMenuItem(TrackerRes.getString("TMenuBar.MenuItem.AllFramesLikeCurrent")); //$NON-NLS-1$
//		    coordsMenu.add(applyCurrentFrameToAllItem);
//		    applyCurrentFrameToAllItem.addActionListener(new ActionListener() {
//		      public void actionPerformed(ActionEvent e) {
//		        int n = trackerPanel.getFrameNumber();
//		        ImageCoordSystem coords = trackerPanel.getCoords();
//		        coords.setAllValuesToFrame(n);
//		      }
//		    });
		coordsMenu.addSeparator();
		// reference frame menu
		coords_refFrameMenu = new JMenu(TrackerRes.getString("TMenuBar.MenuItem.CoordsRefFrame")); //$NON-NLS-1$
		coordsMenu.add(coords_refFrameMenu);
		// reference frame radio button group
		coords_refFrameGroup = new ButtonGroup();
		coords_defaultRefFrameItem = new JRadioButtonMenuItem(TrackerRes.getString("TMenuBar.MenuItem.CoordsDefault"), true); //$NON-NLS-1$
		coords_defaultRefFrameItem.addActionListener(actions.get("refFrame")); //$NON-NLS-1$
		coords_emptyCoordsItem = new JMenuItem(TrackerRes.getString("TMenuBar.MenuItem.Empty")); //$NON-NLS-1$
		coords_emptyCoordsItem.setEnabled(false);
		add(coordsMenu);
	}

	private void createVideoMenu(int keyMask) {
		videoMenu = new JMenu(TrackerRes.getString("TMenuBar.Menu.Video")); //$NON-NLS-1$
		videoMenu.setName("video");
		videoMenu.addMenuListener(this);

		// pasteImage menu
		video_pasteImageMenu = new JMenu(TrackerRes.getString("TMenuBar.MenuItem.PasteImage")); //$NON-NLS-1$

		// pasteImage item
		ActionListener pasteImageAction = new AbstractAction() {
			@Override
			public void actionPerformed(ActionEvent e) {
				Image image = TrackerIO.getClipboardImage();
				if (image != null) {
					Video video = new ImageVideo(image);
					trackerPanel.setVideo(video);
					// set step number to show image in all frames
					int n = trackerPanel.getPlayer().getVideoClip().getStepCount();
					trackerPanel.getPlayer().getVideoClip().setStepCount(n);
				}
			}
		};
		video_pasteImageItem = new JMenuItem(TrackerRes.getString("TMenuBar.MenuItem.PasteImage")); //$NON-NLS-1$
		video_pasteImageItem.addActionListener(pasteImageAction);
		// editVideoItem and saveEditsVideoItem
		video_editVideoItem = new JCheckBoxMenuItem(
				new AbstractAction(TrackerRes.getString("TMenuBar.MenuItem.EditVideoFrames")) { //$NON-NLS-1$
					@Override
					public void actionPerformed(ActionEvent e) {
						Video video = trackerPanel.getVideo();
						if (video != null && video instanceof ImageVideo) {
							boolean edit = video_editVideoItem.isSelected();
							if (!edit) {
								// convert video to non-editable?
								ImageVideo iVideo = (ImageVideo) video;
								try {
									iVideo.setEditable(false);
									refresh("menuItem.editVideoFrames !edit");
									TTrackBar.refreshMemoryButton();
								} catch (Exception e1) {
									Toolkit.getDefaultToolkit().beep();
								}
							} else {
								// warn user that memory requirements may be large
								String message = TrackerRes.getString("TMenuBar.Dialog.RequiresMemory.Message1"); //$NON-NLS-1$
								message += "\n" + TrackerRes.getString("TMenuBar.Dialog.RequiresMemory.Message2"); //$NON-NLS-1$ //$NON-NLS-2$
								int response = javax.swing.JOptionPane.showConfirmDialog(trackerPanel.getTFrame(),
										message, TrackerRes.getString("TMenuBar.Dialog.RequiresMemory.Title"), //$NON-NLS-1$
										javax.swing.JOptionPane.OK_CANCEL_OPTION,
										javax.swing.JOptionPane.INFORMATION_MESSAGE);
								if (response == javax.swing.JOptionPane.YES_OPTION) {
									boolean error = false;
									// convert video to editable
									ImageVideo iVideo = (ImageVideo) video;
									try {
										iVideo.setEditable(true);
										refresh("memory_issue");
										TTrackBar.refreshMemoryButton();
									} catch (Exception ex) {
										Toolkit.getDefaultToolkit().beep();
										error = true;
									} catch (Error er) {
										Toolkit.getDefaultToolkit().beep();
										error = true;
										throw (er);
									} finally {
										if (error) {
											// try to revert to non-editable
											try {
												iVideo.setEditable(false);
											} catch (Exception ex) {
											} catch (Error er) {
											}
											System.gc();
											refresh("memory error");
											TTrackBar.refreshMemoryButton();
										}
									}
								} else { // user canceled
									video_editVideoItem.setSelected(false);
								}
							}
						}
					}
				});

		// pasteReplace item
		video_pasteReplaceItem = new JMenuItem(TrackerRes.getString("TMenuBar.MenuItem.PasteReplace")); //$NON-NLS-1$
		video_pasteReplaceItem.addActionListener(pasteImageAction);
		// pasteAfter item
		video_pasteImageAfterItem = new JMenuItem(new AbstractAction(TrackerRes.getString("TMenuBar.MenuItem.PasteAfter")) { //$NON-NLS-1$
			@Override
			public void actionPerformed(ActionEvent e) {
				Image image = TrackerIO.getClipboardImage();
				if (image != null) {
					int n = trackerPanel.getFrameNumber();
					ImageVideo imageVid = (ImageVideo) trackerPanel.getVideo();
					imageVid.insert(image, n + 1);
					VideoClip clip = trackerPanel.getPlayer().getVideoClip();
					clip.setStepCount(imageVid.getFrameCount());
					trackerPanel.getPlayer().setStepNumber(clip.frameToStep(n + 1));
					refresh("menuItem.pageInsertAfter");
				}
			}
		});
		// pasteBefore item
		video_pasteImageBeforeItem = new JMenuItem(new AbstractAction(TrackerRes.getString("TMenuBar.MenuItem.PasteBefore")) { //$NON-NLS-1$
			@Override
			public void actionPerformed(ActionEvent e) {
				Image image = TrackerIO.getClipboardImage();
				if (image != null) {
					int n = trackerPanel.getFrameNumber();
					ImageVideo imageVid = (ImageVideo) trackerPanel.getVideo();
					imageVid.insert(image, n);
					VideoClip clip = trackerPanel.getPlayer().getVideoClip();
					clip.setStepCount(imageVid.getFrameCount());
					trackerPanel.getPlayer().setStepNumber(clip.frameToStep(n));
					refresh("menuItem.pastImageBefore");
				}
			}
		});
		video_pasteImageMenu.add(video_pasteReplaceItem);

		// open and close video items
		video_openVideoItem = videoMenu.add(actions.get("openVideo")); //$NON-NLS-1$
		video_closeVideoItem = videoMenu.add(actions.get("closeVideo")); //$NON-NLS-1$

		// goTo item
		video_goToItem = new JMenuItem(MediaRes.getString("VideoPlayer.Readout.Menu.GoTo") + "..."); //$NON-NLS-1$ //$NON-NLS-2$
		video_goToItem.setAccelerator(KeyStroke.getKeyStroke('G', keyMask));
		video_goToItem.addActionListener(new ActionListener() {
			@Override
			public void actionPerformed(ActionEvent e) {
				VideoPlayer player = trackerPanel.getPlayer();
				player.showGoToDialog();
			}
		});

		// image video items
		video_importImageMenu = new JMenu(TrackerRes.getString("TMenuBar.Menu.AddImage")); //$NON-NLS-1$
		addImageAfterItem = new JMenuItem(TrackerRes.getString("TMenuBar.MenuItem.AddAfter")); //$NON-NLS-1$
		addImageAfterItem.addActionListener(new ActionListener() {
			@Override
			public void actionPerformed(ActionEvent e) {
				int n = trackerPanel.getFrameNumber();
				int step = trackerPanel.getPlayer().getStepNumber();
				java.io.File[] files = TrackerIO.insertImagesIntoVideo(trackerPanel, n + 1);
				if (files != null) {
					String[] paths = new String[files.length];
					for (int i = 0; i < paths.length; i++) {
						paths[i] = files[i].getPath();
					}
					Undo.postImageVideoEdit(trackerPanel, paths, n + 1, step, true);
				}
				refresh("menuItem.addAfter");
			}
		});
		addImageBeforeItem = new JMenuItem(TrackerRes.getString("TMenuBar.MenuItem.AddBefore")); //$NON-NLS-1$
		addImageBeforeItem.addActionListener(new ActionListener() {
			@Override
			public void actionPerformed(ActionEvent e) {
				int n = trackerPanel.getFrameNumber();
				int step = trackerPanel.getPlayer().getStepNumber();
				java.io.File[] files = TrackerIO.insertImagesIntoVideo(trackerPanel, n);
				if (files != null) {
					String[] paths = new String[files.length];
					for (int i = 0; i < paths.length; i++) {
						paths[i] = files[i].getPath();
					}
					Undo.postImageVideoEdit(trackerPanel, paths, n, step, true);
				}
				refresh("menuItem.addBefore");
			}
		});
		video_importImageMenu.add(addImageBeforeItem);
		video_importImageMenu.add(addImageAfterItem);
		video_removeImageItem = new JMenuItem(TrackerRes.getString("TMenuBar.MenuItem.RemoveImage")); //$NON-NLS-1$
		video_removeImageItem.setAccelerator(KeyStroke.getKeyStroke('R', keyMask));
		video_removeImageItem.addActionListener(new ActionListener() {
			@Override
			public void actionPerformed(ActionEvent e) {
				ImageVideo imageVid = (ImageVideo) trackerPanel.getVideo();
				int n = trackerPanel.getFrameNumber();
				String path = imageVid.remove(n);
				int len = imageVid.getFrameCount();
				VideoClip clip = trackerPanel.getPlayer().getVideoClip();
				clip.setStepCount(len);
				int step = Math.min(n, len - 1);
				step = clip.frameToStep(step);
				trackerPanel.getPlayer().setStepNumber(step);
				if (path != null && !path.equals("")) //$NON-NLS-1$
					Undo.postImageVideoEdit(trackerPanel, new String[] { path }, n, step, false);
				refresh("menuItem.removeImage");
			}
		});
		// play all steps item
		video_playAllStepsItem = new JCheckBoxMenuItem(TrackerRes.getString("TMenuBar.MenuItem.PlayAllSteps"), //$NON-NLS-1$
				true);
		VideoClip clip = trackerPanel.getPlayer().getVideoClip();
		video_playAllStepsItem.setSelected(clip.isPlayAllSteps());
		video_playAllStepsItem.addActionListener(new ActionListener() {
			@Override
			public void actionPerformed(ActionEvent e) {
				VideoPlayer player = trackerPanel.getPlayer();
				VideoClip clip = player.getVideoClip();
				clip.setPlayAllSteps(video_playAllStepsItem.isSelected());
				player.setVideoClip(clip);
			}
		});
		// video visible item
		video_videoVisibleItem = new JCheckBoxMenuItem(TrackerRes.getString("TMenuBar.MenuItem.VideoVisible")); //$NON-NLS-1$
		video_videoVisibleItem.setSelected(true);
		video_videoVisibleItem.addItemListener(new ItemListener() {
			@Override
			public void itemStateChanged(ItemEvent e) {
				Video video = trackerPanel.getVideo();
				if (e.getStateChange() != ItemEvent.SELECTED && e.getStateChange() != ItemEvent.DESELECTED
						|| video == null)
					return;
				boolean visible = video_videoVisibleItem.isSelected();
				trackerPanel.setVideoVisible(visible);
			}
		});
		// play xuggle smoothly item
		video_playXuggleSmoothlyItem = new JCheckBoxMenuItem(TrackerRes.getString("XuggleVideo.MenuItem.SmoothPlay")); //$NON-NLS-1$
		video_playXuggleSmoothlyItem.addItemListener(new ItemListener() {
			@Override
			public void itemStateChanged(ItemEvent e) {
				Video video = trackerPanel.getVideo();
				if (video instanceof SmoothPlayable) {
					if (e.getStateChange() == ItemEvent.SELECTED || e.getStateChange() == ItemEvent.DESELECTED) {
						((SmoothPlayable) video).setSmoothPlay(video_playXuggleSmoothlyItem.isSelected());
					}
				}
			}
		});
		// checkDurationsItem
		video_checkDurationsItem = new JMenuItem(TrackerRes.getString("TMenuBar.MenuItem.CheckFrameDurations") + "..."); //$NON-NLS-1$ //$NON-NLS-2$
		video_checkDurationsItem.addActionListener(new ActionListener() {
			@Override
			public void actionPerformed(ActionEvent e) {
		      	// show dialog always but with no "don't show again" button
				TrackerIO.findBadVideoFrames(trackerPanel, TrackerIO.defaultBadFrameTolerance, 
      			true, false, false); 
			}
		});
		// about video item
		video_aboutVideoItem = videoMenu.add(actions.get("aboutVideo")); //$NON-NLS-1$
		// filters and addFilter menus
		video_filtersMenu = new JMenu(TrackerRes.getString("TMenuBar.MenuItem.VideoFilters")); //$NON-NLS-1$
		video_filter_newFilterMenu = new JMenu(TrackerRes.getString("TMenuBar.MenuItem.NewVideoFilter")); //$NON-NLS-1$
		video_filtersMenu.add(video_filter_newFilterMenu);
		video_filtersMenu.addSeparator();
		// paste filter item
		video_pasteFilterItem = new JMenuItem(TrackerRes.getString("TActions.Action.Paste")); //$NON-NLS-1$
		video_pasteFilterItem.addActionListener(new ActionListener() {
			@Override
			public void actionPerformed(ActionEvent e) {
				Filter filter = (Filter) new XMLControlElement(DataTool.paste()).loadObject(null);
				trackerPanel.getVideo().getFilterStack().addFilter(filter);
				filter.setVideoPanel(trackerPanel);
			}
		});
		video_clearFiltersItem = video_filtersMenu.add(actions.get("clearFilters")); //$NON-NLS-1$
		video_emptyVideoItem = new JMenuItem(TrackerRes.getString("TMenuBar.MenuItem.Empty")); //$NON-NLS-1$
		video_emptyVideoItem.setEnabled(false);
		add(videoMenu);		
	}

	private void createTracksMenu(int keyMask) {
		tracksMenu = new JMenu(TrackerRes.getString("TMenuBar.Menu.Tracks")); //$NON-NLS-1$
		tracksMenu.setName("tracks");
		
// for debugging only
//		trackMenu.setModel(new DefaultButtonModel() {
//			
//			public void setSelected(boolean b) {
//				super.setSelected(b);
//			}
//			
//		});
		tracksMenu.addMenuListener(this);

		// temporary, so at least it opens
		tracksMenu.addSeparator();

		// axes visible item
		track_axesVisibleItem = new JCheckBoxMenuItem(actions.get("axesVisible")); //$NON-NLS-1$
		
		// model particles
		track_newAnalyticParticleItem = new JMenuItem(TrackerRes.getString("AnalyticParticle.Name")); //$NON-NLS-1$
		track_newAnalyticParticleItem.addActionListener(actions.get("analyticParticle")); //$NON-NLS-1$
		track_newDynamicParticleMenu = new JMenu(TrackerRes.getString("TMenuBar.Menu.DynamicParticle")); //$NON-NLS-1$
		track_newDynamicParticleCartesianItem = new JMenuItem(TrackerRes.getString("TMenuBar.MenuItem.Cartesian")); //$NON-NLS-1$
		track_newDynamicParticleCartesianItem.addActionListener(actions.get("dynamicParticle")); //$NON-NLS-1$
		track_newDynamicParticlePolarItem = new JMenuItem(TrackerRes.getString("TMenuBar.MenuItem.Polar")); //$NON-NLS-1$
		track_newDynamicParticlePolarItem.addActionListener(actions.get("dynamicParticlePolar")); //$NON-NLS-1$
		track_newDynamicSystemItem = new JMenuItem(TrackerRes.getString("TMenuBar.MenuItem.TwoBody")); //$NON-NLS-1$
		track_newDynamicSystemItem.addActionListener(actions.get("dynamicSystem")); //$NON-NLS-1$
		track_newDataTrackMenu = new JMenu(TrackerRes.getString("ParticleDataTrack.Name")); //$NON-NLS-1$
		track_newDataTrackFromFileItem = new JMenuItem(TrackerRes.getString("TMenuBar.MenuItem.DataFile") + "..."); //$NON-NLS-1$ //$NON-NLS-2$
		track_newDataTrackFromFileItem.addActionListener(actions.get("dataTrack")); //$NON-NLS-1$
		track_newDataTrackFromEJSItem = new JMenuItem(TrackerRes.getString("TMenuBar.MenuItem.EJS") + "..."); //$NON-NLS-1$ //$NON-NLS-2$
		track_newDataTrackFromEJSItem.addActionListener(actions.get("dataTrackFromEJS")); //$NON-NLS-1$
		track_newDataTrackPasteItem = new JMenuItem(TrackerRes.getString("TMenuBar.MenuItem.Clipboard")); //$NON-NLS-1$
		track_newDataTrackPasteItem.addActionListener(actions.get("paste")); //$NON-NLS-1$
		track_dataTrackHelpItem = new JMenuItem(TrackerRes.getString("TMenuBar.MenuItem.DataTrackHelp")); //$NON-NLS-1$
		track_dataTrackHelpItem.addActionListener(new ActionListener() {
			@Override
			public void actionPerformed(ActionEvent e) {
				getFrame().showHelp("datatrack", 0); //$NON-NLS-1$
			}
		});		
		
		// create new track menu
		track_createMenu = new JMenu(TrackerRes.getString("TMenuBar.MenuItem.NewTrack")); //$NON-NLS-1$
		track_newPointMassItem = new JMenuItem(actions.get("pointMass")); //$NON-NLS-1$
		track_newCMItem = new JMenuItem(actions.get("cm")); //$NON-NLS-1$
		track_newVectorItem = new JMenuItem(actions.get("vector")); //$NON-NLS-1$
		track_newVectorSumItem = new JMenuItem(actions.get("vectorSum")); //$NON-NLS-1$
//    newOffsetItem = new JMenuItem(actions.get("offsetOrigin")); //$NON-NLS-1$
//    newCalibrationPointsItem = new JMenuItem(actions.get("calibration")); //$NON-NLS-1$
		track_newLineProfileItem = new JMenuItem(actions.get("lineProfile")); //$NON-NLS-1$
		track_newRGBRegionItem = new JMenuItem(actions.get("rgbRegion")); //$NON-NLS-1$
		track_newProtractorItem = new JMenuItem(actions.get("protractor")); //$NON-NLS-1$
		track_newTapeItem = new JMenuItem(actions.get("tape")); //$NON-NLS-1$
		track_newCircleFitterItem = new JMenuItem(actions.get("circleFitter")); //$NON-NLS-1$
		// clone track menu
		track_cloneMenu = new JMenu(TrackerRes.getString("TMenuBar.MenuItem.Clone")); //$NON-NLS-1$
		// measuring tools menu
		track_measuringToolsMenu = new JMenu(TrackerRes.getString("TMenuBar.Menu.MeasuringTools")); //$NON-NLS-1$
		track_emptyTracksItem = new JMenuItem(TrackerRes.getString("TMenuBar.MenuItem.Empty")); //$NON-NLS-1$
		track_emptyTracksItem.setEnabled(false);
		add(tracksMenu);
	}

	private void createWindowMenu(int keyMask) {
		windowMenu = new JMenu(TrackerRes.getString("TMenuBar.Menu.Window")); //$NON-NLS-1$
		windowMenu.setName("window");
		windowMenu.addMenuListener(this);
		
		// restoreItem
		window_restoreItem = new JMenuItem(TrackerRes.getString("TMenuBar.MenuItem.Restore")); //$NON-NLS-1$
		window_restoreItem.addActionListener(new ActionListener() {
			@Override
			public void actionPerformed(ActionEvent e) {
				trackerPanel.restoreViews();
			}
		});
		// right Pane item
		window_rightPaneItem = new JCheckBoxMenuItem(TrackerRes.getString("TMenuBar.MenuItem.WindowRight"), false); //$NON-NLS-1$
		window_rightPaneItem.addActionListener(new ActionListener() {
			@Override
			public void actionPerformed(ActionEvent e) {
				if (getFrame() != null) {
					JSplitPane pane = frame.getSplitPane(trackerPanel, 0);
					if (window_rightPaneItem.isSelected()) {
						pane.setDividerLocation(frame.defaultRightDivider);
					} else {
						pane.setDividerLocation(1.0);
					}
				}
			}
		});
		// bottom Pane item
		window_bottomPaneItem = new JCheckBoxMenuItem(TrackerRes.getString("TMenuBar.MenuItem.WindowBottom"), false); //$NON-NLS-1$
		window_bottomPaneItem.addActionListener(new ActionListener() {
			@Override
			public void actionPerformed(ActionEvent e) {
				if (getFrame() != null) {
					JSplitPane pane = frame.getSplitPane(trackerPanel, 2);
					if (window_bottomPaneItem.isSelected()) {
						pane.setDividerLocation(frame.defaultBottomDivider);
					} else {
						pane.setDividerLocation(1.0);
					}
				}
			}
		});
		// trackControlItem
		window_trackControlItem = new JCheckBoxMenuItem(TrackerRes.getString("TMenuBar.MenuItem.TrackControl")); //$NON-NLS-1$
		window_trackControlItem.addActionListener(new ActionListener() {
			@Override
			public void actionPerformed(ActionEvent e) {
				TrackControl tc = TrackControl.getControl(trackerPanel);
				tc.setVisible(!tc.isVisible());
			}
		});
		// notesItem
		window_notesItem = new JCheckBoxMenuItem(TrackerRes.getString("TMenuBar.MenuItem.Description")); //$NON-NLS-1$
		window_notesItem.addActionListener(new ActionListener() {
			@Override
			public void actionPerformed(ActionEvent e) {
				if (getFrame() != null) {
					if (frame.notesDialog.isVisible()) {
						frame.notesDialog.setVisible(false);
					} else
						frame.getToolBar(trackerPanel).notesButton.doClick();
				}
			}
		});
		// dataBuilder item
		String s = TrackerRes.getString("TMenuBar.MenuItem.DataFunctionTool"); //$NON-NLS-1$
		s += " (" + TrackerRes.getString("TView.Menuitem.Define") + ")"; //$NON-NLS-1$ //$NON-NLS-2$ //$NON-NLS-3$
		window_dataBuilderItem = new JCheckBoxMenuItem(s);
		window_dataBuilderItem.addActionListener(new ActionListener() {
			@Override
			public void actionPerformed(ActionEvent e) {
				FunctionTool builder = trackerPanel.getDataBuilder();
				if (builder.isVisible())
					builder.setVisible(false);
				else {
					TTrack track = trackerPanel.getSelectedTrack();
					if (track != null)
						builder.setSelectedPanel(track.getName());
					builder.setVisible(true);
				}
			}
		});
		// dataTool item
		s = TrackerRes.getString("TMenuBar.MenuItem.DatasetTool"); //$NON-NLS-1$
		s += " (" + TrackerRes.getString("TableTrackView.Popup.MenuItem.Analyze") + ")"; //$NON-NLS-1$ //$NON-NLS-2$ //$NON-NLS-3$
		window_dataToolItem = new JCheckBoxMenuItem(s);
		window_dataToolItem.addActionListener(new ActionListener() {
			@Override
			public void actionPerformed(ActionEvent e) {
				DataTool tool = DataTool.getTool();
				if (tool.isVisible()) {
					tool.setVisible(false);
					return;
				}
				// send some data to the tool
				boolean sent = false;
				TView[][] views = getFrame().getTViews(trackerPanel);
				String[] selectedViews = getFrame().getSelectedTViews(trackerPanel);
				for (int i = 0; i < selectedViews.length; i++) {
					String s = selectedViews[i];
					if (s != null && s.toLowerCase().startsWith("plot") && i < views.length) { //$NON-NLS-1$
						TView[] next = views[i];
						for (TView view : next) {
							if (view instanceof PlotTView) {
								PlotTView v = (PlotTView) view;
								TrackView trackView = v.getTrackView(v.getSelectedTrack());
								PlotTrackView plotView = (PlotTrackView) trackView;
								if (plotView != null) {
									for (TrackPlottingPanel plot : plotView.getPlots()) {
										plot.dataToolItem.doClick();
										sent = true;
									}
								}
							}
						}
					}
				}
				// no plot views were visible, so look for table views
				if (!sent) {
					for (int i = 0; i < selectedViews.length; i++) {
						String s = selectedViews[i];
						if (s != null && s.toLowerCase().startsWith("table") && i < views.length) { //$NON-NLS-1$
							TView[] next = views[i];
							for (TView view : next) {
								if (view instanceof TableTView) {
									TableTView v = (TableTView) view;
									TrackView trackView = v.getTrackView(v.getSelectedTrack());
									TableTrackView tableView = (TableTrackView) trackView;
									if (tableView != null) {
										tableView.dataToolItem.doClick();
									}
								}
							}
						}
					}
				}
				tool.setDefaultCloseOperation(WindowConstants.HIDE_ON_CLOSE);
				tool.setVisible(true);
			}
		});
		add(windowMenu);
	}

	public static void refreshMenus(TrackerPanel trackerPanel, String whereFrom) {
		TMenuBar menubar = TMenuBar.getMenuBar(trackerPanel);
		if (menubar != null) {
			menubar.frame = trackerPanel.getTFrame();
			menubar.refresh(whereFrom);
		}
	}
	protected void setupVideoMenu() {
		OSPLog.debug(" TMenuBar video setup");
		// enable paste image item if clipboard contains image data
		Clipboard clipboard = Toolkit.getDefaultToolkit().getSystemClipboard();
		Transferable data = clipboard.getContents(null);
		boolean b = data != null && data.isDataFlavorSupported(DataFlavor.imageFlavor);
		video_pasteImageMenu.setEnabled(b);
		video_pasteImageItem.setEnabled(b);
		
		// enable pasteFilterItem if VideoFilter xml on clipboard
		// DB this only needs checking when clipboard contents have changed
		boolean filterOnClipboard = false;
		String pasteFilterText = TrackerRes.getString("TActions.Action.Paste"); //$NON-NLS-1$
		String xml = DataTool.paste();
		if (xml != null && xml.contains("<?xml")) { //$NON-NLS-1$
			XMLControl control = new XMLControlElement(xml);
			filterOnClipboard = Filter.class.isAssignableFrom(control.getObjectClass());
			if (filterOnClipboard) {
				String filterName = control.getObjectClass().getSimpleName();
				int i = filterName.indexOf("Filter"); //$NON-NLS-1$
				if (i > 0 && i < filterName.length() - 1) {
					filterName = filterName.substring(0, i);
				}
				filterName = MediaRes.getString("VideoFilter." + filterName); //$NON-NLS-1$
				pasteFilterText += " " + filterName; //$NON-NLS-1$
			}
		}
		video_pasteFilterItem.setEnabled(filterOnClipboard);
		video_pasteFilterItem.setText(pasteFilterText);
		
		// refresh video filters menu
		// DB this only changes when a video filter is added or removed
		Video video = trackerPanel.getVideo();
		if (video != null) {
			boolean vis = trackerPanel.getPlayer().getClipControl().videoVisible;
			video_videoVisibleItem.setSelected(video.isVisible() || vis);
			// replace filters menu if used in popup
			// DB maybe using same menu in popup is not good idea??
			boolean showFiltersMenu = trackerPanel.isEnabled("video.filters"); //$NON-NLS-1$
			boolean hasNoFiltersMenu = true;
			for (int i = 0; i < videoMenu.getItemCount(); i++) {
				JMenuItem item = videoMenu.getItem(i);
				if (item == video_filtersMenu)
					hasNoFiltersMenu = false;
			}
			if (hasNoFiltersMenu && showFiltersMenu) {
				videoMenu.remove(video_checkDurationsItem);
				videoMenu.remove(video_aboutVideoItem);
				int i = videoMenu.getMenuComponentCount() - 1;
				for (; i >= 0; i--) {
					Component next = videoMenu.getMenuComponent(i);
					if (next instanceof JMenuItem)
						break;
					videoMenu.remove(next);
				}
				videoMenu.addSeparator();
				videoMenu.add(video_filtersMenu);
				videoMenu.addSeparator();
				videoMenu.remove(video_checkDurationsItem);
				videoMenu.add(video_aboutVideoItem);
			}
		}
//		videoMenu.revalidate();
	}

	protected void setupEditMenu() {

		// enable deleteSelectedPoint item if a selection exists
		Step step = trackerPanel.getSelectedStep();
		TTrack track = trackerPanel.getSelectedTrack();
		boolean cantDeleteSteps = track == null || track.isLocked() || track.isDependent();
		edit_delTracks_deleteSelectedPointItem.setEnabled(!cantDeleteSteps && step != null);

		// refresh paste item
		// DB refreshPassteItem only needed if clipboard contents changed since last
		// time
		refreshPasteItem();

		// refresh copyData menu
		// DB as above, getDataViews() only changes when a TableTrackView is
		// displayed/hidden
		TreeMap<Integer, TableTrackView> dataViews = getDataViews();
		edit_copyDataMenu.removeAll();
		edit_copyDataMenu.setEnabled(!dataViews.isEmpty());
		if (dataViews.isEmpty()) {
			edit_copyDataMenu.setText(TrackerRes.getString("TableTrackView.Action.CopyData")); //$NON-NLS-1$
		} else if (dataViews.size() == 1) {
			Integer key = dataViews.firstKey();
			TableTrackView view = dataViews.get(key);
			view.refreshCopyDataMenu(edit_copyDataMenu);
			String text = edit_copyDataMenu.getText();
			edit_copyDataMenu.setText(text + " (" + key + ")"); //$NON-NLS-1$ //$NON-NLS-2$
		} else {
			edit_copyDataMenu.setText(TrackerRes.getString("TableTrackView.Action.CopyData")); //$NON-NLS-1$
			for (int key : dataViews.keySet()) {
				TableTrackView view = dataViews.get(key);
				JMenu menu = new JMenu();
				edit_copyDataMenu.add(view.refreshCopyDataMenu(menu));
				String text = menu.getText();
				menu.setText(text + " (" + key + ")"); //$NON-NLS-1$ //$NON-NLS-2$
			}
		}

		// refresh copyImage menu--include only open views
		// DB copyImageMenu needs refresh only when a view has been
		// opened/closed/changed
		edit_copyImageMenu.remove(edit_copyFrameImageItem);
		final Container[] views = trackerPanel.getTFrame().getViews(trackerPanel);
		// check that array size is correct and if not, make new menu items
		if (edit_copyViewImageItems.length != views.length) {
			Action copyView = new AbstractAction() {
				@Override
				public void actionPerformed(ActionEvent e) {
					int i = Integer.parseInt(e.getActionCommand());
					new TrackerIO.ComponentImage(views[i]).copyToClipboard();
				}
			};
			edit_copyViewImageItems = new JMenuItem[views.length];
			for (int i = 0; i < views.length; i++) {
				edit_copyViewImageItems[i] = new JMenuItem();
				String command = String.valueOf(i);
				edit_copyViewImageItems[i].setActionCommand(command);
				edit_copyViewImageItems[i].setAction(copyView);
			}
		}
		// add menu items for open views
		for (int i = 0; i < views.length; i++) {
			if (trackerPanel.getTFrame().isViewOpen(i, trackerPanel)) {
				String viewname = null;
				if (views[i] instanceof TViewChooser) {
					TViewChooser chooser = (TViewChooser) views[i];
					TView tview = chooser.getSelectedView();
					viewname = tview == null ? TrackerRes.getString("TFrame.View.Unknown")
							: tview.getViewName();
				} else
					viewname = TrackerRes.getString("TFrame.View.Unknown"); //$NON-NLS-1$
				edit_copyViewImageItems[i].setText(viewname + " (" + (i + 1) + ")"); //$NON-NLS-1$ //$NON-NLS-2$
				String command = String.valueOf(i);
				edit_copyViewImageItems[i].setActionCommand(command);
				edit_copyImageMenu.add(edit_copyViewImageItems[i]);
			} else {
				edit_copyImageMenu.remove(edit_copyViewImageItems[i]);
			}
		}
		edit_copyImageMenu.add(edit_copyFrameImageItem);
		// end refresh copyImageMenu

//		FontSizer.setFonts(editMenu);
//		editMenu.revalidate();
	}

	/**
	 * Gets the menu for the specified track.
	 *
	 * @param track the track
	 * @return the track's menu
	 */
	protected JMenu createTrackMenu(TTrack track) {
		JMenu menu = track.getMenu(trackerPanel);
		menu.setName("track");
		ImageCoordSystem coords = trackerPanel.getCoords();
		if (coords.isLocked() && coords instanceof ReferenceFrame
				&& track == ((ReferenceFrame) coords).getOriginTrack()) {
			for (int i = 0; i < menu.getItemCount(); i++) {
				JMenuItem item = menu.getItem(i);
				if (item != null && item.getText().equals(TrackerRes.getString("TMenuBar.MenuItem.CoordsLocked"))) { //$NON-NLS-1$
					menu.getItem(i).setEnabled(false);
					break;
				}
			}
		}
		if (track == trackerPanel.getAxes()) {
			int i = 0;
			for (; i < menu.getItemCount(); i++) {
				JMenuItem item = menu.getItem(i);
				if (item != null && item.getText().equals(TrackerRes.getString("TTrack.MenuItem.Visible"))) { //$NON-NLS-1$
					menu.remove(i);
					break;
				}
			}
			track_axesVisibleItem.setSelected(track.isVisible());
			menu.insert(track_axesVisibleItem, i);
		}
		FontSizer.setMenuFonts(menu);
		return menu;
	}

	protected void refreshFileMenu(boolean opening) {

		long t0 = Performance.now(0);

		if (isTainted(MENU_FILE)) {
			// refresh file menu
			fileMenu.removeAll();
			if (org.opensourcephysics.display.OSPRuntime.applet == null) {
				// update save and close items
				file_saveItem.setEnabled(trackerPanel.getDataFile() != null);
				String name = trackerPanel.getTitle();
				name = " \"" + name + "\""; //$NON-NLS-1$ //$NON-NLS-2$
				file_closeItem.setText(TrackerRes.getString("TActions.Action.Close") + name); //$NON-NLS-1$
				file_saveItem.setText(TrackerRes.getString("TActions.Action.Save") + name); //$NON-NLS-1$
			}
			if (org.opensourcephysics.display.OSPRuntime.applet == null) {
				if (trackerPanel.isEnabled("file.new")) { //$NON-NLS-1$
					fileMenu.add(file_newTabItem);
				}
				if (trackerPanel.isEnabled("file.open")) { //$NON-NLS-1$
					if (fileMenu.getItemCount() > 0)
						fileMenu.addSeparator();
					fileMenu.add(file_openItem);
//	    fileMenu.add(openURLItem);
					fileMenu.add(file_openRecentMenu);
				}
				boolean showLib = trackerPanel.isEnabled("file.open") || trackerPanel.isEnabled("file.export"); //$NON-NLS-1$ //$NON-NLS-2$
				if (showLib && trackerPanel.isEnabled("file.library")) { //$NON-NLS-1$
					if (fileMenu.getItemCount() > 0)
						fileMenu.addSeparator();
					if (trackerPanel.isEnabled("file.open")) //$NON-NLS-1$
						fileMenu.add(file_openBrowserItem);
//					if (trackerPanel.isEnabled("file.export")) fileMenu.add(saveZipAsItem); //$NON-NLS-1$
				}
				if (trackerPanel.isEnabled("file.close")) { //$NON-NLS-1$
					if (fileMenu.getItemCount() > 0)
						fileMenu.addSeparator();
					fileMenu.add(file_closeItem);
					fileMenu.add(file_closeAllItem);
				}
				if (trackerPanel.isEnabled("file.save") //$NON-NLS-1$
						|| trackerPanel.isEnabled("file.saveAs")) { //$NON-NLS-1$
					if (fileMenu.getItemCount() > 0)
						fileMenu.addSeparator();
					if (trackerPanel.isEnabled("file.save")) //$NON-NLS-1$
						fileMenu.add(file_saveItem);
					if (trackerPanel.isEnabled("file.saveAs")) { //$NON-NLS-1$
						fileMenu.add(file_saveAsItem);
//	      if (trackerPanel.getVideo()!=null) {
//	      	fileMenu.add(saveVideoAsItem);
//	      }
						fileMenu.add(file_saveZipAsItem);
						fileMenu.add(file_saveTabsetAsItem);
					}
				}
				if (trackerPanel.isEnabled("file.import") //$NON-NLS-1$
						|| trackerPanel.isEnabled("file.export")) { //$NON-NLS-1$
					if (fileMenu.getItemCount() > 0)
						fileMenu.addSeparator();
					if (trackerPanel.isEnabled("file.import")) //$NON-NLS-1$
						fileMenu.add(file_importMenu);
					if (trackerPanel.isEnabled("file.export")) //$NON-NLS-1$
						fileMenu.add(file_exportMenu);
				}
			}
			if (fileMenu.getItemCount() > 0)
				fileMenu.addSeparator();
			fileMenu.add(file_propertiesItem);
			if (trackerPanel.isEnabled("file.print")) { //$NON-NLS-1$
				if (fileMenu.getItemCount() > 0)
					fileMenu.addSeparator();
				fileMenu.add(file_printFrameItem);
			}
			// exit menu always added except in applets
			if (org.opensourcephysics.display.OSPRuntime.applet == null) {
				if (fileMenu.getItemCount() > 0)
					fileMenu.addSeparator();
				fileMenu.add(file_exitItem);
			}
			FontSizer.setMenuFonts(fileMenu);
			refreshRecentFiles = true;
			setMenuTainted(MENU_FILE, false);
			if (opening) refireMenuOpen(fileMenu);
		}
		if (opening) {
			if (refreshRecentFiles) {
				refreshRecentFilesMenu();
				refreshRecentFiles = false;
			}

			// disable export data menu if no tables to export
			// DB getDataViews() only changes when a TableTrackView is displayed/hidden
			file_export_dataItem.setEnabled(!getDataViews().isEmpty());
			// disable saveTabsetAs item if only 1 tab is open
			TFrame frame = trackerPanel.getTFrame();
			// DB changes when tab is opened or closed
			file_saveTabsetAsItem.setEnabled(frame != null && frame.getTabCount() > 1);
		}		
		OSPLog.debug("!!! " + Performance.now(t0) + " TMenuBar file refresh");
	}

	private void refreshRecentFilesMenu() {
		TFrame frame = trackerPanel.getTFrame();
		if (frame != null) {
			frame.refreshOpenRecentMenu(file_openRecentMenu);
		}
	}

	protected void refreshEditMenu(boolean opening) {

		long t0 = Performance.now(0);

		if (isTainted(MENU_EDIT)) {
			boolean hasTracks = !trackerPanel.getUserTracks().isEmpty();
			editMenu.removeAll();
			if (trackerPanel.isEnabled("edit.undoRedo")) { //$NON-NLS-1$
				edit_undoItem.setText(TrackerRes.getString("TMenuBar.MenuItem.Undo")); //$NON-NLS-1$
				edit_undoItem.setText(Undo.getUndoDescription(trackerPanel));
				editMenu.add(edit_undoItem);
				edit_undoItem.setEnabled(Undo.canUndo(trackerPanel));
				edit_redoItem.setText(TrackerRes.getString("TMenuBar.MenuItem.Redo")); //$NON-NLS-1$
				edit_redoItem.setText(Undo.getRedoDescription(trackerPanel));
				editMenu.add(edit_redoItem);
				edit_redoItem.setEnabled(Undo.canRedo(trackerPanel));
			}
			// refresh copyData, copyImage and copyObject menus
			if (trackerPanel.isEnabled("edit.copyData") //$NON-NLS-1$
					|| trackerPanel.isEnabled("edit.copyImage") //$NON-NLS-1$
					|| trackerPanel.isEnabled("edit.copyObject")) { //$NON-NLS-1$
				if (editMenu.getItemCount() > 0)
					editMenu.addSeparator();

				if (trackerPanel.isEnabled("edit.copyData")) { //$NON-NLS-1$
					editMenu.add(edit_copyDataMenu); // refreshed in edit menu mouse listener
					TreeMap<Integer, TableTrackView> dataViews = getDataViews();
					edit_copyDataMenu.setEnabled(!dataViews.isEmpty());
					if (dataViews.isEmpty()) {
						edit_copyDataMenu.setText(TrackerRes.getString("TableTrackView.Action.CopyData")); //$NON-NLS-1$
					} else {
						Integer key = dataViews.firstKey();
						TableTrackView view = dataViews.get(key);
						view.refreshCopyDataMenu(edit_copyDataMenu);
						String text = edit_copyDataMenu.getText();
						edit_copyDataMenu.setText(text + " (" + key + ")"); //$NON-NLS-1$ //$NON-NLS-2$
					}
				}
				if (trackerPanel.isEnabled("edit.copyImage")) { //$NON-NLS-1$
					editMenu.add(edit_copyImageMenu);
				}

				// copy object menu
				if (trackerPanel.isEnabled("edit.copyObject")) { //$NON-NLS-1$
					editMenu.add(edit_copyObjectMenu);
					edit_copyObjectMenu.setText(TrackerRes.getString("TMenuBar.Menu.CopyObject")); //$NON-NLS-1$
					edit_copyObjectMenu.removeAll();
					Action copyObjectAction = new AbstractAction() {
						@Override
						public void actionPerformed(ActionEvent e) {
							String s = ((JMenuItem) e.getSource()).getActionCommand();
							if ("coords".equals(s)) { //$NON-NLS-1$
								TrackerIO.copyXML(trackerPanel.getCoords());
							} else if ("clip".equals(s)) { //$NON-NLS-1$
								TrackerIO.copyXML(trackerPanel.getPlayer().getVideoClip());
							} else { // must be a track
								TTrack track = trackerPanel.getTrack(s);
								if (track != null)
									TrackerIO.copyXML(track);
							}
						}
					};
					// copy videoclip and coords items
					JMenuItem item = new JMenuItem(TrackerRes.getString("TMenuBar.MenuItem.Coords")); //$NON-NLS-1$
					item.setActionCommand("coords"); //$NON-NLS-1$
					item.addActionListener(copyObjectAction);
					edit_copyObjectMenu.add(item);
					item = new JMenuItem(TrackerRes.getString("TMenuBar.MenuItem.VideoClip")); //$NON-NLS-1$
					item.setActionCommand("clip"); //$NON-NLS-1$
					item.addActionListener(copyObjectAction);
					edit_copyObjectMenu.add(item);
					// copy track items
					for (TTrack next : trackerPanel.getTracks()) {
						if (next == trackerPanel.getAxes() || next instanceof PerspectiveTrack)
							continue;
						item = new JMenuItem(next.getName());
						item.setActionCommand(next.getName());
						item.addActionListener(copyObjectAction);
						edit_copyObjectMenu.add(item);
					}
				}
			}

			// paste and autopaste items
			if (trackerPanel.isEnabled("edit.paste")) { //$NON-NLS-1$
				if (editMenu.getItemCount() > 0)
					editMenu.addSeparator();
				editMenu.add(edit_pasteItem);
				TFrame frame = trackerPanel.getTFrame();
				if (frame != null) {
					edit_autopasteCheckbox.setSelected(frame.alwaysListenToClipboard);
					editMenu.add(edit_autopasteCheckbox);
				}
			}

			edit_deleteTracksMenu.removeAll();
			edit_deleteTracksMenu.add(edit_delTracks_deleteSelectedPointItem);
			edit_deleteTracksMenu.addSeparator();
			edit_deleteTracksMenu.setEnabled(hasTracks);

			// delete and clear menus
			if (trackerPanel.isEnabled("track.delete")) { //$NON-NLS-1$
				if (editMenu.getItemCount() > 0)
					editMenu.addSeparator();
				if (trackerPanel.isEnabled("track.delete") || hasTracks) { //$NON-NLS-1$
					editMenu.add(edit_deleteTracksMenu);
				}
			}
			// number menu
			if (trackerPanel.isEnabled("number.formats") || trackerPanel.isEnabled("number.units")) { //$NON-NLS-1$ //$NON-NLS-2$
				if (editMenu.getItemCount() > 0)
					editMenu.addSeparator();
				editMenu.add(edit_numberMenu);
				edit_numberMenu.removeAll();
				if (trackerPanel.isEnabled("number.formats")) //$NON-NLS-1$
					edit_numberMenu.add(edit_formatsItem);
				if (trackerPanel.isEnabled("number.units")) //$NON-NLS-1$
					edit_numberMenu.add(edit_unitsItem);
			}
			// add size menu
			if (trackerPanel.isEnabled("edit.matSize")) { //$NON-NLS-1$
				if (editMenu.getItemCount() > 0)
					editMenu.addSeparator();
				editMenu.add(edit_matSizeMenu);
			}
			if (editMenu.getItemCount() > 0)
				editMenu.addSeparator();
			editMenu.add(edit_fontSizeMenu);
			refreshMatSizes(trackerPanel.getVideo());
			edit_languageMenu.removeAll();
			for (int i = 0; i < Tracker.locales.length; i++) {
				edit_languageMenu.add(languageItems[i]);
			}
			edit_languageMenu.addSeparator();
			edit_languageMenu.add(edit_lang_otherLanguageItem);
			if (editMenu.getItemCount() > 0)
				editMenu.addSeparator();
			editMenu.add(edit_languageMenu);
			if (editMenu.getItemCount() > 0)
				editMenu.addSeparator();
			editMenu.add(edit_configItem);
			FontSizer.setMenuFonts(editMenu);
			setMenuTainted(MENU_EDIT, false);
			if (opening) refireMenuOpen(editMenu);

		}
		if (opening) {
			setupEditMenu();
			// clearTracksItem enabled only when there are tracks
			ArrayList<TTrack> userTracks = trackerPanel.getUserTracks();
			boolean hasTracks = !userTracks.isEmpty();
			edit_clearTracksItem.setEnabled(hasTracks);
			if (trackerPanel.isEnabled("edit.clear")) { //$NON-NLS-1$
				if (edit_deleteTracksMenu.getItemCount() > 0)
					edit_deleteTracksMenu.addSeparator();
				edit_deleteTracksMenu.add(edit_clearTracksItem);
			}


		}
		OSPLog.debug("!!! " + Performance.now(t0) + " TMenuBar edit refresh");
	}

	protected void refreshCoordsMenu(boolean opening) {

		long t0 = Performance.now(0);

		if (isTainted(MENU_COORDS)) {
			// refresh coords menu
			coordsMenu.removeAll();
			coordsMenu.add(coords_showUnitDialogItem);
			if (trackerPanel.isEnabled("coords.locked")) { //$NON-NLS-1$
				if (coordsMenu.getItemCount() > 0)
					coordsMenu.addSeparator();
				coordsMenu.add(coords_lockedCoordsItem);
			}
			if (trackerPanel.isEnabled("coords.origin") || //$NON-NLS-1$
			trackerPanel.isEnabled("coords.angle") || //$NON-NLS-1$
			trackerPanel.isEnabled("coords.scale")) { //$NON-NLS-1$
				if (coordsMenu.getItemCount() > 0)
					coordsMenu.addSeparator();
				if (trackerPanel.isEnabled("coords.origin")) //$NON-NLS-1$
					coordsMenu.add(coords_fixedOriginItem);
				if (trackerPanel.isEnabled("coords.angle")) //$NON-NLS-1$
					coordsMenu.add(coords_fixedAngleItem);
				if (trackerPanel.isEnabled("coords.scale")) //$NON-NLS-1$
					coordsMenu.add(coords_fixedScaleItem);
	//  coordsMenu.add(applyCurrentFrameToAllItem);
			}
			if (trackerPanel.isEnabled("coords.refFrame")) { //$NON-NLS-1$
				if (coordsMenu.getItemCount() > 0)
					coordsMenu.addSeparator();
				coordsMenu.add(coords_refFrameMenu);
			}


			// clear the ref frame menu and button group
			coords_refFrameMenu.removeAll();
			Enumeration<AbstractButton> e = coords_refFrameGroup.getElements();
			while (e.hasMoreElements()) {
				coords_refFrameGroup.remove(e.nextElement());
			}
			
			// update coords menu items
			ImageCoordSystem coords = trackerPanel.getCoords();
			boolean defaultCoords = !(coords instanceof ReferenceFrame);
			coords_lockedCoordsItem.setSelected(coords.isLocked());
			coords_fixedOriginItem.setSelected(coords.isFixedOrigin());
			coords_fixedAngleItem.setSelected(coords.isFixedAngle());
			coords_fixedScaleItem.setSelected(coords.isFixedScale());
			coords_fixedOriginItem.setEnabled(defaultCoords && !coords.isLocked());
			coords_fixedAngleItem.setEnabled(defaultCoords && !coords.isLocked());
			boolean stickAttached = false;
			ArrayList<TapeMeasure> tapes = trackerPanel.getDrawables(TapeMeasure.class);
			for (int i = 0, n = tapes.size(); i < n; i++) {
				TapeMeasure tape = tapes.get(i);
				if (tape.isStickMode() && tape.attachments != null
						&& (tape.attachments[0] != null || tape.attachments[1] != null)) {
					stickAttached = true;
					break;
				}
			}
			coords_fixedScaleItem.setEnabled(defaultCoords && !coords.isLocked() && !stickAttached);
			coords_refFrameMenu.setEnabled(!coords.isLocked());
			// add default reference frame item
			coords_refFrameGroup.add(coords_defaultRefFrameItem);
			coords_refFrameMenu.add(coords_defaultRefFrameItem);
			PointMass originTrack = getOriginTrack();
			if (originTrack == null)
				coords_defaultRefFrameItem.setSelected(true);
			FontSizer.setMenuFonts(coordsMenu);
			if (coordsMenu.getItemCount() == 0) {
				coordsMenu.add(coords_emptyCoordsItem);
			}
			setMenuTainted(MENU_COORDS, false);
			if (opening) refireMenuOpen(coordsMenu);
		}
		if (opening) {
			// nothing to do
		}
		OSPLog.debug("!!! " + Performance.now(t0) + " TMenuBar coords refresh");

	}

	/**
	 * 
	 * @return the track currently serving as origin
	 */
	private PointMass getOriginTrack() {
		ImageCoordSystem coords = trackerPanel.getCoords();
		return (coords instanceof ReferenceFrame ? ((ReferenceFrame) coords).getOriginTrack() : null);
	}

	protected void refreshVideoMenu(boolean opening) {

		long t0 = Performance.now(0);

		if (isTainted(MENU_VIDEO)) {
			OSPLog.debug("tainted TMenuBar video refresh");
			Video video = trackerPanel.getVideo();
			boolean hasVideo = (video != null);
			videoMenu.removeAll();
			// import video item at top
			boolean importEnabled = trackerPanel.isEnabled("video.import") //$NON-NLS-1$
					|| trackerPanel.isEnabled("video.open"); //$NON-NLS-1$
			if (importEnabled && org.opensourcephysics.display.OSPRuntime.applet == null) {
				if (hasVideo)
					video_openVideoItem.setText(TrackerRes.getString("TMenuBar.MenuItem.Replace")); //$NON-NLS-1$
				else
					video_openVideoItem.setText(TrackerRes.getString("TActions.Action.ImportVideo")); //$NON-NLS-1$
				videoMenu.add(video_openVideoItem);
			}
			// close video item
			if (hasVideo) {
				if (trackerPanel.isEnabled("video.close")) //$NON-NLS-1$
					videoMenu.add(video_closeVideoItem);
			}
			if (videoMenu.getItemCount() > 0)
				videoMenu.addSeparator();

			videoMenu.add(video_goToItem);
			videoMenu.addSeparator();

			if (importEnabled && video instanceof ImageVideo) {
				video_editVideoItem.setSelected(((ImageVideo) video).isEditable());
				videoMenu.add(video_editVideoItem);
				videoMenu.addSeparator();
			}
			// pasteImage items
			if (importEnabled)
				videoMenu.add(hasVideo ? video_pasteImageMenu : video_pasteImageItem);
<<<<<<< HEAD

			if (hasVideo) {

				boolean isEditableVideo = importEnabled && video instanceof ImageVideo
						&& ((ImageVideo) video).isEditable();
				if (isEditableVideo && importEnabled) {
					video_pasteImageMenu.add(video_pasteImageBeforeItem);
					video_pasteImageMenu.add(video_pasteImageAfterItem);
					videoMenu.add(video_importImageMenu);
					videoMenu.add(video_removeImageItem);
					video_removeImageItem.setEnabled(video.getFrameCount() > 1);
				} else {
					video_pasteImageMenu.remove(video_pasteImageBeforeItem);
					video_pasteImageMenu.remove(video_pasteImageAfterItem);
				}
				// video visible and playAllSteps items
				if (trackerPanel.isEnabled("video.visible")) { //$NON-NLS-1$
					if (videoMenu.getItemCount() > 0)
						videoMenu.addSeparator();
					videoMenu.add(video_videoVisibleItem);
				}
				VideoClip clip = trackerPanel.getPlayer().getVideoClip();
				video_playAllStepsItem.setSelected(clip.isPlayAllSteps());
				videoMenu.add(video_playAllStepsItem);
				// smooth play item for xuggle videos
				if (video instanceof SmoothPlayable) {
					video_playXuggleSmoothlyItem.setSelected(((SmoothPlayable) video).isSmoothPlay());
					videoMenu.add(video_playXuggleSmoothlyItem);
				}
				// video filters menu
				if (trackerPanel.isEnabled("video.filters")) { //$NON-NLS-1$
					// clear filters menu
					video_filtersMenu.removeAll();
					// add newFilter menu
					video_filtersMenu.add(video_filter_newFilterMenu);
					// add filter items to the newFilter menu
					video_filter_newFilterMenu.removeAll();
					synchronized (trackerPanel.getFilters()) {
						for (String name : trackerPanel.getFilters().keySet()) {
							String shortName = name;
							int i = shortName.lastIndexOf('.');
							if (i > 0 && i < shortName.length() - 1) {
								shortName = shortName.substring(i + 1);
							}
							i = shortName.indexOf("Filter"); //$NON-NLS-1$
							if (i > 0 && i < shortName.length() - 1) {
								shortName = shortName.substring(0, i);
							}
							shortName = MediaRes.getString("VideoFilter." + shortName); //$NON-NLS-1$
							JMenuItem item = new JMenuItem(shortName);
							item.setActionCommand(name);
							item.addActionListener(actions.get("videoFilter")); //$NON-NLS-1$
							video_filter_newFilterMenu.add(item);
=======
			if (!hasVideo) {
				setupVideoMenu();
				OSPLog.debug("!!! " + Performance.now(t0) + " TMenuBar video refresh");
				return;
			}
			boolean isEditableVideo = importEnabled && video instanceof ImageVideo && ((ImageVideo) video).isEditable();
			if (isEditableVideo && importEnabled) {
				video_pasteImageMenu.add(video_pasteImageBeforeItem);
				video_pasteImageMenu.add(video_pasteImageAfterItem);
				videoMenu.add(video_importImageMenu);
				videoMenu.add(video_removeImageItem);
				video_removeImageItem.setEnabled(video.getFrameCount() > 1);
			} else {
				video_pasteImageMenu.remove(video_pasteImageBeforeItem);
				video_pasteImageMenu.remove(video_pasteImageAfterItem);
			}
			// video visible and playAllSteps items
			if (trackerPanel.isEnabled("video.visible")) { //$NON-NLS-1$
				if (videoMenu.getItemCount() > 0)
					videoMenu.addSeparator();
				videoMenu.add(video_videoVisibleItem);
			}
			VideoClip clip = trackerPanel.getPlayer().getVideoClip();
			video_playAllStepsItem.setSelected(clip.isPlayAllSteps());
			videoMenu.add(video_playAllStepsItem);
			// smooth play item for xuggle videos
			if (video instanceof SmoothPlayable) {
				video_playXuggleSmoothlyItem.setSelected(((SmoothPlayable) video).isSmoothPlay());
				videoMenu.add(video_playXuggleSmoothlyItem);
			}
			// video filters menu
			if (hasVideo && trackerPanel.isEnabled("video.filters")) { //$NON-NLS-1$
				// clear filters menu
				video_filtersMenu.removeAll();
				// add newFilter menu
				video_filtersMenu.add(video_filter_newFilterMenu);
				// add filter items to the newFilter menu
				video_filter_newFilterMenu.removeAll();
				synchronized (trackerPanel.getFilters()) {
					for (String name : trackerPanel.getFilters().keySet()) {
						String shortName = name;
						int i = shortName.lastIndexOf('.');
						if (i > 0 && i < shortName.length() - 1) {
							shortName = shortName.substring(i + 1);
>>>>>>> deade5b1
						}
					}
					// get current filter stack
					FilterStack stack = video.getFilterStack();
					// listen to the stack for filter changes
					stack.removePropertyChangeListener("filter", TMenuBar.this); //$NON-NLS-1$
					stack.addPropertyChangeListener("filter", TMenuBar.this); //$NON-NLS-1$
					// add current filters, if any, to the filters menu
					if (!stack.getFilters().isEmpty()) {
						video_filtersMenu.addSeparator();
						Iterator<Filter> it2 = stack.getFilters().iterator();
						while (it2.hasNext()) {
							Filter filter = it2.next();
							video_filtersMenu.add(filter.getMenu(video));
						}
					}
					// add paste filter item
					video_filtersMenu.addSeparator();
					video_filtersMenu.add(video_pasteFilterItem);
					// add clearFiltersItem
					if (!stack.getFilters().isEmpty()) {
						video_filtersMenu.addSeparator();
						video_filtersMenu.add(video_clearFiltersItem);
					}
					if (videoMenu.getItemCount() > 0)
						videoMenu.addSeparator();
					videoMenu.add(video_filtersMenu);
					videoMenu.addSeparator();
//				if (isXtractorType) videoMenu.add(checkDurationsItem);
					videoMenu.add(video_aboutVideoItem);
				}

				// hack to eliminate extra separator at end of video menu
				int n = videoMenu.getMenuComponentCount();
				if (n > 0 && videoMenu.getMenuComponent(n - 1) instanceof JSeparator) {
					videoMenu.remove(n - 1);
				}

				// add empty menu items to menus with no items
				if (videoMenu.getItemCount() == 0) {
					videoMenu.add(video_emptyVideoItem);
				}
			}
			FontSizer.setMenuFonts(videoMenu);
			setMenuTainted(MENU_VIDEO, false);
			if (opening) {
				setupVideoMenu();
				OSPLog.debug("!!! " + Performance.now(t0) + " TMenuBar video refresh");
				OSPLog.debug("TMenuBar refireMenuOpen video");
				refireMenuOpen(videoMenu);
				return;
			}

		}
		if (opening) {
			setupVideoMenu();
		}

		OSPLog.debug("!!! " + Performance.now(t0) + " TMenuBar video refresh");

	}
	
	protected void refreshPasteItem() {
		// enable and refresh paste item if clipboard contains xml string data
		String paste = actions.get("paste").getValue(Action.NAME).toString(); //$NON-NLS-1$
		edit_pasteItem.setText(paste);
		edit_pasteItem.setEnabled(false);
		Clipboard clipboard = Toolkit.getDefaultToolkit().getSystemClipboard();
		Transferable data = clipboard.getContents(null);
		if (data != null && data.isDataFlavorSupported(DataFlavor.stringFlavor)) {
			try {
				String s = (String) data.getTransferData(DataFlavor.stringFlavor);
				XMLControlElement control = new XMLControlElement();
				control.readXML(s);
				Class<?> type = control.getObjectClass();
				if (control.failedToRead() && ParticleDataTrack.getImportableDataName(s) != null) {
					paste = TrackerRes.getString("ParticleDataTrack.Button.Paste.Text"); //$NON-NLS-1$
					edit_pasteItem.setEnabled(true);
					edit_pasteItem.setText(paste);
				} else if (TTrack.class.isAssignableFrom(type)) {
					String name = control.getString("name"); //$NON-NLS-1$
					edit_pasteItem.setEnabled(true);
					edit_pasteItem.setText(paste + " " + name); //$NON-NLS-1$
				} else if (ImageCoordSystem.class.isAssignableFrom(type)) {
					edit_pasteItem.setEnabled(true);
					edit_pasteItem.setText(paste + " " + TrackerRes.getString("TMenuBar.MenuItem.Coords")); //$NON-NLS-1$ //$NON-NLS-2$
				} else if (VideoClip.class.isAssignableFrom(type)) {
					edit_pasteItem.setEnabled(true);
					edit_pasteItem.setText(paste + " " + TrackerRes.getString("TMenuBar.MenuItem.VideoClip")); //$NON-NLS-1$ //$NON-NLS-2$
				}
			} catch (Exception ex) {
			}
		}

	}

	/**
	 * Refreshes and returns the "new tracks" popup menu.
	 *
	 * @return the popup
	 */
	protected JPopupMenu refreshTracksPopup(JPopupMenu newPopup) {
		newPopup.removeAll();
		refresh(REFRESH_TOOLBAR_POPUP);
		for (Component c : track_newTrackItems) {
			newPopup.add(c);
			if (c == track_newDataTrackMenu) {
				// disable newDataTrackPasteItem unless pastable data is on the clipboard
				track_newDataTrackPasteItem.setEnabled(false);
				Clipboard clipboard = Toolkit.getDefaultToolkit().getSystemClipboard();
				Transferable data = clipboard.getContents(null);
				if (data != null && data.isDataFlavorSupported(DataFlavor.stringFlavor)) {
					try {
						String s = (String) data.getTransferData(DataFlavor.stringFlavor);
						track_newDataTrackPasteItem.setEnabled(ParticleDataTrack.getImportableDataName(s) != null);
					} catch (Exception ex) {
					}
				}
			}
		}
		if (track_cloneMenu.getItemCount() > 0 && trackerPanel.isEnabled("new.clone")) { //$NON-NLS-1$
			newPopup.addSeparator();
			newPopup.add(track_cloneMenu);
		}
		return newPopup;
	}
	
	protected void refreshTracksMenu(boolean opening) {
		
		long t0 = Performance.now(0);

		if (isTainted(MENU_TRACK)) {
			ArrayList<TTrack> userTracks = trackerPanel.getUserTracks();
			boolean hasTracks = !userTracks.isEmpty();
			CoordAxes axes = trackerPanel.getAxes();
			TTrack track = trackerPanel.getSelectedTrack();
			// refresh track menu
			tracksMenu.removeAll();
			if (track_createMenu.getItemCount() > 0)
				tracksMenu.add(track_createMenu);
			track_cloneMenu.removeAll();
			if (hasTracks && trackerPanel.isEnabled("new.clone")) //$NON-NLS-1$
				tracksMenu.add(track_cloneMenu);
			
			
			if (hasTracks && tracksMenu.getItemCount() > 0)
				tracksMenu.addSeparator();
			
			PointMass originTrack = getOriginTrack();
			
			
			// for each track
			for (int i = 0, n = userTracks.size(); i < n; i++) {
				track = userTracks.get(i);
				String trackName = track.getName("track"); //$NON-NLS-1$
				// add delete item to edit menu for each track
				JMenuItem item = new JMenuItem(trackName);
				item.setName("track");
				item.setIcon(track.getIcon(21, 16, "track")); //$NON-NLS-1$
				item.addActionListener(actions.get("deleteTrack")); //$NON-NLS-1$
				item.setEnabled(!track.isLocked() || track.isDependent());
				edit_deleteTracksMenu.add(item);
				
				// add item to clone menu for each track
				item = new JMenuItem(trackName);
				item.setName("track");
				item.setIcon(track.getIcon(21, 16, "track")); //$NON-NLS-1$
				item.addActionListener(actions.get("cloneTrack")); //$NON-NLS-1$
				track_cloneMenu.add(item);
				

				// if track is point mass, add reference frame menu items
				if (track instanceof PointMass) {
					item = new JRadioButtonMenuItem(trackName);
					item.addActionListener(actions.get("refFrame")); //$NON-NLS-1$
					coords_refFrameGroup.add(item);
					coords_refFrameMenu.add(item);
					if (track == originTrack)
						item.setSelected(true);
				}


			}

			for (int i = 0, n = userTracks.size(); i < n; i++) {
				track = userTracks.get(i);
				track.removePropertyChangeListener("locked", TMenuBar.this); //$NON-NLS-1$
				track.addPropertyChangeListener("locked", TMenuBar.this); //$NON-NLS-1$
				
				// add each track's submenu to track menu
								
				tracksMenu.add(createTrackMenu(track));
			
			}
			// add axes and calibration tools to track menu
			if (trackerPanel.isEnabled("button.axes") //$NON-NLS-1$
					|| trackerPanel.isEnabled("calibration.stick") //$NON-NLS-1$
					|| trackerPanel.isEnabled("calibration.tape") //$NON-NLS-1$
					|| trackerPanel.isEnabled("calibration.points") //$NON-NLS-1$
					|| trackerPanel.isEnabled("calibration.offsetOrigin")) { //$NON-NLS-1$
				if (tracksMenu.getItemCount() > 0)
					tracksMenu.addSeparator();
				if (axes != null && trackerPanel.isEnabled("button.axes")) { //$NON-NLS-1$
					track = axes;
					track.removePropertyChangeListener("locked", TMenuBar.this); //$NON-NLS-1$
					track.addPropertyChangeListener("locked", TMenuBar.this); //$NON-NLS-1$
//					trackMenu.add(createTrackMenu(track));
				}
				if (!trackerPanel.calibrationTools.isEmpty()) {
					for (TTrack next : trackerPanel.getTracks()) {
						if (trackerPanel.calibrationTools.contains(next)) {
							if (next instanceof TapeMeasure) {
								TapeMeasure tape = (TapeMeasure) next;
								if (tape.isStickMode() && !trackerPanel.isEnabled("calibration.stick")) //$NON-NLS-1$
									continue;
								if (!tape.isStickMode() && !trackerPanel.isEnabled("calibration.tape")) //$NON-NLS-1$
									continue;
							}
							if (next instanceof Calibration && !trackerPanel.isEnabled("calibration.points")) //$NON-NLS-1$
								continue;
							if (next instanceof OffsetOrigin && !trackerPanel.isEnabled("calibration.offsetOrigin")) //$NON-NLS-1$
								continue;
							next.removePropertyChangeListener("locked", TMenuBar.this); //$NON-NLS-1$
							next.addPropertyChangeListener("locked", TMenuBar.this); //$NON-NLS-1$
							tracksMenu.add(createTrackMenu(next));
						}
					}
				}
			}
			if (tracksMenu.getItemCount() == 0) {
				tracksMenu.add(track_emptyTracksItem);
			}
			refreshTracksCreate = true;
			refreshTrackTexts = true;
			setMenuTainted(MENU_TRACK, false);
			if (opening) refireMenuOpen(tracksMenu);
		}
		if (opening) {
			if (refreshTracksCreate) {
				refreshTracksCreateMenu();
				refreshTracksCreate = false;
			}
			if (refreshTrackTexts) {
				refreshTrackMenuTexts();
				refreshTrackTexts = false;
			}
			// DB createMenu is empty ONLY if all track types are excluded in
			// Preferences--VERY rare
			if (track_createMenu.getItemCount() > 0)
				tracksMenu.add(track_createMenu, 0);

			// disable newDataTrackPasteItem unless pastable data is on the clipboard
			// DB this only needs checking when clipboard contents have changed
			track_newDataTrackPasteItem.setEnabled(false);
			Clipboard clipboard = Toolkit.getDefaultToolkit().getSystemClipboard();
			Transferable data = clipboard.getContents(null);
			if (data != null && data.isDataFlavorSupported(DataFlavor.stringFlavor)) {
				try {
					String s = (String) data.getTransferData(DataFlavor.stringFlavor);
					track_newDataTrackPasteItem.setEnabled(ParticleDataTrack.getImportableDataName(s) != null);
				} catch (Exception ex) {
				}
			}
		}
		
		OSPLog.debug("!!! " + Performance.now(t0) + " TMenuBar track refresh");

	}

	private void refreshTrackMenuTexts() {
		ArrayList<TTrack> userTracks = trackerPanel.getUserTracks();
		int jd = 0, jc = 0, jt = 0, jp = 0;
		for (int i = 0, n = userTracks.size(); i < n; i++) {
			TTrack track = userTracks.get(i);
			String trackName = track.getName("track"); //$NON-NLS-1$
			jd = setNextTrackMenuText(edit_deleteTracksMenu, jd, trackName);
			jc = setNextTrackMenuText(track_cloneMenu, jc, trackName);
			jt = setNextTrackMenuText(tracksMenu, jt, trackName);
			if (track instanceof PointMass) {
				jp = setNextTrackMenuText(coords_refFrameMenu, jp, trackName);
			}
		}
	}

	/**
	 * somewhere in this menu are n JMenuItems that have the name "track". 
	 * These are the ones that need renaming.
	 * 
	 * @param menu
	 * @param j
	 * @param trackName
	 * @return
	 */
	private int setNextTrackMenuText(JMenu menu, int j, String trackName) {
		Component c = null;
		try {
			int n = menu.getMenuComponentCount();
		while (j < n && !("track".equals((c = menu.getMenuComponent(j)).getName()))) {
			if (++j >= n)
	 			return j;
		}
		if (c != null)
			((JMenuItem) c).setText(trackName);
		} catch (Throwable t) {
			System.out.println("????" + t);
		}
		return j;
	}

	private void refreshTracksCreateMenu() {
		// refresh new tracks menu
		track_createMenu.removeAll();
		if (trackerPanel.isEnabled("new.pointMass") || //$NON-NLS-1$
		trackerPanel.isEnabled("new.cm")) { //$NON-NLS-1$
			if (trackerPanel.isEnabled("new.pointMass")) //$NON-NLS-1$
				track_createMenu.add(track_newPointMassItem);
			if (trackerPanel.isEnabled("new.cm")) //$NON-NLS-1$
				track_createMenu.add(track_newCMItem);
		}
		if (trackerPanel.isEnabled("new.vector") || //$NON-NLS-1$
		trackerPanel.isEnabled("new.vectorSum")) { //$NON-NLS-1$
			if (track_createMenu.getItemCount() > 0)
				track_createMenu.addSeparator();
			if (trackerPanel.isEnabled("new.vector")) //$NON-NLS-1$
				track_createMenu.add(track_newVectorItem);
			if (trackerPanel.isEnabled("new.vectorSum")) //$NON-NLS-1$
				track_createMenu.add(track_newVectorSumItem);
		}
		if (trackerPanel.isEnabled("new.lineProfile") || //$NON-NLS-1$
		trackerPanel.isEnabled("new.RGBRegion")) { //$NON-NLS-1$
			if (track_createMenu.getItemCount() > 0)
				track_createMenu.addSeparator();
			if (trackerPanel.isEnabled("new.lineProfile")) //$NON-NLS-1$
				track_createMenu.add(track_newLineProfileItem);
			if (trackerPanel.isEnabled("new.RGBRegion")) //$NON-NLS-1$
				track_createMenu.add(track_newRGBRegionItem);
		}
		if (trackerPanel.isEnabled("new.analyticParticle") //$NON-NLS-1$
				|| trackerPanel.isEnabled("new.dynamicParticle") //$NON-NLS-1$
				|| trackerPanel.isEnabled("new.dynamicTwoBody") //$NON-NLS-1$
				|| trackerPanel.isEnabled("new.dataTrack")) { //$NON-NLS-1$
			if (track_createMenu.getItemCount() > 0)
				track_createMenu.addSeparator();
			if (trackerPanel.isEnabled("new.analyticParticle")) //$NON-NLS-1$
				track_createMenu.add(track_newAnalyticParticleItem);
			if (trackerPanel.isEnabled("new.dynamicParticle") //$NON-NLS-1$
					|| trackerPanel.isEnabled("new.dynamicTwoBody")) { //$NON-NLS-1$
				track_createMenu.add(track_newDynamicParticleMenu);
				track_newDynamicParticleMenu.removeAll();
				if (trackerPanel.isEnabled("new.dynamicParticle")) { //$NON-NLS-1$
					track_newDynamicParticleMenu.add(track_newDynamicParticleCartesianItem);
					track_newDynamicParticleMenu.add(track_newDynamicParticlePolarItem);
				}
				if (trackerPanel.isEnabled("new.dynamicTwoBody")) //$NON-NLS-1$
					track_newDynamicParticleMenu.add(track_newDynamicSystemItem);
			}
			if (trackerPanel.isEnabled("new.dataTrack")) { //$NON-NLS-1$
				track_createMenu.add(track_newDataTrackMenu);
				track_newDataTrackMenu.removeAll();
				track_newDataTrackMenu.add(track_newDataTrackFromFileItem);
				track_newDataTrackMenu.add(track_newDataTrackFromEJSItem);
				track_newDataTrackMenu.add(track_newDataTrackPasteItem);
				track_newDataTrackMenu.addSeparator();
				track_newDataTrackMenu.add(track_dataTrackHelpItem);
			}
		}
		if (trackerPanel.isEnabled("new.tapeMeasure") || //$NON-NLS-1$
		trackerPanel.isEnabled("new.protractor") || //$NON-NLS-1$
		trackerPanel.isEnabled("new.circleFitter")) { //$NON-NLS-1$
			if (track_createMenu.getItemCount() > 0)
				track_createMenu.addSeparator();
			track_createMenu.add(track_measuringToolsMenu);
			track_measuringToolsMenu.removeAll();
			if (trackerPanel.isEnabled("new.tapeMeasure")) //$NON-NLS-1$
				track_measuringToolsMenu.add(track_newTapeItem);
			if (trackerPanel.isEnabled("new.protractor")) //$NON-NLS-1$
				track_measuringToolsMenu.add(track_newProtractorItem);
			if (trackerPanel.isEnabled("new.circleFitter")) //$NON-NLS-1$
				track_measuringToolsMenu.add(track_newCircleFitterItem);
		}
		// calibration tools menu
		if (trackerPanel.isEnabled("calibration.stick") //$NON-NLS-1$
				|| trackerPanel.isEnabled("calibration.tape") //$NON-NLS-1$
				|| trackerPanel.isEnabled("calibration.points") //$NON-NLS-1$
				|| trackerPanel.isEnabled("calibration.offsetOrigin")) { //$NON-NLS-1$
			if (track_createMenu.getItemCount() > 0)
				track_createMenu.addSeparator();
			TToolBar toolbar = TToolBar.getToolbar(trackerPanel);
			TToolBar.CalibrationButton calibrationButton = toolbar.calibrationButton;
			JMenu calibrationToolsMenu = calibrationButton.getCalibrationToolsMenu();
			calibrationToolsMenu.setText(TrackerRes.getString("TMenuBar.Menu.CalibrationTools")); //$NON-NLS-1$
			track_createMenu.add(calibrationToolsMenu);
		}
		track_newTrackItems = track_createMenu.getMenuComponents();
	}

	/**
	 * Refreshes the Window menu for a TrackerPanel.
	 * 
	 * @param opening    TODO
	 * @param trackerPanel the TrackerPanel
	 */
	public void refreshWindowMenu(boolean opening) {

		long t0 = Performance.now(0);

		if (isTainted(MENU_WINDOW)) {
			TFrame frame = trackerPanel.getTFrame();
			JSplitPane pane = frame.getSplitPane(trackerPanel, 0);
			int max = pane.getMaximumDividerLocation();
			int cur = pane.getDividerLocation();
			double loc = 1.0 * cur / max;
			// TMenuBar menubar = TMenuBar.getMenuBar(trackerPanel);
			window_rightPaneItem.setSelected(loc < 0.99);
			pane = frame.getSplitPane(trackerPanel, 2);
			max = pane.getMaximumDividerLocation();
			cur = pane.getDividerLocation();
			loc = 1.0 * cur / max;
			window_bottomPaneItem.setSelected(loc < .99);
			TrackControl tc = TrackControl.getControl(trackerPanel);
			window_trackControlItem.setSelected(tc.isVisible());
			window_trackControlItem.setEnabled(!tc.isEmpty());
			window_notesItem.setSelected(frame.notesDialog.isVisible());
			window_dataBuilderItem
					.setSelected(trackerPanel.dataBuilder != null && trackerPanel.dataBuilder.isVisible());
			window_dataToolItem.setSelected(DataTool.getTool().isVisible());

			// rebuild window menu
			windowMenu.removeAll();
			boolean maximized = false;
			Container[] views = frame.getViews(trackerPanel);
			for (int i = 0; i < views.length; i++) {
				if (views[i] instanceof TViewChooser) {
					TViewChooser chooser = (TViewChooser) views[i];
					if (chooser.maximized) {
						maximized = true;
						break;
					}
				}
			}
			if (maximized) {
				windowMenu.add(window_restoreItem);
			} else {
				windowMenu.add(window_rightPaneItem);
				windowMenu.add(window_bottomPaneItem);
			}
			windowMenu.addSeparator();
			windowMenu.add(window_trackControlItem);
			windowMenu.add(window_notesItem);
			if (trackerPanel.isEnabled("data.builder") //$NON-NLS-1$
					|| trackerPanel.isEnabled("data.tool")) { //$NON-NLS-1$
				windowMenu.addSeparator();
				if (trackerPanel.isEnabled("data.builder")) //$NON-NLS-1$
					windowMenu.add(window_dataBuilderItem);
				if (trackerPanel.isEnabled("data.tool")) //$NON-NLS-1$
					windowMenu.add(window_dataToolItem);
			}
			for (int i = 0, n = frame.getTabCount(); i < n; i++) {
				if (i == 0)
					windowMenu.addSeparator();
				JMenuItem tabItem = new JRadioButtonMenuItem(frame.getTabTitle(i));
				tabItem.setActionCommand(String.valueOf(i));
				tabItem.setSelected(i == frame.getSelectedTab());
				tabItem.addActionListener(new ActionListener() {
					@Override
					public void actionPerformed(ActionEvent e) {
						int j = Integer.parseInt(e.getActionCommand());
						frame.setSelectedTab(j);
					}
				});
				windowMenu.add(tabItem);
			}
			FontSizer.setMenuFonts(windowMenu);
			setMenuTainted(MENU_WINDOW, false);
			if (opening) refireMenuOpen(windowMenu);
		}
		if (opening) {
		}
		OSPLog.debug("!!! " + Performance.now(t0) + " TMenuBar window refresh");
	}

	private void refireMenuOpen(JMenu menu) {
//		menu.setPopupMenuVisible(false);
//		SwingUtilities.invokeLater(new Runnable() {
//
//			@Override
//			public void run() {
//				menu.setPopupMenuVisible(true);
//			}
//			
//		});
	}

	protected void refreshHelpMenu(boolean opening) {
		if (isTainted(MENU_HELP)) {
			getTrackerHelpMenu(trackerPanel, helpMenu);
			setMenuTainted(MENU_HELP, false);
		}
	}
	

	/**
	 * Gets the help menu and attaches it to the given JMenu or just returns it
	 *
	 * @Param trackerPanel or null for the default help menu
	 * @Param hMenu or null for the default help menu
	 * @return the help menu
	 */
	protected static JMenu getTrackerHelpMenu(final TrackerPanel trackerPanel, JMenu hMenu) {
		// help menu
		int keyMask = Toolkit.getDefaultToolkit().getMenuShortcutKeyMask();
		if (hMenu == null)
			hMenu = new JMenu();
		else 
			hMenu.removeAll();
		hMenu.setText(TrackerRes.getString("TMenuBar.Menu.Help")); //$NON-NLS-1$

		JMenu helpMenu = hMenu;
		// Tracker help items
		JMenuItem startItem = new JMenuItem(TrackerRes.getString("TMenuBar.MenuItem.GettingStarted") + "..."); //$NON-NLS-1$ //$NON-NLS-2$
		startItem.addActionListener(new ActionListener() {
			@Override
			public void actionPerformed(ActionEvent e) {
				String quickStartURL = "https://www.youtube.com/watch?v=n4Eqy60yYUY"; //$NON-NLS-1$
				OSPDesktop.displayURL(quickStartURL);
//        Container c = helpMenu.getTopLevelAncestor();
//        if (c instanceof TFrame) {
//          TFrame frame = (TFrame) c;
//	        frame.showHelp("gettingstarted", 0); //$NON-NLS-1$
//        }
			}
		});
		helpMenu.add(startItem);
		JMenuItem helpItem = new JMenuItem(TrackerRes.getString("TMenuBar.MenuItem.TrackerHelp")); //$NON-NLS-1$
		helpItem.setAccelerator(KeyStroke.getKeyStroke('H', keyMask));
		helpItem.addActionListener(new ActionListener() {
			@Override
			public void actionPerformed(ActionEvent e) {
				Container c = helpMenu.getTopLevelAncestor();
				if (c instanceof TFrame) {
					TFrame frame = (TFrame) c;
					frame.showHelp(null, 0);
				}
			}
		});
		helpMenu.add(helpItem);
		JMenuItem onlineHelpItem = new JMenuItem(TrackerRes.getString("TMenuBar.MenuItem.OnlineHelp") + "..."); //$NON-NLS-1$ //$NON-NLS-2$
		onlineHelpItem.addActionListener(new ActionListener() {
			@Override
			public void actionPerformed(ActionEvent e) {
				String lang = TrackerRes.locale.getLanguage();
				if ("en".equals(lang)) { //$NON-NLS-1$
					OSPDesktop.displayURL("https://" + Tracker.trackerWebsite + "/help/frameset.html"); //$NON-NLS-1$ //$NON-NLS-2$
				} else {
					String english = Locale.ENGLISH.getDisplayLanguage(TrackerRes.locale);
					String language = TrackerRes.locale.getDisplayLanguage(TrackerRes.locale);
					String message = TrackerRes.getString("TMenuBar.Dialog.Translate.Message1") //$NON-NLS-1$
							+ "\n" + TrackerRes.getString("TMenuBar.Dialog.Translate.Message2") + " " + language + "." //$NON-NLS-1$ //$NON-NLS-2$ //$NON-NLS-3$ //$NON-NLS-4$
							+ "\n" + TrackerRes.getString("TMenuBar.Dialog.Translate.Message3"); //$NON-NLS-1$ //$NON-NLS-2$
					TFrame frame = trackerPanel == null ? null : trackerPanel.getTFrame();
					int response = javax.swing.JOptionPane.showOptionDialog(frame, message,
							TrackerRes.getString("TMenuBar.Dialog.Translate.Title"), //$NON-NLS-1$
							JOptionPane.YES_NO_CANCEL_OPTION, javax.swing.JOptionPane.QUESTION_MESSAGE, null,
							new String[] { english, language, TrackerRes.getString("Dialog.Button.Cancel") }, //$NON-NLS-1$
							language);
					if (response == 1) { // language translation
						String helpURL = "https://translate.google.com/translate?hl=en&sl=en&tl=" + lang //$NON-NLS-1$
								+ "&u=https://physlets.org/tracker/help/frameset.html"; //$NON-NLS-1$
						OSPDesktop.displayURL(helpURL);
					} else if (response == 0) { // english
						OSPDesktop.displayURL("https://" + Tracker.trackerWebsite + "/help/frameset.html"); //$NON-NLS-1$ //$NON-NLS-2$
					}
				}
			}
		});
		helpMenu.add(onlineHelpItem);
		JMenuItem discussionHelpItem = new JMenuItem(TrackerRes.getString("TMenuBar.MenuItem.ForumHelp") + "..."); //$NON-NLS-1$ //$NON-NLS-2$
		discussionHelpItem.addActionListener(new ActionListener() {
			@Override
			public void actionPerformed(ActionEvent e) {
				String helpURL = "https://www.compadre.org/osp/bulletinboard/ForumDetails.cfm?FID=57"; //$NON-NLS-1$
				OSPDesktop.displayURL(helpURL);
			}
		});
		helpMenu.add(discussionHelpItem);

		if (!OSPRuntime.isJS && Tracker.trackerHome != null && Tracker.readmeAction != null)
			helpMenu.add(Tracker.readmeAction);

		// hints item
		final JMenuItem hintsItem = new JCheckBoxMenuItem(TrackerRes.getString("Tracker.MenuItem.Hints")); //$NON-NLS-1$
		hintsItem.setSelected(Tracker.showHints);
		hintsItem.addActionListener(new ActionListener() {
			@Override
			public void actionPerformed(ActionEvent e) {
				Tracker.showHints = hintsItem.isSelected();
				Tracker.startupHintShown = false;
				Container c = helpMenu.getTopLevelAncestor();
				if (c instanceof TFrame) {
					TFrame frame = (TFrame) c;
					int tab = frame.getSelectedTab();
					if (tab > -1) {
						TrackerPanel panel = frame.getTrackerPanel(tab);
						panel.setCursorForMarking(false, null);
						TView[][] views = frame.getTViews(panel);
						for (TView[] next : views) {
							for (TView view : next) {
								if (view instanceof PlotTView) {
									PlotTView v = (PlotTView) view;
									TrackView trackView = v.getTrackView(v.getSelectedTrack());
									PlotTrackView plotView = (PlotTrackView) trackView;
									if (plotView != null) {
										for (TrackPlottingPanel plot : plotView.getPlots()) {
											plot.plotData();
										}
									}
								}
							}
						}
					}
				}
			}
		});
		if (!org.opensourcephysics.display.OSPRuntime.isMac()) {
			helpMenu.addSeparator();
			helpMenu.add(hintsItem);
		}

		// diagnostics menu
		boolean showDiagnostics = trackerPanel == null ? Tracker.getDefaultConfig().contains("help.diagnostics") : //$NON-NLS-1$
				trackerPanel.isEnabled("help.diagnostics"); //$NON-NLS-1$
		if (showDiagnostics) {
			helpMenu.addSeparator();
			JMenu diagMenu = new JMenu(TrackerRes.getString("TMenuBar.Menu.Diagnostics")); //$NON-NLS-1$
			helpMenu.add(diagMenu);
			JMenuItem logItem = new JMenuItem(TrackerRes.getString("TMenuBar.MenuItem.MessageLog")); //$NON-NLS-1$
			logItem.setAccelerator(KeyStroke.getKeyStroke('L', keyMask));
			logItem.addActionListener(new ActionListener() {
				@Override
				public void actionPerformed(ActionEvent e) {
					Point p = new Frame().getLocation(); // default location of new frame or dialog
					OSPLog log = OSPLog.getOSPLog();
					FontSizer.setFonts(log, FontSizer.getLevel());
					if (log.getLocation().x == p.x && log.getLocation().y == p.y) {
						// center on screen
						Dimension dim = Toolkit.getDefaultToolkit().getScreenSize();
						int x = (dim.width - log.getBounds().width) / 2;
						int y = (dim.height - log.getBounds().height) / 2;
						log.setLocation(x, y);
					}
					log.setVisible(true);
				}
			});
			diagMenu.add(logItem);
			if (Tracker.startLogAction != null) {
				JMenuItem item = diagMenu.add(Tracker.startLogAction);
				item.setToolTipText(System.getenv("START_LOG")); //$NON-NLS-1$
			}
			if (Tracker.trackerPrefsAction != null) {
				JMenuItem item = diagMenu.add(Tracker.trackerPrefsAction);
				item.setToolTipText(XML.forwardSlash(Tracker.prefsPath));
			}
			diagMenu.addSeparator();
			if (Tracker.aboutJavaAction != null)
				diagMenu.add(Tracker.aboutJavaAction);
			if (Tracker.aboutXuggleAction != null)
				diagMenu.add(Tracker.aboutXuggleAction);
			if (Tracker.aboutThreadsAction != null)
				diagMenu.add(Tracker.aboutThreadsAction);
		} // end diagnostics menu

		helpMenu.addSeparator();
		JMenuItem checkForUpgradeItem = new JMenuItem(TrackerRes.getString("TMenuBar.MenuItem.CheckForUpgrade.Text")); //$NON-NLS-1$
		checkForUpgradeItem.addActionListener(new ActionListener() {
			@Override
			public void actionPerformed(ActionEvent e) {
				Tracker.showUpgradeStatus(trackerPanel);
			}
		});
		if (!OSPRuntime.isJS) {
			helpMenu.add(checkForUpgradeItem);
		}

		if (Tracker.aboutTrackerAction != null)
			helpMenu.add(Tracker.aboutTrackerAction);
		FontSizer.setMenuFonts(helpMenu);
		return helpMenu;
	}



	/**
	 * Cleans up this menubar
	 */
	public void dispose() {
		menubars.remove(trackerPanel);
		trackerPanel.removePropertyChangeListener("locked", this); //$NON-NLS-1$
		trackerPanel.removePropertyChangeListener(TrackerPanel.PROPERTY_TRACKERPANEL_TRACK, this); //$NON-NLS-1$
		trackerPanel.removePropertyChangeListener(TrackerPanel.PROPERTY_TRACKERPANEL_CLEAR, this); //$NON-NLS-1$
		trackerPanel.removePropertyChangeListener("selectedtrack", this); //$NON-NLS-1$
		trackerPanel.removePropertyChangeListener("selectedpoint", this); //$NON-NLS-1$
		trackerPanel.removePropertyChangeListener("video", this); //$NON-NLS-1$
		trackerPanel.removePropertyChangeListener("size", this); //$NON-NLS-1$
		trackerPanel.removePropertyChangeListener("datafile", this); //$NON-NLS-1$
		Video video = trackerPanel.getVideo();
		if (video != null) {
			video.getFilterStack().removePropertyChangeListener("filter", TMenuBar.this); //$NON-NLS-1$
		}
		for (Integer n : TTrack.activeTracks.keySet()) {
			TTrack track = TTrack.activeTracks.get(n);
			track.removePropertyChangeListener("locked", this); //$NON-NLS-1$
		}
		actions.clear();
		actions = null;
		TActions.actionMaps.remove(trackerPanel);
		for (int i = 0; i < edit_copyViewImageItems.length; i++) {
			edit_copyViewImageItems[i] = null;
		}
		trackerPanel = null;
	}

	@Override
	public void finalize() {
		OSPLog.finer(getClass().getSimpleName() + " recycled by garbage collector"); //$NON-NLS-1$
	}

	/**
	 * Responds to the following events: "selectedtrack", "selectedpoint", "track",
	 * "clear", "video" from tracker panel, "filter" from filter stack, "datafile"
	 * from VideoPanel.
	 *
	 * @param e the property change event
	 */
	@Override
	public void propertyChange(PropertyChangeEvent e) {
		switch (e.getPropertyName()) {
		case TrackerPanel.PROPERTY_TRACKERPANEL_SELECTEDTRACK: // selected track has changed //$NON-NLS-1$
		case VideoPanel.PROPERTY_VIDEOPANEL_DATAFILE: // datafile has changed //$NON-NLS-1$
		case TrackerPanel.PROPERTY_TRACKERPANEL_SELECTEDPOINT: // selected point has changed //$NON-NLS-1$
		case TrackerPanel.PROPERTY_TRACKERPANEL_VIDEO: // video has changed //$NON-NLS-1$
		case TrackerPanel.PROPERTY_TRACKERPANEL_SIZE: // image size has changed //$NON-NLS-1$
		case TrackerPanel.PROPERTY_TRACKERPANEL_LOCKED: // track or coords locked/unlocked //$NON-NLS-1$
			break;
		case FilterStack.PROPERTY_FILTER_FILTER: // filter has been added or removed //$NON-NLS-1$
			if (refreshing) {
				return;
			}
			// post undoable edit if individual filter was removed
			Filter filter = (Filter) e.getOldValue();
			if (filter != null) {
				Undo.postFilterDelete(trackerPanel, filter);
			}
			break;
		case TrackerPanel.PROPERTY_TRACKERPANEL_TRACK: // track has been added or removed //$NON-NLS-1$
			if (e.getOldValue() instanceof TTrack) { // track has been removed
				TTrack track = (TTrack) e.getOldValue();
				track.removePropertyChangeListener(TTrack.PROPERTY_TTRACK_LOCKED, this); //$NON-NLS-1$
				trackerPanel.setSelectedTrack(null);
			}
			break;
		case TrackerPanel.PROPERTY_TRACKERPANEL_CLEAR: // tracks have been cleared //$NON-NLS-1$
			for (Integer n : TTrack.activeTracks.keySet()) {
				TTrack track = TTrack.activeTracks.get(n);
				track.removePropertyChangeListener(TTrack.PROPERTY_TTRACK_LOCKED, this); //$NON-NLS-1$
			}
			break;
		default:
			return;
		}
		refresh(REFRESH_PROPERTY_ + " " + e.getPropertyName());

	}

	protected TreeMap<Integer, TableTrackView> getDataViews() {
		TreeMap<Integer, TableTrackView> dataViews = new TreeMap<Integer, TableTrackView>();
		if (trackerPanel.getTFrame() == null)
			return dataViews;
		Container[] c = trackerPanel.getTFrame().getViews(trackerPanel);
		for (int i = 0; i < c.length; i++) {
			if (trackerPanel.getTFrame().isViewOpen(i, trackerPanel)) {
				if (c[i] instanceof TViewChooser) {
					TViewChooser chooser = (TViewChooser) c[i];
					TView tview = chooser.getSelectedView();
					if (tview!=null && tview instanceof TableTView) {
						TableTView tableView = (TableTView) tview;
						TTrack track = tableView.getSelectedTrack();
						if (track != null) {
							for (Step step : track.getSteps()) {
								if (step != null) {
									TableTrackView trackView = (TableTrackView) tableView.getTrackView(track);
									dataViews.put(i + 1, trackView);
								}
							}
						}
					}
				}
			}
		}
		return dataViews;
	}

	private TFrame getFrame() {
		if (frame == null)
			frame = trackerPanel.getTFrame();
		return frame;
	}

	protected void refreshMatSizes(Video video) {
		// determine if default size is being used
		boolean videoSizeItemShown = false;
		for (Component c : edit_matSizeMenu.getMenuComponents()) {
			videoSizeItemShown = videoSizeItemShown || c == edit_matsize_videoSizeItem;
		}
		boolean isDefaultSize = !videoSizeItemShown || edit_matsize_videoSizeItem.isSelected();
		edit_matSizeMenu.removeAll();
		int vidWidth = 1;
		int vidHeight = 1;
		if (video != null) {
			Dimension d = trackerPanel.getVideo().getImageSize();
			vidWidth = d.width;
			vidHeight = d.height;
			String s = TrackerRes.getString("TMenuBar.Menu.Video"); //$NON-NLS-1$
			String description = " (" + s.toLowerCase() + ")"; //$NON-NLS-1$ //$NON-NLS-2$
			edit_matsize_videoSizeItem.setText(vidWidth + "x" + vidHeight + description); //$NON-NLS-1$
			edit_matsize_videoSizeItem.setActionCommand(vidWidth + "x" + vidHeight); //$NON-NLS-1$
			if (isDefaultSize && trackerPanel != null && trackerPanel.getMat() != null) {
				Dimension dim = trackerPanel.getMat().mat.getSize();
				if (vidWidth != dim.width || vidHeight != dim.height) {
					trackerPanel.setImageSize(vidWidth, vidHeight);
				}
			}
		} else
			edit_matsize_videoSizeItem.setActionCommand("0x0"); //$NON-NLS-1$
		int imageWidth = (int) trackerPanel.getImageWidth();
		int imageHeight = (int) trackerPanel.getImageHeight();
		for (Enumeration<AbstractButton> e = matSizeGroup.getElements(); e.hasMoreElements();) {
			JRadioButtonMenuItem next = (JRadioButtonMenuItem) e.nextElement();
			String s = next.getActionCommand();
			int i = s.indexOf("x"); //$NON-NLS-1$
			int w = Integer.parseInt(s.substring(0, i));
			int h = Integer.parseInt(s.substring(i + 1));
			if (w >= vidWidth & h >= vidHeight) {
				edit_matSizeMenu.add(next);
				if (next != edit_matsize_videoSizeItem && next.getActionCommand().equals(edit_matsize_videoSizeItem.getActionCommand())) {
					edit_matSizeMenu.remove(next);
				}
			}
			if (w == vidWidth && h == vidHeight) {
				edit_matsize_videoSizeItem.setSelected(true);
			} else if (w == imageWidth && h == imageHeight) {
				next.setSelected(true);
			}
		}
	}

	public static void setSelectedItem(TrackerPanel panel, String item, boolean open) {
		TMenuBar menubar = getMenuBar(panel);
		if (menubar != null) {
			switch (item) {
			case POPUPMENU_TFRAME_BOTTOM:
				menubar.window_bottomPaneItem.setSelected(open);
				break;
			case POPUPMENU_TFRAME_RIGHT:
				menubar.window_rightPaneItem.setSelected(open);
				break;
			}
		}
	}

	public static void refreshPopup(TrackerPanel panel, String item, JPopupMenu menu, boolean isOpening) {
		TMenuBar menubar = getMenuBar(panel);
		if (menubar != null) {
			switch (item) {
			case POPUPMENU_TTOOLBAR_TRACKS:
				menubar.refreshTracksPopup(menu);
				return;
			case POPUPMENU_MAINTVIEW_POPUP:
				menubar.refreshMainTViewPopup(menu, isOpening);
			}
		}
	}

	private void refreshMainTViewPopup(JPopupMenu popup, boolean isOpening) {
		if (!isOpening) {
			videoMenu.add(video_filtersMenu);
			return;
		}
		// video filters menu
		if (trackerPanel.getVideo() != null && trackerPanel.isEnabled("video.filters")) { //$NON-NLS-1$
		JMenu filtersMenu = video_filtersMenu;
			if (filtersMenu.getItemCount() > 0) {
				popup.addSeparator();
				popup.add(filtersMenu);
			}
		}
		if (track_createMenu.getItemCount() == 0) {
			 refreshTracksCreateMenu();
			for (Component c : track_newTrackItems) {
				track_createMenu.add(c);
			}
		}
		JMenu tracksMenu = new JMenu(TrackerRes.getString("TMenuBar.Menu.Tracks")); //$NON-NLS-1$
		if (track_createMenu.getItemCount() > 0)
			tracksMenu.add(track_createMenu);
		if (track_cloneMenu.getItemCount() > 0 && trackerPanel.isEnabled("new.clone")) //$NON-NLS-1$
			tracksMenu.add(track_cloneMenu);
		// get list of tracks for track menus
		CoordAxes axes = trackerPanel.getAxes();
		ArrayList<TTrack> tracks = trackerPanel.getUserTracks();
		// add track items
		if (!tracks.isEmpty()) {
			if (tracksMenu.getItemCount() > 0)
				tracksMenu.addSeparator();
			for (int i = 0, n = tracks.size(); i < n; i++) {
				tracksMenu.add(createTrackMenu(tracks.get(i)));
			}
		}
		// add axes and calibration tool items
		if (trackerPanel.isEnabled("button.axes") //$NON-NLS-1$
				|| trackerPanel.isEnabled("calibration.stick") //$NON-NLS-1$
				|| trackerPanel.isEnabled("calibration.tape") //$NON-NLS-1$
				|| trackerPanel.isEnabled("calibration.points") //$NON-NLS-1$
				|| trackerPanel.isEnabled("calibration.offsetOrigin")) { //$NON-NLS-1$
			if (tracksMenu.getItemCount() > 0)
				tracksMenu.addSeparator();
			if (axes != null && trackerPanel.isEnabled("button.axes")) { //$NON-NLS-1$
				tracksMenu.add(createTrackMenu(axes));
			}
			if (!trackerPanel.calibrationTools.isEmpty()) {
				for (TTrack next : trackerPanel.getTracks()) {
					if (trackerPanel.calibrationTools.contains(next)) {
						if (next instanceof TapeMeasure) {
							TapeMeasure tape = (TapeMeasure) next;
							if (tape.isStickMode() && !trackerPanel.isEnabled("calibration.stick")) //$NON-NLS-1$
								continue;
							if (!tape.isStickMode() && !trackerPanel.isEnabled("calibration.tape")) //$NON-NLS-1$
								continue;
						}
						if (next instanceof Calibration && !trackerPanel.isEnabled("calibration.points")) //$NON-NLS-1$
							continue;
						if (next instanceof OffsetOrigin && !trackerPanel.isEnabled("calibration.offsetOrigin")) //$NON-NLS-1$
							continue;
						tracksMenu.add(createTrackMenu(next));
					}
				}
			}
		}
		if (tracksMenu.getItemCount() > 0) {
			popup.addSeparator();
			popup.add(tracksMenu);
		}
	}

}<|MERGE_RESOLUTION|>--- conflicted
+++ resolved
@@ -410,7 +410,6 @@
 //			OSPRuntime.jsutil.setUIEnabled(this, false);
 //		}
 
-		OSPLog.debug("TMenuBar menu "+ ((JMenu) e.getSource()).getName());
 		switch (((JMenu) e.getSource()).getName()) {
 		case "file":
 			refreshFileMenu(true);
@@ -1464,7 +1463,6 @@
 		}
 	}
 	protected void setupVideoMenu() {
-		OSPLog.debug(" TMenuBar video setup");
 		// enable paste image item if clipboard contains image data
 		Clipboard clipboard = Toolkit.getDefaultToolkit().getSystemClipboard();
 		Transferable data = clipboard.getContents(null);
@@ -2016,7 +2014,6 @@
 		long t0 = Performance.now(0);
 
 		if (isTainted(MENU_VIDEO)) {
-			OSPLog.debug("tainted TMenuBar video refresh");
 			Video video = trackerPanel.getVideo();
 			boolean hasVideo = (video != null);
 			videoMenu.removeAll();
@@ -2049,7 +2046,6 @@
 			// pasteImage items
 			if (importEnabled)
 				videoMenu.add(hasVideo ? video_pasteImageMenu : video_pasteImageItem);
-<<<<<<< HEAD
 
 			if (hasVideo) {
 
@@ -2103,52 +2099,6 @@
 							item.setActionCommand(name);
 							item.addActionListener(actions.get("videoFilter")); //$NON-NLS-1$
 							video_filter_newFilterMenu.add(item);
-=======
-			if (!hasVideo) {
-				setupVideoMenu();
-				OSPLog.debug("!!! " + Performance.now(t0) + " TMenuBar video refresh");
-				return;
-			}
-			boolean isEditableVideo = importEnabled && video instanceof ImageVideo && ((ImageVideo) video).isEditable();
-			if (isEditableVideo && importEnabled) {
-				video_pasteImageMenu.add(video_pasteImageBeforeItem);
-				video_pasteImageMenu.add(video_pasteImageAfterItem);
-				videoMenu.add(video_importImageMenu);
-				videoMenu.add(video_removeImageItem);
-				video_removeImageItem.setEnabled(video.getFrameCount() > 1);
-			} else {
-				video_pasteImageMenu.remove(video_pasteImageBeforeItem);
-				video_pasteImageMenu.remove(video_pasteImageAfterItem);
-			}
-			// video visible and playAllSteps items
-			if (trackerPanel.isEnabled("video.visible")) { //$NON-NLS-1$
-				if (videoMenu.getItemCount() > 0)
-					videoMenu.addSeparator();
-				videoMenu.add(video_videoVisibleItem);
-			}
-			VideoClip clip = trackerPanel.getPlayer().getVideoClip();
-			video_playAllStepsItem.setSelected(clip.isPlayAllSteps());
-			videoMenu.add(video_playAllStepsItem);
-			// smooth play item for xuggle videos
-			if (video instanceof SmoothPlayable) {
-				video_playXuggleSmoothlyItem.setSelected(((SmoothPlayable) video).isSmoothPlay());
-				videoMenu.add(video_playXuggleSmoothlyItem);
-			}
-			// video filters menu
-			if (hasVideo && trackerPanel.isEnabled("video.filters")) { //$NON-NLS-1$
-				// clear filters menu
-				video_filtersMenu.removeAll();
-				// add newFilter menu
-				video_filtersMenu.add(video_filter_newFilterMenu);
-				// add filter items to the newFilter menu
-				video_filter_newFilterMenu.removeAll();
-				synchronized (trackerPanel.getFilters()) {
-					for (String name : trackerPanel.getFilters().keySet()) {
-						String shortName = name;
-						int i = shortName.lastIndexOf('.');
-						if (i > 0 && i < shortName.length() - 1) {
-							shortName = shortName.substring(i + 1);
->>>>>>> deade5b1
 						}
 					}
 					// get current filter stack
@@ -2194,14 +2144,6 @@
 			}
 			FontSizer.setMenuFonts(videoMenu);
 			setMenuTainted(MENU_VIDEO, false);
-			if (opening) {
-				setupVideoMenu();
-				OSPLog.debug("!!! " + Performance.now(t0) + " TMenuBar video refresh");
-				OSPLog.debug("TMenuBar refireMenuOpen video");
-				refireMenuOpen(videoMenu);
-				return;
-			}
-
 		}
 		if (opening) {
 			setupVideoMenu();
