--- conflicted
+++ resolved
@@ -1444,7 +1444,7 @@
 	    }
 	    diagMenu.addSeparator();    
 	    if (Tracker.aboutJavaAction != null) diagMenu.add(Tracker.aboutJavaAction);
-	    if (Tracker.aboutXuggleAction != null) diagMenu.add(Tracker.aboutXuggleAction);
+    if (Tracker.aboutFFMPegAction != null) diagMenu.add(Tracker.aboutFFMPegAction);
 	    if (Tracker.aboutThreadsAction != null) diagMenu.add(Tracker.aboutThreadsAction);
     } // end diagnostics menu
     
@@ -1456,28 +1456,8 @@
       	Tracker.showUpgradeStatus(trackerPanel);
       }
     });
-<<<<<<< HEAD
-    diagMenu.add(logItem);
-    if (Tracker.startLogAction!=null) {
-    	JMenuItem item = diagMenu.add(Tracker.startLogAction);
-    	item.setToolTipText(System.getenv("START_LOG")); //$NON-NLS-1$
-    }
-    if (Tracker.trackerPrefsAction!=null) {
-    	JMenuItem item = diagMenu.add(Tracker.trackerPrefsAction);
-    	item.setToolTipText(XML.forwardSlash(Tracker.prefsPath));
-    }
-    diagMenu.addSeparator();    
-    if (Tracker.aboutJavaAction != null) diagMenu.add(Tracker.aboutJavaAction);
-    if (Tracker.aboutQTAction != null) diagMenu.add(Tracker.aboutQTAction);
-    if (Tracker.aboutFFMPegAction != null) diagMenu.add(Tracker.aboutFFMPegAction);
-    if (Tracker.aboutThreadsAction != null) diagMenu.add(Tracker.aboutThreadsAction);
-    // end diagnostics menu
-    
-    helpMenu.addSeparator();
-=======
     helpMenu.add(checkForUpgradeItem);    
 
->>>>>>> f99ec2d3
     if (Tracker.aboutTrackerAction != null) helpMenu.add(Tracker.aboutTrackerAction);
     return helpMenu;
   }
@@ -1587,12 +1567,8 @@
           VideoClip clip = trackerPanel.getPlayer().getVideoClip();
           playAllStepsItem.setSelected(clip.isPlayAllSteps());
           videoMenu.add(playAllStepsItem);
-<<<<<<< HEAD
           // smooth play item for ffmpeg videos
-=======
-          // smooth play item for xuggle videos
           boolean isXuggleVideo = false;
->>>>>>> f99ec2d3
           VideoType videoType = (VideoType)video.getProperty("video_type"); //$NON-NLS-1$
           if (videoType!=null && videoType.getClass().getSimpleName().contains(VideoIO.ENGINE_FFMPEG)) {
       			String ffmpegName = "org.opensourcephysics.media.ffmpeg.FFMPegVideo"; //$NON-NLS-1$
@@ -1600,14 +1576,9 @@
         			Class<?> ffmpegClass = Class.forName(ffmpegName);
         			Method method = ffmpegClass.getMethod("isSmoothPlay", (Class[])null);  //$NON-NLS-1$
         			Boolean smooth = (Boolean)method.invoke(video, (Object[])null);
-<<<<<<< HEAD
             	playVideoSmoothlyItem.setSelected(smooth);
               videoMenu.add(playVideoSmoothlyItem);
-=======
-            	playXuggleSmoothlyItem.setSelected(smooth);
-              videoMenu.add(playXuggleSmoothlyItem);
               isXuggleVideo = true;
->>>>>>> f99ec2d3
         		} catch (Exception ex) {
         		}              	
           }
