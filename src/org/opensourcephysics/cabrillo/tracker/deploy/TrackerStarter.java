/*
 * The tracker.deploy package defines classes for launching and installing Tracker.
 *
 * Copyright (c) 2018  Douglas Brown
 *
 * Tracker is free software; you can redistribute it and/or modify
 * it under the terms of the GNU General Public License as published by
 * the Free Software Foundation; either version 3 of the License, or
 * (at your option) any later version.
 *
 * Tracker is distributed in the hope that it will be useful,
 * but WITHOUT ANY WARRANTY; without even the implied warranty of
 * MERCHANTABILITY or FITNESS FOR A PARTICULAR PURPOSE.  See the
 * GNU General Public License for more details.
 *
 * You should have received a copy of the GNU General Public License
 * along with Tracker; if not, write to the Free Software
 * Foundation, Inc., 59 Temple Place, Suite 330, Boston MA 02111-1307 USA
 * or view the license online at <http://www.gnu.org/copyleft/gpl.html>
 *
 * For additional Tracker information and documentation, please see
 * <http://physlets.org/tracker/>.
 */
package org.opensourcephysics.cabrillo.tracker.deploy;

import java.io.BufferedReader;
import java.io.BufferedWriter;
import java.io.File;
import java.io.FileOutputStream;
import java.io.FilenameFilter;
import java.io.IOException;
import java.io.InputStreamReader;
import java.io.OutputStreamWriter;
import java.lang.reflect.Constructor;
import java.net.URL;
import java.text.SimpleDateFormat;
import java.util.ArrayList;
import java.util.Calendar;
import java.util.HashMap;
import java.util.Map;
import java.nio.charset.Charset;

import javax.swing.JFileChooser;
import javax.swing.JOptionPane;

import org.opensourcephysics.cabrillo.tracker.Tracker;
import org.opensourcephysics.controls.XML;
import org.opensourcephysics.controls.XMLControl;
import org.opensourcephysics.controls.XMLControlElement;
import org.opensourcephysics.display.OSPRuntime;
import org.opensourcephysics.tools.JREFinder;
import org.opensourcephysics.tools.ResourceLoader;

/**
 * A class to start Tracker. This is the main executable when Tracker is
 * deployed.
 * 
 * @author Douglas Brown
 */
public class TrackerStarter {

	public static final String PREFERRED_TRACKER_JAR = "PREFERRED_TRACKER_JAR"; //$NON-NLS-1$
	public static final String PREFERRED_MEMORY_SIZE = "PREFERRED_MEMORY_SIZE"; //$NON-NLS-1$
//	public static final String PREFERRED_JAVA_VM = "PREFERRED_JAVA_VM"; //$NON-NLS-1$
//	public static final String PREFERRED_VM_BITNESS = "PREFERRED_VM_BITNESS"; //$NON-NLS-1$
//	public static final String PREFERRED_TRACKER_PREFS = "PREFERRED_TRACKER_PREFS"; //$NON-NLS-1$
	public static final String TRACKER_RELAUNCH = "TRACKER_RELAUNCH"; //$NON-NLS-1$	
	public static final String TRACKER_NEW_VERSION = "TRACKER_NEW_VERSION"; //$NON-NLS-1$	
	public static final String LOG_FILE_NAME = "tracker_start.log"; //$NON-NLS-1$
  public static final int DEFAULT_MEMORY_SIZE = 256;
	public static final String PREFS_FILE_NAME = "tracker.prefs"; //$NON-NLS-1$
  
	static String newline = "\n"; //$NON-NLS-1$
	static String encoding = "UTF-8"; //$NON-NLS-1$
	static String exceptions = ""; //$NON-NLS-1$
<<<<<<< HEAD
	static String qtJavaWarning, ffmpegWarning, starterWarning;
	static String trackerHome, userHome, javaHome, ffmpegHome, userDocuments;
=======
	static String xuggleWarning, starterWarning;
	static String trackerHome, userHome, javaHome, xuggleHome, userDocuments;
>>>>>>> f99ec2d3
	static String startLogPath;
	static FilenameFilter trackerJarFilter = new TrackerJarFilter();
	static File codeBaseDir, starterJarFile;
	static String launchVersionString;
	static String trackerJarPath;
	static int memorySize, preferredMemorySize;
	static String[] executables;
	static String logText = ""; //$NON-NLS-1$
	static String javaCommand = "java"; //$NON-NLS-1$
	static String preferredVM, bundledVM;
	static String snapshot = "-snapshot"; //$NON-NLS-1$
	static boolean debug = false;
	static boolean log = true;
	static boolean relaunching = false;
	static boolean launching = false;
	static int port = 12321;
	static Thread launchThread, exitThread;
	static boolean abortExit;
	static int exitCounter = 0;
	
	static {
		// identify codeBaseDir
		try {
			newline = System.getProperty("line.separator", "\n"); //$NON-NLS-1$ //$NON-NLS-2$
			URL url = TrackerStarter.class.getProtectionDomain().getCodeSource().getLocation();
			java.net.URI uri = url.toURI();
			String path = uri.toString();
			if (path.startsWith("jar:")) { //$NON-NLS-1$
				path = path.substring(4, path.length());
			}
			uri = new java.net.URI(path);
			starterJarFile = new File(uri);
			codeBaseDir = starterJarFile.getParentFile();
			OSPRuntime.setLaunchJarPath(starterJarFile.getAbsolutePath());
		} catch (Exception ex) {
			exceptions += ex.getClass().getSimpleName()
					+ ": " + ex.getMessage() + newline; //$NON-NLS-1$
		}
		// get user home, java home and ffmpeg home
		try {
			userHome = OSPRuntime.getUserHome();
			javaHome = System.getProperty("java.home"); //$NON-NLS-1$
			if (OSPRuntime.isWindows()) {
				userDocuments = new JFileChooser().getFileSystemView().getDefaultDirectory().toString();
			} 
			else {
				userDocuments = userHome + "/Documents"; //$NON-NLS-1$
			}
			if (!new File(userDocuments).exists()) {
				userDocuments = null;
			}
		} catch (Exception ex) {
			exceptions += ex.getClass().getSimpleName()
					+ ": " + ex.getMessage() + newline; //$NON-NLS-1$
		}
	}
	
	/**
	 * Main entry point when used as executable
	 * @param args array of filenames
	 */
	public static void main(final String[] args) {
		relaunching = false;
		logText = ""; //$NON-NLS-1$
		logMessage("launch initiated by user"); //$NON-NLS-1$
		
  	if (OSPRuntime.isMac()) {
  		// create launchThread to instantiate OSXServices and launch Tracker
		  launchThread = new Thread(new Runnable() {
				public void run() {
					// instantiate OSXServices
					String className = "org.opensourcephysics.cabrillo.tracker.deploy.OSXServices"; //$NON-NLS-1$
					try {
						Class<?> OSXClass = Class.forName(className);
						Constructor<?> constructor = OSXClass.getConstructor();
						constructor.newInstance();
						logMessage("OSXServices running"); //$NON-NLS-1$
					} catch (Exception ex) {
						logMessage("OSXServices failed"); //$NON-NLS-1$
					} catch (Error err) {
						logMessage("OSXServices failed"); //$NON-NLS-1$
					}
					// wait a short time for OSXServices to handle openFile event
					// and launch Tracker with file arguments (sets launchThread to null)
					int i = 0;
					while(launchThread!=null && i<5) {
						try {
							Thread.sleep(100);
							i++;
						} catch (InterruptedException e) {
						}
					};
					// launch Tracker with default args if launchThread is not null 
					if (launchThread!=null) {
						launchTracker(args);	
					}
				}
			});
			launchThread.start();				  
		}
  	else {
  		// for Windows and Linux, launch Tracker immediately with default args
			launchTracker(args);					 
  	}
	}

	/**
	 * Launches a new instance of Tracker.
	 * @param args array of filenames
	 */
	public static void launchTracker(String[] args) {
		if (launching) return;
		launching = true;
		logMessage("TrackerStarter runnning in jre: " + javaHome); //$NON-NLS-1$
		
		launchThread = null;
		
		String argString = null;
		if (args != null && args.length > 0) {
			argString = ""; //$NON-NLS-1$
			for (String next : args) {
				argString += "\"" + next + "\" "; //$NON-NLS-1$ //$NON-NLS-2$
			}
		}
		logMessage("launching with main arguments: " + argString); //$NON-NLS-1$
		String jarPath = null;

		// find Tracker home
		try {
			trackerHome = findTrackerHome(true);
		} catch (Exception ex) {
			exceptions += ex.getClass().getSimpleName()
					+ ": " + ex.getMessage() + newline; //$NON-NLS-1$
		}
		if (trackerHome == null) {
			exitGracefully(null);
		}

		// find FFMPeg home
		try {
			ffmpegHome = findFFMPegHome(trackerHome, true);
		} catch (Exception ex) {
			exceptions += ex.getClass().getSimpleName()
					+ ": " + ex.getMessage() + newline; //$NON-NLS-1$
		}

		// load preferences
		loadPreferences();

		// determine which tracker jar to launch
		try {
			jarPath = getTrackerJarPath();
		} catch (Exception ex) {
			exceptions += ex.getClass().getSimpleName()
					+ ": " + ex.getMessage() + newline; //$NON-NLS-1$
		}
		if (jarPath == null) {
			exitGracefully(null);
		}

		// launch Tracker
		boolean launched = true;
		try {
			memorySize = preferredMemorySize;
			startTracker(jarPath, args);
		} catch (Exception ex) {
			launched = false;
			exceptions += ex.getClass().getSimpleName()
					+ ": " + ex.getMessage() + newline; //$NON-NLS-1$
		} catch (Error er) {
			launched = false;
			exceptions += er.getClass().getSimpleName()
					+ ": " + er.getMessage() + newline; //$NON-NLS-1$
		}

		if (!launched) {
			exitGracefully(jarPath);
		}
	}


	
	/**
	 * Relaunches a new instance of Tracker.
	 * @param args array of filenames
	 * @param secondTry true to flag this as a second try in the new process
	 */
	public static void relaunch(final String[] args, boolean secondTry) {
		relaunching = secondTry;
		launching = false;
		Runnable runner = new Runnable() {
			public void run() {
				logText = ""; //$NON-NLS-1$
				logMessage("relaunch initiated by Tracker"); //$NON-NLS-1$
				launchTracker(args);
			}
		};
		new Thread(runner).start();
	}

	/**
	 * Finds the Tracker home directory and sets/returns the static variable trackerHome.
	 * 
	 * @param writeToLog true to write the results to the start log
	 */
	public static String findTrackerHome(boolean writeToLog) throws Exception {
		if (trackerHome!=null) return trackerHome;
		// first determine if code base directory is trackerHome
		if (codeBaseDir != null) {
			if (writeToLog) logMessage("code base: " + codeBaseDir.getPath()); //$NON-NLS-1$
			// accept if the directory has any tracker jars in it
			try {
				String[] fileNames = codeBaseDir.list(trackerJarFilter);
				if (fileNames != null && fileNames.length > 0) {
					trackerHome = codeBaseDir.getPath();
					if (writeToLog) logMessage("code base accepted as trackerhome based on contents"); //$NON-NLS-1$
				}
			} catch (Exception ex) {
				exceptions += ex.getClass().getSimpleName()
						+ ": " + ex.getMessage() + newline; //$NON-NLS-1$
			}
		}

		// if needed, try another way to see if current directory has tracker.jar
		if (trackerHome == null) {
			File file = new File((String) null, "tracker.jar"); //$NON-NLS-1$
			String dir = file.getAbsoluteFile().getParent();
			if (fileExists(file.getAbsolutePath())) {
				trackerHome = dir;
				if (writeToLog) logMessage("parent directory accepted as trackerhome based on contents"); //$NON-NLS-1$
			}
		}

		// if not found locally, look for (legacy) environment variable
		if (trackerHome == null) {
			try {
				trackerHome = System.getenv("TRACKER_HOME"); //$NON-NLS-1$
			} catch (Exception ex) {
				exceptions += ex.getClass().getSimpleName()
						+ ": " + ex.getMessage() + newline; //$NON-NLS-1$
			}
			if (writeToLog) logMessage("environment variable TRACKER_HOME: " + trackerHome); //$NON-NLS-1$
			if (trackerHome != null && !fileExists(trackerHome)) {
				trackerHome = null;
				if (writeToLog) logMessage("TRACKER_HOME directory no longer exists"); //$NON-NLS-1$
			}
		}

		if (trackerHome == null)
			throw new NullPointerException("trackerhome not found"); //$NON-NLS-1$
		if (writeToLog) logMessage("using trackerhome: " + trackerHome); //$NON-NLS-1$
		
		return trackerHome;
	}
	
	/**
	 * Finds and loads the preferences file into an XMLControl.
	 * 
	 * @return the loaded XMLControl, or null if no preferences file found
	 */
	public static XMLControl findPreferences() {
  	// look for all prefs files in OSPRuntime.getDefaultSearchPaths()
		// and in current directory
    Map<File, XMLControl> controls = new HashMap<File, XMLControl>();
  	File firstFileFound = null, newestFileFound = null;
  	long modified = 0;
  	
  	for (int i=0; i<2; i++) {
			String prefsFileName = PREFS_FILE_NAME;
			if (i==1) {
				// add leading dot to fileName
				prefsFileName = "."+prefsFileName; //$NON-NLS-1$
			}
  		for (String path: OSPRuntime.getDefaultSearchPaths()) {
	      String prefsPath = new File(path, prefsFileName).getAbsolutePath();
	      XMLControl control = new XMLControlElement(prefsPath);
	      if (!control.failedToRead() && control.getObjectClassName().endsWith("Preferences")) { //$NON-NLS-1$
	      	File file = new File(prefsPath);
	      	if (file.lastModified()>modified+50) {
	      		newestFileFound = file;
		      	modified = file.lastModified();
	      	}
	      	controls.put(file, control);
	      	if (firstFileFound==null) {
		      	firstFileFound = file;
	      	}
	      }
  		}
  		// look in current directory
      String prefsPath = new File(prefsFileName).getAbsolutePath();
      XMLControl control = new XMLControlElement(prefsPath);
      if (!control.failedToRead() && control.getObjectClassName().endsWith("Preferences")) { //$NON-NLS-1$
      	File file = new File(prefsPath);
      	if (file.lastModified()>modified+50) {
      		newestFileFound = file;
	      	modified = file.lastModified();
      	}
      	controls.put(file, control);
      	if (firstFileFound==null) {
	      	firstFileFound = file;
      	}
      }
  	}
  	// replace first file with newest if different
  	if (newestFileFound!=firstFileFound) {
  		ResourceLoader.copyAllFiles(newestFileFound, firstFileFound);
  		controls.put(firstFileFound, controls.get(newestFileFound));
  	}
		
  	// return control associated with first file found
  	if (firstFileFound!=null) {
  		XMLControl control = controls.get(firstFileFound);
  		control.setValue("prefsPath", firstFileFound.getAbsolutePath()); //$NON-NLS-1$
    	return control;
  	}
  	return null;
	}

	/**
	 * Finds the FFMPeg home directory and sets/returns the static variable ffmpegHome.
	 * 
	 * @param trackerHome the Tracker home directory (may be null)
	 * @param writeToLog true to write results to the start log
	 */
	public static String findFFMPegHome(String trackerHome, boolean writeToLog) throws Exception {
		// first see if ffmpegHome is child or sibling of trackerHome
		if (trackerHome!=null) {
			File trackerHomeDir = new File(trackerHome);
			File f = new File(trackerHomeDir, "FFMPeg"); //$NON-NLS-1$
			if (!f.exists() || !f.isDirectory()) {
				f = new File(trackerHomeDir.getParentFile(), "FFMPeg"); //$NON-NLS-1$
			}
			if ((!f.exists()||!f.isDirectory()) && OSPRuntime.isMac()) {
				f = new File("/usr/local/ffmpeg"); //$NON-NLS-1$
			}
			if (f.exists() && f.isDirectory()) {
				ffmpegHome = f.getPath();
				if (writeToLog) logMessage("ffmpegHome found relative to trackerhome: "+ffmpegHome); //$NON-NLS-1$
			}
		}
		
		// if not found, check OSP preferences
		if (ffmpegHome==null) {
			ffmpegHome = (String)OSPRuntime.getPreference("FFMPEG_HOME"); //$NON-NLS-1$
			if (writeToLog) logMessage("osp.prefs FFMPEG_HOME: " + ffmpegHome); //$NON-NLS-1$
			if (ffmpegHome!=null && !fileExists(ffmpegHome)) {
				ffmpegHome = null;
				if (writeToLog) logMessage("FFMPEG_HOME directory no longer exists"); //$NON-NLS-1$
			}	
		}

		// if not yet found, look for ffmpegHome in environment variable
		if (ffmpegHome==null) {
			try {
				ffmpegHome = System.getenv("FFMPEG_HOME"); //$NON-NLS-1$
			} catch (Exception ex) {
				exceptions += ex.getClass().getSimpleName()
						+ ": " + ex.getMessage() + newline; //$NON-NLS-1$
			}
			if (writeToLog) logMessage("environment variable FFMPEG_HOME: " + ffmpegHome); //$NON-NLS-1$
			if (ffmpegHome!=null && !fileExists(ffmpegHome)) {
				ffmpegHome = null;
				if (writeToLog) logMessage("FFMPEG_HOME directory no longer exists"); //$NON-NLS-1$
			}			
		}

		if (ffmpegHome==null)
			throw new NullPointerException("ffmpegHome not found"); //$NON-NLS-1$
		if (writeToLog) logMessage("using ffmpegHome: " + ffmpegHome); //$NON-NLS-1$
		return ffmpegHome;
	}
	
	/**
	 * Finds the bundled Java vm, if any.
	 */
	public static String findBundledVM() {
		if (bundledVM!=null) return bundledVM;
		try {
			findTrackerHome(false);
		} catch (Exception e) {}
		
		File jre = null;
		if (OSPRuntime.isWindows()) {
			jre = JREFinder.getFinder().getDefaultJRE(32, trackerHome, false);
		}
		else if (OSPRuntime.isMac()) {
			File home = new File(trackerHome);
			String path = home.getParent()+"/PlugIns/Java.runtime"; //$NON-NLS-1$
			jre = JREFinder.getFinder().getDefaultJRE(64, path, false);
		}
		else {
			jre = JREFinder.getFinder().getDefaultJRE(OSPRuntime.getVMBitness(), trackerHome, false);
		}
		if (jre != null && jre.exists()) {
			return jre.getPath();
		}
		return null;
	}


	// /**
	// * Finds all available Java VMs and returns their paths in a Set<String>[].
	// * Returned array[0] is 32-bit VMs, array[1] is 64-bit VMs.
	// * @return Set<String>[] of available VMs
	// */
	// private static ArrayList<Set<String>> findVMs() {
	// ArrayList<Set<String>> results = new ArrayList<Set<String>>();
	// ExtensionsManager javaManager = ExtensionsManager.getManager();
	// results.add(javaManager.getAllJREs(32));
	// results.add(javaManager.getAllJREs(64));
	// return results;
	// }
	//
	/**
	 * Exits gracefully by giving information to the user.
	 */
	private static void exitGracefully(String jarPath) {
		if (exitThread!=null) abortExit = true;
		if (exceptions.equals("")) //$NON-NLS-1$
			exceptions = "None"; //$NON-NLS-1$
		String startLogLine = ""; //$NON-NLS-1$
		if (startLogPath!=null) {
			startLogLine = "For more information see " + startLogPath + newline; //$NON-NLS-1$
		}
		if (jarPath != null) {
			JOptionPane
					.showMessageDialog(
							null,
							"Tracker could not be started due to the problem(s) listed below." + newline //$NON-NLS-1$
									+ "However, you may be able to start it by double-clicking the file" + newline //$NON-NLS-1$
									+ jarPath
									+ "." + newline + newline //$NON-NLS-1$
									+ startLogLine
									+ "For trouble-shooting or to download the latest installer," + newline //$NON-NLS-1$
									+ "please see http://physlets.org/tracker/." + newline + newline //$NON-NLS-1$
									+ "Problems:" + newline + exceptions, //$NON-NLS-1$
							"TrackerStarter Vers " + Tracker.VERSION + ": Error Starting Tracker", //$NON-NLS-1$ //$NON-NLS-2$
							JOptionPane.ERROR_MESSAGE);
		} else {
			if (trackerHome == null) {
				if (codeBaseDir != null) {
					JOptionPane
							.showMessageDialog(
									null,
									"It appears you have an incomplete Tracker installation, since" + newline //$NON-NLS-1$
											+ "no directory named \"Tracker\" could be found and " + newline //$NON-NLS-1$
											+ "no tracker.jar or tracker-x.xx.jar file exists in " + newline //$NON-NLS-1$
											+ codeBaseDir
											+ newline
											+ newline
											+ startLogLine
											+ "For trouble-shooting or to download the latest installer," + newline //$NON-NLS-1$
											+ "please see http://physlets.org/tracker/." + newline + newline //$NON-NLS-1$
											+ "Problems:" + newline + exceptions, //$NON-NLS-1$
									"TrackerStarter Vers " + Tracker.VERSION + ": Error Starting Tracker", //$NON-NLS-1$ //$NON-NLS-2$
									JOptionPane.ERROR_MESSAGE);
				} else {
					JOptionPane
							.showMessageDialog(
									null,
									"It appears you have an incomplete Tracker installation, since" + newline //$NON-NLS-1$
											+ "no directory named \"Tracker\" could be found and " + newline //$NON-NLS-1$
											+ "no tracker.jar or tracker-x.xx.jar file exists in the current directory." + newline + newline //$NON-NLS-1$
											+ startLogLine
											+ "For trouble-shooting or to download the latest installer," + newline //$NON-NLS-1$
											+ "please see http://physlets.org/tracker/." + newline + newline //$NON-NLS-1$
											+ "Problems:" + newline + exceptions, //$NON-NLS-1$
									"TrackerStarter Vers " + Tracker.VERSION + ": Error Starting Tracker", //$NON-NLS-1$ //$NON-NLS-2$
									JOptionPane.ERROR_MESSAGE);
				}
			} else {
				String jarHome = OSPRuntime.isMac() ? codeBaseDir.getAbsolutePath()
						: trackerHome;
				JOptionPane
						.showMessageDialog(
								null,
								"No tracker.jar or tracker-x.xx.jar was found in" + newline //$NON-NLS-1$
										+ jarHome
										+ newline
										+ newline
										+ startLogLine
										+ "For trouble-shooting or to download the latest installer," + newline //$NON-NLS-1$
										+ "please see http://physlets.org/tracker/." + newline + newline //$NON-NLS-1$
										+ "Problems:" + newline + exceptions, //$NON-NLS-1$
								"TrackerStarter Vers " + Tracker.VERSION + ": Error Starting Tracker", //$NON-NLS-1$ //$NON-NLS-2$
								JOptionPane.ERROR_MESSAGE);
			}

		}
		writeUserLog();
		writeCodeBaseLog();
		System.exit(0);
	}

	/**
	 * Loads preferences from a preferences file.
	 */
	private static void loadPreferences() {
		trackerJarPath = null;
		boolean loaded = false;
		
		XMLControl prefsXMLControl = findPreferences();
		if (prefsXMLControl==null) {
			logMessage("no preferences file found"); //$NON-NLS-1$    
			return;
		}
		String prefsPath = prefsXMLControl.getString("prefsPath"); //$NON-NLS-1$
		
		// now read the preferences from the prefsXMLControl
		// but also check environment preferences which trump prefs file
		if (!prefsXMLControl.failedToRead()) {
			logMessage("loading starter preferences from: " + prefsPath); //$NON-NLS-1$
			
			// preferred tracker jar
			String jar = null;
			String systemProperty = System.getProperty(PREFERRED_TRACKER_JAR);
			if (systemProperty!=null) {
				loaded = true;
				trackerJarPath = systemProperty;
				jar = XML.getName(trackerJarPath);
				logMessage("system property "+PREFERRED_TRACKER_JAR+" = " + systemProperty); //$NON-NLS-1$ //$NON-NLS-2$
			}
			else if (prefsXMLControl.getPropertyNames().contains("tracker_jar")) { //$NON-NLS-1$
				loaded = true;
				jar = prefsXMLControl.getString("tracker_jar"); //$NON-NLS-1$
			}
			if (jar!=null && !jar.equals("tracker.jar")) { //$NON-NLS-1$
				int dot = jar.indexOf(".jar"); //$NON-NLS-1$
				String ver = jar.substring(8, dot);
				String versionStr = ver;
    		int n = ver.toLowerCase().indexOf(snapshot);
    		if (n>-1) {
    			ver = ver.substring(0, n);
    		}
				if (new Tracker.Version(ver).isValid()) {
					launchVersionString = versionStr;
					logMessage("preferred version: " + launchVersionString); //$NON-NLS-1$
				} 
				else {
					logMessage("version number not valid: " + ver); //$NON-NLS-1$
				}
			}

			// preferred java vm
			preferredVM = null;
			if (prefsXMLControl.getPropertyNames().contains("java_vm")) { //$NON-NLS-1$
				loaded = true;
				preferredVM = prefsXMLControl.getString("java_vm"); //$NON-NLS-1$
			}
			if (preferredVM!=null) {
				logMessage("preferred java VM: " + preferredVM); //$NON-NLS-1$
				File javaFile = OSPRuntime.getJavaFile(preferredVM);
				if (javaFile != null) {
					javaCommand = XML.stripExtension(javaFile.getPath());
				} 
				else {
					logMessage("preferred java VM invalid"); //$NON-NLS-1$
					preferredVM = null;
				}
			}
			if (preferredVM==null) {
					// look for bundled jre
				bundledVM = findBundledVM();
				if (bundledVM != null) {
					File javaFile = OSPRuntime.getJavaFile(bundledVM);
					if (javaFile!=null) {
						preferredVM = bundledVM;
						logMessage("no preferred java VM, using bundled VM: "+bundledVM); //$NON-NLS-1$
						javaCommand = XML.stripExtension(javaFile.getPath());
					}
				} 
				else {
					logMessage("no preferred or bundled java VM, using default"); //$NON-NLS-1$
				}
			}

			// preferred executables to run prior to starting Tracker
			if (prefsXMLControl.getPropertyNames().contains("run")) { //$NON-NLS-1$
				loaded = true;
				executables = (String[]) prefsXMLControl.getObject("run"); //$NON-NLS-1$
				for (int i = 0; i < executables.length; i++) {
					String app = executables[i];
					if (app == null)
						continue;
					File runFile = new File(trackerHome, app); // app is relative address
					if (!runFile.exists()) {
						runFile = new File(app); // app is absolute address
						if (!runFile.exists()) {
							runFile = null;
							logMessage("executable file not found: " + app); //$NON-NLS-1$
						}
					}
					if (runFile != null)
						try {
							logMessage("executing " + runFile.getAbsolutePath()); //$NON-NLS-1$
							ProcessBuilder pb = new ProcessBuilder(runFile.getAbsolutePath());
							pb.directory(new File(trackerHome));
							Process p = pb.start();
							p.waitFor();
						} catch (Exception ex) {
							logMessage("execution failed: " + ex.getClass().getSimpleName() + " " + ex.getMessage()); //$NON-NLS-1$ //$NON-NLS-2$
						}
				}
			}
			
			// preferred memory size
			preferredMemorySize = 0; // default
			systemProperty = System.getProperty(PREFERRED_MEMORY_SIZE);
			if (systemProperty!=null) {
				loaded = true;
				try {
					preferredMemorySize = Integer.parseInt(systemProperty);
					logMessage("system property "+PREFERRED_MEMORY_SIZE+" = " + systemProperty); //$NON-NLS-1$ //$NON-NLS-2$
				} catch (NumberFormatException e) {
				}
			}
			else if (prefsXMLControl.getPropertyNames().contains("memory_size")) { //$NON-NLS-1$
				preferredMemorySize = prefsXMLControl.getInt("memory_size"); //$NON-NLS-1$
			}
			if (preferredMemorySize>0) {
				logMessage("preferred memory size: " + preferredMemorySize + " MB"); //$NON-NLS-1$ //$NON-NLS-2$				
			}
			else {
				preferredMemorySize = DEFAULT_MEMORY_SIZE;
				logMessage("using default memory size: " + preferredMemorySize + " MB"); //$NON-NLS-1$ //$NON-NLS-2$				
			}
			
			if (!loaded)
				logMessage("no starter preferences found in " + prefsPath); //$NON-NLS-1$      		
		}
	}

	/**
	 * Gets the preferred tracker jar path.
	 * 
	 * @return the path, or null if none found
	 */
	private static String getTrackerJarPath() throws Exception {
		if (trackerJarPath!=null) {
			return trackerJarPath;
		}
		String jarPath = null;
		String jarHome = OSPRuntime.isMac() ? codeBaseDir.getAbsolutePath()
				: trackerHome;
		if (OSPRuntime.isMac()) {
			logMessage("Mac OSX: looking for tracker jars in " + jarHome); //$NON-NLS-1$
		} else if (OSPRuntime.isWindows()) {
			logMessage("Windows: looking for tracker jars in " + jarHome); //$NON-NLS-1$
		} else {
			logMessage("Linux: looking for tracker jars in " + jarHome); //$NON-NLS-1$
		}
		try {
			File dir = new File(jarHome);
			String[] fileNames = dir.list(trackerJarFilter);
			if (fileNames != null && fileNames.length > 0) {
				String s = "tracker jars found: "; //$NON-NLS-1$
				for (String next : fileNames) {
					s += next + ", "; //$NON-NLS-1$
				}
				logMessage(s.substring(0, s.length() - 2));
				String defaultJar = null;
				String numberedJar = null;
				Tracker.Version newestVersion = null;
				for (int i = 0; i < fileNames.length; i++) {
					if ("tracker.jar".equals(fileNames[i].toLowerCase())) {//$NON-NLS-1$
						defaultJar = fileNames[i];
					}
					try {
						String vers = fileNames[i].substring(8);
						vers = vers.substring(0, vers.length() - 4);
						String versionStr = vers;
		    		int n = vers.toLowerCase().indexOf(snapshot);
		    		if (n>-1) {
		    			vers = vers.substring(0, n);
		    		}

		    		Tracker.Version v = new Tracker.Version(vers);
						if (v.isValid()) {
							if (versionStr.equals(launchVersionString)) {
								File file = new File(jarHome, fileNames[i]);
								logMessage("using tracker jar: " + file.getAbsolutePath()); //$NON-NLS-1$
								return file.getAbsolutePath();
							}
							if (newestVersion==null || newestVersion.compareTo(v)<0) {
								newestVersion = v;
								numberedJar = fileNames[i];
							}
						}
					} catch (Exception ex) {
					}
				}
				jarPath = defaultJar != null ? defaultJar : numberedJar;
			}
		} catch (Exception ex) { // if file access fails, try unnumbered tracker.jar
			exceptions += ex.getClass().getSimpleName()
					+ ": " + ex.getMessage() + newline; //$NON-NLS-1$
			logMessage(ex.toString());
			jarPath = "tracker.jar"; //$NON-NLS-1$
		}
		if (jarPath != null) {
			// look in jarHome
			File file = new File(jarHome, jarPath);
			if (file.exists()) {
				logMessage("using tracker jar: " + file.getAbsolutePath()); //$NON-NLS-1$
				return file.getAbsolutePath();
			}
		}
		throw new NullPointerException("No Tracker jar files found in " + jarHome); //$NON-NLS-1$
	}

	/**
	 * Launches the specified tracker jar with a list of arguments
	 * 
	 * @param jarPath the path to the tracker jar
	 * @param args the arguments (may be null)
	 */
	private static void startTracker(String jarPath, String[] args)
			throws Exception {

		// assemble the command
		final ArrayList<String> cmd = new ArrayList<String>();
		if (javaCommand.equals("java") && javaHome != null) { //$NON-NLS-1$
			javaCommand = XML.forwardSlash(javaHome) + "/bin/java"; //$NON-NLS-1$
		}
		cmd.add(javaCommand);

		if (memorySize > 0) {
			cmd.add("-Xms32m"); //$NON-NLS-1$
			cmd.add("-Xmx" + memorySize + "m"); //$NON-NLS-1$ //$NON-NLS-2$
		}
		if (OSPRuntime.isMac()) {
			cmd.add("-Xdock:name=Tracker"); //$NON-NLS-1$
		}
		
		cmd.add("-jar"); //$NON-NLS-1$
		cmd.add(jarPath);
		if (args != null && args.length > 0)
			for (String next : args) {
				if (next != null)
					cmd.add(next);
			}

		// prepare to execute the command
		ProcessBuilder builder = new ProcessBuilder(cmd);
		
		// set environment variables for new process
		Map<String, String> env = builder.environment();
//		String portVar = "TRACKER_PORT"; //$NON-NLS-1$
//		env.put(portVar, String.valueOf(port));
//		if (logText.indexOf(portVar)==-1) {
//			showDebugMessage("setting environment variable "+portVar+" = " + String.valueOf(port)); //$NON-NLS-1$ //$NON-NLS-2$
//		}
		
		if (memorySize<preferredMemorySize) {
			env.put("MEMORY_SIZE", String.valueOf(memorySize)); //$NON-NLS-1$
			logMessage("setting environment variable MEMORY_SIZE = " + String.valueOf(memorySize)); //$NON-NLS-1$ 
		}
		else env.remove("MEMORY_SIZE"); //$NON-NLS-1$ 

<<<<<<< HEAD
		// remove ffmpeg and qtJava warnings that may have been set by previous versions of TrackerStarter
		env.remove("FFMPEG_WARNING"); //$NON-NLS-1$ 
		env.remove("QTJAVA_WARNING"); //$NON-NLS-1$ 
=======
		// remove xuggle warnings that may have been set by previous versions of TrackerStarter
		env.remove("XUGGLE_WARNING"); //$NON-NLS-1$ 
>>>>>>> f99ec2d3
		if (starterWarning!=null) {
			env.put("STARTER_WARNING", starterWarning); //$NON-NLS-1$ 
		}
		else env.remove("STARTER_WARNING"); //$NON-NLS-1$ 
		
		// add TRACKER_HOME, FFMPEG_HOME and PATH to environment
		if (trackerHome!=null) { 
			env.put("TRACKER_HOME", trackerHome); //$NON-NLS-1$ 
			logMessage("setting TRACKER_HOME = " + trackerHome); //$NON-NLS-1$
		}
		if (ffmpegHome!=null && new File(ffmpegHome).exists()) {
			env.put("FFMPEG_HOME", ffmpegHome); //$NON-NLS-1$ 
			logMessage("setting FFMPEG_HOME = " + ffmpegHome); //$NON-NLS-1$

			String pathEnvironment = OSPRuntime.isWindows()? "Path":  //$NON-NLS-1$
				OSPRuntime.isMac()? "DYLD_LIBRARY_PATH": "LD_LIBRARY_PATH"; //$NON-NLS-1$ //$NON-NLS-2$
			
			String subdir = OSPRuntime.isWindows()? "bin": "lib"; //$NON-NLS-1$ //$NON-NLS-2$
			String ffmpegPath = ffmpegHome+File.separator+subdir;
			if (new File(ffmpegPath).exists()) {
				// get current PATH
				String pathValue = env.get(pathEnvironment);
				if (pathValue==null) pathValue = ""; //$NON-NLS-1$
				
				// add ffmpeg path at beginning of current PATH
				if (!pathValue.startsWith(ffmpegPath)) {
					pathValue = ffmpegPath+File.pathSeparator+pathValue;
				}
				
				env.put(pathEnvironment, pathValue);
				logMessage("setting "+pathEnvironment+" = " + pathValue); //$NON-NLS-1$ //$NON-NLS-2$
			}
			
		}
		
		// add TRACKER_RELAUNCH to process environment if relaunching
		if (relaunching) {
			env.put(TRACKER_RELAUNCH, "true"); //$NON-NLS-1$
		}
		else env.remove(TRACKER_RELAUNCH);
		
		// add TRACKER_NEW_VERSION to process environment if launching a new version
		String newVersionURL = System.getProperty(TRACKER_NEW_VERSION);
		if (newVersionURL!=null) {
			logMessage("setting "+TRACKER_NEW_VERSION+" = " + newVersionURL); //$NON-NLS-1$ //$NON-NLS-2$ 
			env.put(TRACKER_NEW_VERSION, newVersionURL);
		}
		else env.remove(TRACKER_NEW_VERSION);
		
		// assemble command message for log
		String message = ""; //$NON-NLS-1$
		for (String next: cmd) {
			message += next + " "; //$NON-NLS-1$
		}
		logMessage("executing command: " + message); //$NON-NLS-1$ 

		// write codeBase tracker_start log
		writeCodeBaseLog();

		// write the tracker_start log and set environment variable
		startLogPath = writeUserLog();
		if (startLogPath!=null)
			env.put("START_LOG", startLogPath); //$NON-NLS-1$
		
		exitCounter = 0;
		if (exitThread==null) {
			exitThread = new Thread(new Runnable() {
				public void run() {
					abortExit = false;
					while (exitCounter<10) {
						try {
							if (abortExit) return;
							Thread.sleep(100);
							exitCounter++;
						} catch (InterruptedException e) {
						}
					}					
					System.exit(0);
				}
			});
			exitThread.setDaemon(true);
			exitThread.start();
		}
		
		// start the Tracker process and wait for it to finish
		// note that successful process should not return until Tracker is exited
		final Process process = builder.start();
		int result = process.waitFor();
		
		// if process returns immediately with exit code 1, log it's error and input streams
		if (result > 0) {
      String errors = ""; //$NON-NLS-1$
			try {
	    	BufferedReader reader = new BufferedReader(new InputStreamReader(process.getErrorStream()));
	      String s = reader.readLine();
	    	while (s != null && s.length()>0) {
	    		errors += "\n      "+s; //$NON-NLS-1$
		      s = reader.readLine();
	    	}
	    	reader.close();
	    	reader = new BufferedReader(new InputStreamReader(process.getInputStream()));
	      s = reader.readLine();
	    	while (s != null && s.length()>0) {
	    		errors += "\n      "+s; //$NON-NLS-1$
		      s = reader.readLine();
	    	}
	    	reader.close();
			} catch (IOException e) {
				e.printStackTrace();
			}
			
	    logMessage("failed to start with memory size "+memorySize+"MB due to the following errors:"+errors); //$NON-NLS-1$ //$NON-NLS-2$
    	
	    // if process failed due to excessive memory size, reduce size and try again
	    if (errors.indexOf("heap")>-1) { //$NON-NLS-1$
    		memorySize *= 0.95;
    		if (memorySize<64) {
    			exceptions += errors + newline;
    			exitGracefully(jarPath);
    		}
    		logMessage("try to start with smaller memory size "+memorySize+"MB"); //$NON-NLS-1$ //$NON-NLS-2$
    		startTracker(jarPath, args);
    	}
	    else {
  			exceptions += errors + newline;
  			exitGracefully(jarPath);
	    }
		}
		else {
			// should never get here--exits via timer
			System.exit(0);
		}
	}

	private static String writeUserLog() {
		if ("".equals(logText) || trackerHome==null) //$NON-NLS-1$
			return null;

		File file = null;
		if (new File(trackerHome).canWrite())
			file = new File(trackerHome, LOG_FILE_NAME);
		if (userDocuments != null && new File(userDocuments).canWrite()) {
			if (new File(userDocuments + "/Tracker").canWrite()) { //$NON-NLS-1$
				file = new File(userDocuments + "/Tracker", LOG_FILE_NAME); //$NON-NLS-1$
			}
			else {
				file = new File(userDocuments, LOG_FILE_NAME);			
			}
		}
		
		if (file==null) return null;
		
		addLogHeader();
		logMessage("writing start log to "+file.getAbsolutePath()); //$NON-NLS-1$

		try {
			FileOutputStream stream = new FileOutputStream(file);
			Charset charset = Charset.forName(encoding);
			OutputStreamWriter out = new OutputStreamWriter(stream, charset);
			BufferedWriter writer = new BufferedWriter(out);
			writer.write(logText);
			writer.flush();
			writer.close();
		} catch (IOException ex) {
			return null;
		}
		return file.getAbsolutePath();
	}
	
	private static void addLogHeader() {
		if (!logText.startsWith("TrackerStarter")) { //$NON-NLS-1$
			SimpleDateFormat sdf = new SimpleDateFormat("HH:mm:ss  MMM dd yyyy"); //$NON-NLS-1$
			Calendar cal = Calendar.getInstance();
			logText = "TrackerStarter version " + Tracker.VERSION + "  " //$NON-NLS-1$ //$NON-NLS-2$
					+ sdf.format(cal.getTime()) + newline + newline + logText;
		}		
	}

	private static void writeCodeBaseLog() {
		// writes log file to codeBaseDir 
		if (codeBaseDir!=null && codeBaseDir.canWrite()) {
			addLogHeader();
			File file = new File(codeBaseDir, LOG_FILE_NAME);
			logMessage("writing start log to "+file.getAbsolutePath()); //$NON-NLS-1$
			try {
				FileOutputStream stream = new FileOutputStream(file);
				Charset charset = Charset.forName(encoding);
				OutputStreamWriter out = new OutputStreamWriter(stream, charset);
				BufferedWriter writer = new BufferedWriter(out);
				writer.write(logText);
				writer.flush();
				writer.close();
			} catch (IOException ex) {
			}
		}
	}

	private static boolean fileExists(String path) {
		File file = new File(path);
		try {
			if (file.exists()) {
				return true;
			}
		} catch (Exception ex) {
			exceptions += ex.getClass().getSimpleName()
					+ ": " + ex.getMessage() + newline; //$NON-NLS-1$
		} catch (Error er) {
			exceptions += er.getClass().getSimpleName()
					+ ": " + er.getMessage() + newline; //$NON-NLS-1$
		}
		return false;
	}

	private static void logMessage(String message) {
		if (log) {
			logText += " - " + message + newline; //$NON-NLS-1$
		}
		if (debug) {
			System.out.println(message);
		}
	}

}<|MERGE_RESOLUTION|>--- conflicted
+++ resolved
@@ -73,13 +73,8 @@
 	static String newline = "\n"; //$NON-NLS-1$
 	static String encoding = "UTF-8"; //$NON-NLS-1$
 	static String exceptions = ""; //$NON-NLS-1$
-<<<<<<< HEAD
-	static String qtJavaWarning, ffmpegWarning, starterWarning;
+	static String ffmpegWarning, starterWarning;
 	static String trackerHome, userHome, javaHome, ffmpegHome, userDocuments;
-=======
-	static String xuggleWarning, starterWarning;
-	static String trackerHome, userHome, javaHome, xuggleHome, userDocuments;
->>>>>>> f99ec2d3
 	static String startLogPath;
 	static FilenameFilter trackerJarFilter = new TrackerJarFilter();
 	static File codeBaseDir, starterJarFile;
@@ -839,14 +834,8 @@
 		}
 		else env.remove("MEMORY_SIZE"); //$NON-NLS-1$ 
 
-<<<<<<< HEAD
-		// remove ffmpeg and qtJava warnings that may have been set by previous versions of TrackerStarter
+		// remove ffmpeg warnings that may have been set by previous versions of TrackerStarter
 		env.remove("FFMPEG_WARNING"); //$NON-NLS-1$ 
-		env.remove("QTJAVA_WARNING"); //$NON-NLS-1$ 
-=======
-		// remove xuggle warnings that may have been set by previous versions of TrackerStarter
-		env.remove("XUGGLE_WARNING"); //$NON-NLS-1$ 
->>>>>>> f99ec2d3
 		if (starterWarning!=null) {
 			env.put("STARTER_WARNING", starterWarning); //$NON-NLS-1$ 
 		}
