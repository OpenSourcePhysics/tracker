/*
 * Open Source Physics software is free software as described near the bottom of this code file.
 *
 * For additional information and documentation on Open Source Physics please see:
 * <http://www.opensourcephysics.org/>
 */

package org.opensourcephysics.cabrillo.tracker;

import org.opensourcephysics.tools.*;

/**
 * This is a FunctionPanel for analytic particles.
 *
 * @author Douglas Brown
 */
public class AnalyticFunctionPanel extends ModelFunctionPanel {

  /**
   * Constructor with user function editor.
   *
   * @param editor the user function editor
   * @param track an AnalyticParticle
   */
  public AnalyticFunctionPanel(UserFunctionEditor editor, AnalyticParticle track) {
  	super(editor, track);
  }

  /**
   * Returns the position functions.
   *
   * @return the x and y UserFunctions
   */
  public UserFunction[] getPositionFunctions() {
    return ((UserFunctionEditor)functionEditor).getMainFunctions();
  }

  /**
	 * Refreshes the GUI.
	 */
  protected void refreshGUI() {
  	super.refreshGUI();
  	functionEditor.setBorderTitle(TrackerRes.getString("AnalyticFunctionPanel.FunctionEditor.Border.Title")); //$NON-NLS-1$
  }

}

/*
 * Open Source Physics software is free software; you can redistribute
 * it and/or modify it under the terms of the GNU General Public License (GPL) as
 * published by the Free Software Foundation; either version 3 of the License,
 * or(at your option) any later version.

 * Code that uses any portion of the code in the org.opensourcephysics package
 * or any subpackage (subdirectory) of this package must must also be be released
 * under the GNU GPL license.
 *
 * This software is distributed in the hope that it will be useful,
 * but WITHOUT ANY WARRANTY; without even the implied warranty of
 * MERCHANTABILITY or FITNESS FOR A PARTICULAR PURPOSE.  See the
 * GNU General Public License for more details.
 *
 * You should have received a copy of the GNU General Public License
 * along with this; if not, write to the Free Software
 * Foundation, Inc., 59 Temple Place, Suite 330, Boston MA 02111-1307 USA
 * or view the license online at http://www.gnu.org/copyleft/gpl.html
 *
<<<<<<< HEAD
 * Copyright (c) 2007  The Open Source Physics project
=======
 * Copyright (c) 2017  The Open Source Physics project
>>>>>>> 023e611a
 *                     http://www.opensourcephysics.org
 */<|MERGE_RESOLUTION|>--- conflicted
+++ resolved
@@ -65,10 +65,6 @@
  * Foundation, Inc., 59 Temple Place, Suite 330, Boston MA 02111-1307 USA
  * or view the license online at http://www.gnu.org/copyleft/gpl.html
  *
-<<<<<<< HEAD
- * Copyright (c) 2007  The Open Source Physics project
-=======
  * Copyright (c) 2017  The Open Source Physics project
->>>>>>> 023e611a
  *                     http://www.opensourcephysics.org
  */