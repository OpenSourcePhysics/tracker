/*
 * The tracker package defines a set of video/image analysis tools
 * built on the Open Source Physics framework by Wolfgang Christian.
 *
 * Copyright (c) 2019  Douglas Brown
 *
 * Tracker is free software; you can redistribute it and/or modify
 * it under the terms of the GNU General Public License as published by
 * the Free Software Foundation; either version 3 of the License, or
 * (at your option) any later version.
 *
 * Tracker is distributed in the hope that it will be useful,
 * but WITHOUT ANY WARRANTY; without even the implied warranty of
 * MERCHANTABILITY or FITNESS FOR A PARTICULAR PURPOSE.  See the
 * GNU General Public License for more details.
 *
 * You should have received a copy of the GNU General Public License
 * along with Tracker; if not, write to the Free Software
 * Foundation, Inc., 59 Temple Place, Suite 330, Boston MA 02111-1307 USA
 * or view the license online at <http://www.gnu.org/copyleft/gpl.html>
 *
 * For additional Tracker information and documentation, please see
 * <http://physlets.org/tracker/>.
 */
package org.opensourcephysics.cabrillo.tracker;

import java.awt.BorderLayout;
import java.awt.Color;
import java.awt.Component;
import java.awt.Container;
import java.awt.Dimension;
import java.awt.Font;
import java.awt.GridLayout;
import java.awt.event.ActionEvent;
import java.awt.event.ActionListener;
import java.awt.event.FocusAdapter;
import java.awt.event.FocusEvent;
import java.awt.event.KeyAdapter;
import java.awt.event.KeyEvent;
import java.awt.event.MouseAdapter;
import java.awt.event.MouseEvent;
import java.awt.image.BufferedImage;
import java.beans.PropertyChangeEvent;
import java.lang.reflect.Constructor;
import java.util.ArrayList;
import java.util.Enumeration;
import java.util.EventObject;
import java.util.HashMap;
import java.util.Map;
import java.util.Set;
import java.util.TreeMap;
import java.util.TreeSet;

import javax.swing.AbstractAction;
import javax.swing.AbstractButton;
import javax.swing.AbstractCellEditor;
import javax.swing.Action;
import javax.swing.ActionMap;
import javax.swing.BorderFactory;
import javax.swing.ButtonGroup;
import javax.swing.Icon;
import javax.swing.InputMap;
import javax.swing.JButton;
import javax.swing.JCheckBox;
import javax.swing.JCheckBoxMenuItem;
import javax.swing.JComponent;
import javax.swing.JLabel;
import javax.swing.JMenu;
import javax.swing.JMenuItem;
import javax.swing.JOptionPane;
import javax.swing.JPanel;
import javax.swing.JPopupMenu;
import javax.swing.JRadioButtonMenuItem;
import javax.swing.JScrollPane;
import javax.swing.JTable;
import javax.swing.JTextField;
import javax.swing.KeyStroke;
import javax.swing.ListSelectionModel;
import javax.swing.SwingConstants;
import javax.swing.SwingUtilities;
import javax.swing.WindowConstants;
import javax.swing.border.Border;
import javax.swing.event.ListSelectionEvent;
import javax.swing.event.ListSelectionListener;
import javax.swing.table.DefaultTableCellRenderer;
import javax.swing.table.TableCellEditor;
import javax.swing.table.TableCellRenderer;
import javax.swing.table.TableColumnModel;

import org.opensourcephysics.controls.OSPLog;
import org.opensourcephysics.controls.XMLControlElement;
import org.opensourcephysics.display.DataFunction;
import org.opensourcephysics.display.DataTable;
import org.opensourcephysics.display.Dataset;
import org.opensourcephysics.display.DatasetManager;
import org.opensourcephysics.display.DisplayRes;
import org.opensourcephysics.display.MeasuredImage;
import org.opensourcephysics.display.OSPFrame;
import org.opensourcephysics.display.OSPRuntime;
import org.opensourcephysics.display.ResizableIcon;
import org.opensourcephysics.display.TeXParser;
import org.opensourcephysics.media.core.NumberField;
import org.opensourcephysics.media.core.VideoClip;
import org.opensourcephysics.tools.DataRefreshTool;
import org.opensourcephysics.tools.DataTool;
import org.opensourcephysics.tools.FontSizer;
import org.opensourcephysics.tools.FunctionPanel;
import org.opensourcephysics.tools.FunctionTool;
import org.opensourcephysics.tools.LocalJob;
import org.opensourcephysics.tools.ToolsRes;

/**
 * This displays a table view of a track on a TrackerPanel.
 *
 * @author Douglas Brown
 * @author John Welch
 */
@SuppressWarnings("serial")
public class TableTrackView extends TrackView {

	// static fields
	static final String DEFINED_AS = ": "; //$NON-NLS-1$
	static Icon skipsOffIcon, skipsOnIcon;
	static {
		skipsOnIcon = new ResizableIcon(Tracker.getClassResource("resources/images/skips_on.gif")); //$NON-NLS-1$
		skipsOffIcon = new ResizableIcon(Tracker.getClassResource("resources/images/skips_off.gif")); //$NON-NLS-1$
	}

	// instance fields
	
	/**
	 * DataManager for all table data
	 */
	private DatasetManager dataTableManager;
	
	/**
	 * DataManager for all track data
	 */
	protected DatasetManager trackDataManager;
	
	protected JScrollPane columnsScroller;
	protected TrackDataTable dataTable;
	protected JCheckBox[] checkBoxes;
	
	private JButton columnsButton, gapsButton;
	private JPanel columnsPanel;
	
	private JPopupMenu popup;
	protected JMenu textColumnMenu, deleteTextColumnMenu, renameTextColumnMenu;
	protected JMenuItem createTextColumnItem;
	protected JMenuItem dataToolItem, dataBuilderItem, deleteDataFunctionItem;
	private JMenu numberMenu;
	private JMenuItem goToFrameItem, formatDialogItem, setUnitsItem, showUnitsItem;
	private JMenu copyDataMenu;
	private JMenuItem copyDataRawItem, copyDataFormattedItem;
	private JMenu setDelimiterMenu;
	private JMenuItem addDelimiterItem, removeDelimiterItem;
	private JMenuItem copyImageItem, snapshotItem, printItem, helpItem;
	
	protected boolean refresh = true;

	private boolean highlightVisible = true, refreshed = false, forceRefresh = false;
	
	private int leadCol;
	
	private TextColumnTableModel textColumnModel;
	private TextColumnEditor textColumnEditor;

	final private Font font = new JTextField().getFont();
	final private ButtonGroup delimiterButtonGroup = new ButtonGroup();

	final private ArrayList<Integer> highlightFrames = new ArrayList<Integer>();
	final private ArrayList<Integer> highlightRows = new ArrayList<Integer>();
	final private ArrayList<String> textColumnNames = new ArrayList<String>();
	final protected Set<String> textColumnsVisible = new TreeSet<String>();
	/**
	 * used when sorting
	 */
	final private TreeSet<Double> selectedIndepVarValues = new TreeSet<Double>();
	final private Map<String, TableCellRenderer> degreeRenderers = new HashMap<String, TableCellRenderer>();

	/**
	 * Constructs a TrackTableView of the specified track on the specified tracker
	 * panel.
	 *
	 * @param track the track
	 * @param panel the tracker panel
	 * @param view  the TableTView that will display this
	 */
	public TableTrackView(TTrack track, TrackerPanel panel, TableTView view) {
		super(track, panel, view, TView.VIEW_TABLE);
		track.addPropertyChangeListener(TTrack.PROPERTY_TTRACK_TEXTCOLUMN, this);
		textColumnNames.addAll(track.getTextColumnNames());
		// create the DataTable with two OSPTableModels
		// (1) our DatasetManager
		// (2) a text column
		textColumnModel = new TextColumnTableModel();
		textColumnEditor = new TextColumnEditor();
		dataTable = new TrackDataTable();
		trackDataManager = track.getData(trackerPanel);
		dataTableManager = new DatasetManager();
		dataTableManager.setXPointsLinked(true);
		dataTable.add(dataTableManager);
		dataTable.add(textColumnModel);
		setViewportView(dataTable);
		dataTable.setPreferredScrollableViewportSize(new Dimension(160, 200));
		addMouseListener(new MouseAdapter() {
			@Override
			public void mousePressed(MouseEvent e) {
				dataTable.clearSelection();
			}

			@Override
			public void mouseEntered(MouseEvent e) {
				dataTable.requestFocusInWindow();
			}
		});
		dataTable.addMouseListener(new MouseAdapter() {
			@Override
			public void mouseEntered(MouseEvent e) {
				dataTable.requestFocusInWindow();
			}
		});
		// add key listener to start editing text column cells with space key
		dataTable.addKeyListener(new KeyAdapter() {
			@Override
			public void keyPressed(KeyEvent e) {
				if (e.getKeyCode() == KeyEvent.VK_SPACE) {
					int row = dataTable.getSelectedRow();
					int col = dataTable.getSelectedColumn();
					dataTable.editCellAt(row, col);
					textColumnEditor.field.selectAll();
					Runnable runner = new Runnable() {
						@Override
						public synchronized void run() {
							textColumnEditor.field.requestFocusInWindow();
						}
					};
					SwingUtilities.invokeLater(runner);
				}
			}

		});

		ListSelectionModel selectionModel = dataTable.getSelectionModel();
		selectionModel.addListSelectionListener(new ListSelectionListener() {
			@Override
			public void valueChanged(ListSelectionEvent e) {
				selectedIndepVarValues.clear();
				int[] rows = dataTable.getSelectedRows(); // selected view rows
				for (int i = 0; i < rows.length; i++) {
					double val = getIndepVarValueAtRow(rows[i]);
					if (!Double.isNaN(val))
						selectedIndepVarValues.add(val);
				}
			}

		});
		setToolTipText(ToolsRes.getString("DataToolTab.Scroller.Tooltip")); //$NON-NLS-1$
		highlightVisible = !(track instanceof LineProfile);
		// create the GUI
		createGUI();
		// show the track-specified default columns
		boolean useDefault = true;
		for (int i = 0; i < 4; i++) {
			String col = (String) track.getProperty("tableVar" + i); //$NON-NLS-1$
			if (col != null) {
				setVisible(Integer.parseInt(col), true);
				useDefault = false;
			}
		}
		if (useDefault) {
			// show the default columns
			setVisible(0, true);
			setVisible(1, true);
		}
		// set the default number formats, if any
		Class<? extends TTrack> trackType = NumberFormatDialog.getTrackType(track);
		TreeMap<String, String> patterns = trackerPanel.getFormatPatterns(trackType);
		DataTable table = getDataTable();
		for (String name : patterns.keySet()) {
			table.setFormatPattern(name, patterns.get(name));
		}
	}

	/**
	 * Refreshes this view.
	 *
	 * @param frameNumber the frame number
	 */
	@Override
<<<<<<< HEAD
	public void refresh(int frameNumber) {
		refresh(frameNumber, DataTable.MODE_UNKNOWN);
	}

	@Override
	public void refresh(int frameNumber, int mode) {

		if (!forceRefresh && !isRefreshEnabled() || !parent.isViewPaneVisible())
=======
	public void refresh(int frameNumber, int refreshType) {
		if (!forceRefresh && !isRefreshEnabled())
			return;
		if (!parent.isViewPaneVisible())
>>>>>>> 64f77947
			return;

		//OSPLog.debug("TableTrackView.refresh " + Integer.toHexString(mode));
		forceRefresh = false;
		OSPLog.debug(refreshType+" pig          TableTrackView refresh ");

		if (Tracker.timeLogEnabled)
			Tracker.logTime(getClass().getSimpleName() + hashCode() + " refresh " + frameNumber); //$NON-NLS-1$
		dataTable.clearSelection();
		TTrack track = getTrack();
		try {
			track.getData(trackerPanel);
			// copy datasets into table data based on checkbox states

			ArrayList<Dataset> datasets = trackDataManager.getDatasets();
			int count = datasets.size();
			dataTable.setUnits(datasets.get(0).getXColumnName(), "", track.getDataDescription(0)); //$NON-NLS-1$
			boolean degrees = trackerPanel.getTFrame() != null && !trackerPanel.getTFrame().anglesInRadians;

			dataTableManager.clear();
			int colCount = 0;
			for (int i = 0; i < count; i++) {
				if (checkBoxes[i].isSelected()) {
					OSPLog.debug("TrackTableView checkbox " + i + "  " + checkBoxes[i].getText() + " "
							+ checkBoxes[i].isSelected());
					Dataset ds = datasets.get(i);
					Dataset local = dataTableManager.getDataset(colCount++);
					String xTitle = ds.getXColumnName();
					String yTitle = ds.getYColumnName();
					double[] yPoints = ds.getYPoints();
					if (setUnitsAndTooltip(yTitle, track.getDataDescription(i + 1), degrees)) {
						// convert values from radians to degrees
						for (int k = 0; k < yPoints.length; k++) {
							if (!Double.isNaN(yPoints[k])) {
								yPoints[k] *= 180 / Math.PI;
							}
						}
					}
					local.append(ds.getXPointsRaw(), yPoints, ds.getIndex());
					local.setXYColumnNames(xTitle, yTitle);
					local.setYColumnVisible(true);
				}
			}
			for (int i = colCount; i < dataTableManager.getDatasets().size(); i++) {
				dataTableManager.setYColumnVisible(i, false);
			}
			if (colCount == 0) {
				// show independent variable
				Dataset in = datasets.get(0);
				String xTitle = in.getXColumnName();
				Dataset local = dataTableManager.getDataset(colCount++);
				double[] x = in.getXPointsRaw();
				local.append(x, x, in.getIndex());
				local.setXYColumnNames(xTitle, xTitle);
				local.setYColumnVisible(false);
				colCount++;
			}
			dataTable.setColumnVisible(dataTableManager, -1, true);
			dataTable.refreshTable(mode);
			refreshed = true;
		} catch (Exception e) {
			OSPLog.debug("TableTrackView exception " + e);
		}
		// set the highlighted rows
		highlightFrames.clear();
		if (trackerPanel.selectedSteps.size() > 0) {
			for (Step step : trackerPanel.selectedSteps) {
				if (step.getTrack() != this.getTrack())
					continue;
				highlightFrames.add(step.getFrameNumber());
			}
		} else {
			highlightFrames.add(frameNumber);
		}
		setHighlighted(highlightFrames);
	}

	private boolean setUnitsAndTooltip(String yTitle, String root, boolean degrees) {
		boolean yIsAngle = yTitle.startsWith(Tracker.THETA) || yTitle.startsWith(Tracker.OMEGA)
				|| yTitle.startsWith(Tracker.ALPHA);
		String tooltip = root + " "; //$NON-NLS-1$
		String units = ""; //$NON-NLS-1$
		if (yIsAngle) { // angle columns
			if (yTitle.startsWith(Tracker.THETA)) {
				if (degrees) {
					units = Tracker.DEGREES;
					tooltip += TrackerRes.getString("TableTrackView.Degrees.Tooltip"); //$NON-NLS-1$
				} else {
					tooltip += TrackerRes.getString("TableTrackView.Radians.Tooltip"); //$NON-NLS-1$
				}
			} else if (yTitle.startsWith(Tracker.OMEGA)) {
				if (degrees) {
					tooltip += TrackerRes.getString("TableTrackView.DegreesPerSecond.Tooltip"); //$NON-NLS-1$
				} else {
					tooltip += TrackerRes.getString("TableTrackView.RadiansPerSecond.Tooltip"); //$NON-NLS-1$
				}
			} else if (yTitle.startsWith(Tracker.ALPHA)) {
				if (degrees) {
					tooltip += TrackerRes.getString("TableTrackView.DegreesPerSecondSquared.Tooltip"); //$NON-NLS-1$
				} else {
					tooltip += TrackerRes.getString("TableTrackView.RadiansPerSecondSquared.Tooltip"); //$NON-NLS-1$
				}
			}
			TableCellRenderer precisionRenderer = dataTable.getPrecisionRenderer(yTitle);
			if (degrees) {
				// set default degrees precision
				if (precisionRenderer == null) {
					dataTable.setFormatPattern(yTitle, NumberField.DECIMAL_1_PATTERN);
					degreeRenderers.put(yTitle, dataTable.getPrecisionRenderer(yTitle));
				}
			} else if (precisionRenderer != null) { // radians display
				if (precisionRenderer == degreeRenderers.get(yTitle)) {
					dataTable.setFormatPattern(yTitle, null);
					degreeRenderers.remove(yTitle);
				}
			}
		}
		if ("".equals(tooltip.trim())) //$NON-NLS-1$
			tooltip = ""; //$NON-NLS-1$
		dataTable.setUnits(yTitle, units, tooltip);
		return yIsAngle && degrees;
	}

	/**
	 * Refreshes the GUI.
	 */
	@Override
	void refreshGUI() {
		TTrack track = getTrack();
		columnsButton.setText(TrackerRes.getString("TableTrackView.Button.SelectTableData")); //$NON-NLS-1$
		columnsButton.setToolTipText(TrackerRes.getString("TableTrackView.Button.SelectTableData.ToolTip")); //$NON-NLS-1$
//  	skippedFramesButton.setText(skippedFramesButton.isSelected()?
//  		TrackerRes.getString("TableTrackView.Button.SkippedFrames.On"): //$NON-NLS-1$
//    		TrackerRes.getString("TableTrackView.Button.SkippedFrames.Off")); //$NON-NLS-1$
		gapsButton.setToolTipText(TrackerRes.getString("TableTrackView.Button.SkippedFrames.ToolTip")); //$NON-NLS-1$
//    track.dataValid = false; // triggers data refresh
		track.getData(trackerPanel); // load the current data
		refreshColumnCheckboxes();
<<<<<<< HEAD
		refresh(trackerPanel.getFrameNumber(), DataTable.MODE_TRACK_REFRESH);
=======
		refresh(trackerPanel.getFrameNumber(), REFRESH_STEPNUMBER);
>>>>>>> 64f77947
	}

	/**
	 * Gets the datatable.
	 *
	 * @return the datatable
	 */
	public TrackDataTable getDataTable() {
		return dataTable;
	}

	/**
	 * Gets the toolbar components
	 *
	 * @return an ArrayList of components to be added to a toolbar
	 */
	@Override
	public ArrayList<Component> getToolBarComponents() {
		toolbarComponents.remove(gapsButton);
		// determine if track has gaps
		TTrack track = getTrack();
		if (track instanceof PointMass) {
			PointMass p = (PointMass) track;
			if (p.getGapCount() > 0 || p.skippedSteps.size() > 0) {
				toolbarComponents.add(gapsButton);
			}
		}
		return toolbarComponents;
	}

	/**
	 * Gets the view button
	 *
	 * @return the view button
	 */
	@Override
	public JButton getViewButton() {
		return columnsButton;
	}

	/**
	 * Returns true if this trackview is in a custom state.
	 *
	 * @return true if in a custom state, false if in the default state
	 */
	@Override
	public boolean isCustomState() {
		if (!refreshed) {
			forceRefresh = true;
<<<<<<< HEAD
			refresh(trackerPanel.getFrameNumber(), DataTable.MODE_TRACK_REFRESH);
=======
			refresh(trackerPanel.getFrameNumber(), REFRESH_DATA_STRUCTURE);
>>>>>>> 64f77947
		}
		// check displayed data columns--default is columns 0 and 1 only
		int n = checkBoxes.length;
		for (int i = 0; i < n; i++) {
			boolean selected = checkBoxes[i].isSelected();
			boolean shouldBe = i < 2;
			if ((shouldBe && !selected) || (!shouldBe && selected))
				return true;
		}

		// ignore formatting since now handled by NumberFormatSetter
//  	if (dataTable.getFormattedColumnNames().length>0)
//  		return true;

		// check for reordered columns
		TableColumnModel model = dataTable.getColumnModel();
		int count = model.getColumnCount();
		if (count == 0)
			return true; // should never happen...
		int index = model.getColumn(0).getModelIndex();
		for (int i = 1; i < count; i++) {
			if (model.getColumn(i).getModelIndex() < index) {
				return true;
			}
			index = model.getColumn(i).getModelIndex();
		}
		return false;
	}

	/**
	 * Sets the visibility of a dataset specified by index
	 *
	 * @param index   the index of the column
	 * @param visible <code>true</code> to show the dataset column in the table
	 */
	public void setVisible(int index, boolean visible) {
		if (index < checkBoxes.length) {
			checkBoxes[index].setSelected(visible);
		}
		int n = trackDataManager.getDatasets().size();
		if (index >= n) {
			TTrack track = getTrack();
			String name = track.getTextColumnNames().get(index - n);
			textColumnsVisible.add(name);
		}
<<<<<<< HEAD
		refresh(trackerPanel.getFrameNumber(), DataTable.MODE_TRACK_SETVISIBLE);
=======
		refresh(trackerPanel.getFrameNumber(), REFRESH_COLUMNS);
>>>>>>> 64f77947
	}

	/**
	 * Sets the visibility of a data or text column specified by name
	 *
	 * @param name    the name of the column
	 * @param visible <code>true</code> to show the column in the table
	 */
	public void setVisible(String name, boolean visible) {
		for (int i = 0; i < checkBoxes.length; i++) {
			String s = checkBoxes[i].getActionCommand();
			if (s.equals(name) || TeXParser.removeSubscripting(s).equals(name)) {
				setVisible(i, visible);
				break;
			}
		}
	}

	@Override
	protected void dispose() {
		trackDataManager = null;
		getTrack().removePropertyChangeListener(TTrack.PROPERTY_TTRACK_TEXTCOLUMN, this); // $NON-NLS-1$
		setViewportView(null);
		columnsPanel.removeAll();
		dataTableManager.clear();
		dataTableManager = null;
		dataTable.dispose();
		dataTable = null;
		parent = null;
		super.dispose();
	}

	/**
	 * Sets the highlighted frame numbers.
	 *
	 * @param frameNumbers the frame numbers
	 */
	protected void setHighlighted(ArrayList<Integer> frameNumbers) {
		// assume no highlights
		if (!highlightVisible)
			return;

		// get rows to highlight
		highlightRows.clear();
		for (int i = 0; i < frameNumbers.size(); i++) {
			int row = getRowFromFrame(frameNumbers.get(i));
			if (row < dataTable.getRowCount() && row > -1) {
				highlightRows.add(row);
			}
		}
		// set highlighted rows if found
		OSPRuntime.postEvent(new Runnable() {
			@Override
			public synchronized void run() {
				dataTable.clearSelection();
				if (highlightRows.isEmpty()) {
					return;
				}
				try {
					for (int row : highlightRows) {
						dataTable.addRowSelectionInterval(row, row);
					}
					if (highlightRows.size() == 1) {
						dataTable.scrollRectToVisible(dataTable.getCellRect(highlightRows.get(0), 0, true));
					}
				} catch (Exception e) {
					// occasionally throws exception during loading!
				}
				int cols = dataTable.getColumnCount();
				dataTable.setColumnSelectionInterval(0, cols - 1);
			}
		});

	}

	/**
	 * Gets an array of visible column names.
	 *
	 * @return the visible columns
	 */
	String[] getVisibleColumns() {
		ArrayList<String> list = new ArrayList<String>();
		for (int i = 0; i < checkBoxes.length; i++) {
			if (checkBoxes[i].isSelected()) {
				String var = checkBoxes[i].getText();
				int n = var.indexOf(DEFINED_AS);
				if (n > -1)
					var = var.substring(0, n);
				list.add(var);
			}
		}
		return list.toArray(new String[0]);
	}

	/**
	 * Returns the visible column names in the order displayed in the table. Used
	 * for saving/loading xml.
	 *
	 * @return the visible columns in order
	 */
	String[] getOrderedVisibleColumns() {
		// get array of column model indexes in table order
		TableColumnModel model = dataTable.getColumnModel();
		Integer[] modelIndexes = new Integer[model.getColumnCount()];
		for (int i = 0; i < modelIndexes.length; i++) {
			modelIndexes[i] = model.getColumn(i).getModelIndex();
		}
		// get array of visible (dependent variable) column names
		String[] dependentVars = getVisibleColumns();
		// expand array to include independent variable
		String[] columnNames = new String[dependentVars.length + 1];
		TTrack track = getTrack();
		columnNames[0] = track.getDataName(0);
		System.arraycopy(dependentVars, 0, columnNames, 1, dependentVars.length);
		// create array of names in table order
		String[] ordered = new String[columnNames.length];
		for (int i = 0; i < ordered.length; i++) {
			if (i >= modelIndexes.length || modelIndexes[i] >= columnNames.length)
				continue;
			ordered[i] = columnNames[modelIndexes[i]];
		}
		return ordered;
	}

	/**
	 * Gets an array of column names and formats. Used for saving/loading xml
	 *
	 * @return String[][] each element is {colName, format}
	 */
	String[][] getColumnFormats() {
		String[] colNames = dataTable.getFormattedColumnNames();
		String[][] colFormats = new String[colNames.length][2];
		for (int i = 0; i < colNames.length; i++) {
			colFormats[i][0] = colNames[i];
			colFormats[i][1] = dataTable.getFormatPattern(colNames[i]);
		}
		return colFormats;
	}

	/**
	 * Responds to property change events.
	 *
	 * @param e the property change event
	 */
	@Override
	public void propertyChange(PropertyChangeEvent e) {
		TTrack track = getTrack();
		switch (e.getPropertyName()) {
		case TrackerPanel.PROPERTY_TRACKERPANEL_LOADED:
		case TrackerPanel.PROPERTY_TRACKERPANEL_TRACK:
			if (((TableTView) parent).columnsDialog != null && e.getNewValue() == track) {
				((TableTView) parent).refreshColumnsDialog(track);
			}
			break;
		case TTrack.PROPERTY_TTRACK_TEXTCOLUMN:
			// look for added and removed column names
			String added = null;
			for (String name : track.getTextColumnNames()) {
				if (!textColumnNames.contains(name))
					added = name;
			}
			String removed = null;
			for (String name : textColumnNames) {
				if (!track.getTextColumnNames().contains(name))
					removed = name;
			}
			if (added != null && removed != null) {
				// name changed
				if (textColumnsVisible.contains(removed)) {
					textColumnsVisible.remove(removed);
					textColumnsVisible.add(added);
				}
			}
//  		else if (added!=null) {
//  			// new column is visible by default
//    		textColumnsVisible.add(added);    			
//  		}
			else if (removed != null) {
				textColumnsVisible.remove(removed);
			}
			// else a text entry was changed
			// refresh table and column visibility dialog
			dataTable.refreshTable(added == null && removed == null ? 
					DataTable.MODE_FRAME:
					DataTable.MODE_COLUMN);
			if (parent.getViewType() == TView.VIEW_TABLE) {
				TableTView view = (TableTView) getParent();
				view.refreshColumnsDialog(track);
			}
			// update local list of names
			textColumnNames.clear();
			textColumnNames.addAll(track.getTextColumnNames());
			break;
		case TrackerPanel.PROPERTY_TRACKERPANEL_UNITS:
			dataTable.getTableHeader().repaint();
			break;
		default:
			super.propertyChange(e);
			break;
		}
	}

	/**
	 * Creates a snapshot of this view or its parent TViewChooser, if any.
	 */
	public void snapshot() {
		Component comp = this;
		Container c = getParent();
		while (c != null) {
			if (c instanceof TViewChooser) {
				comp = c;
				break;
			}
			c = c.getParent();
		}
		TrackerIO.ComponentImage ci = new TrackerIO.ComponentImage(comp);
		BufferedImage image = ci.getImage();
		int w = image.getWidth();
		int h = image.getHeight();
		if ((w == 0) || (h == 0)) {
			return;
		}
		MeasuredImage mi = new MeasuredImage(image, 0, w, h, 0);

		// create ImageFrame using reflection
		OSPFrame frame = null;
		try {
			Class<?> type = Class.forName("org.opensourcephysics.frames.ImageFrame"); //$NON-NLS-1$
			Constructor<?>[] constructors = type.getConstructors();
			for (int i = 0; i < constructors.length; i++) {
				Class<?>[] parameters = constructors[i].getParameterTypes();
				if (parameters.length == 1 && parameters[0] == MeasuredImage.class) {
					frame = (OSPFrame) constructors[i].newInstance(new Object[] { mi });
					break;
				}
			}
		} catch (Exception ex) {
			ex.printStackTrace();
		}
		if (frame == null)
			return;

		frame.setTitle(DisplayRes.getString("Snapshot.Title")); //$NON-NLS-1$
		frame.setDefaultCloseOperation(WindowConstants.DISPOSE_ON_CLOSE);
		frame.setKeepHidden(false);
		FontSizer.setFonts(frame, FontSizer.getLevel());
		frame.pack();
		frame.setVisible(true);
	}

	@Override
	public void setFont(Font font) {
		super.setFont(font);
		if (dataTable != null) {
			dataTable.setRowHeight(font.getSize() + 4);
			dataTable.getTableHeader().setFont(font);
		}
	}

	/**
	 * Gets the frame number for a view row. Returns -1 if not found.
	 *
	 * @param row the table row
	 * @return the frame number
	 */
	protected int getFrameAtRow(int row) {
		// get value of independent variable at row
		double val = getIndepVarValueAtRow(row);
		TTrack track = getTrack();
		String xVar = track.data.getDataset(0).getXColumnName();
		int frameNum = track.getFrameForData(xVar, null, new double[] { val });
		return frameNum;
	}

	/**
	 * Gets the view row for a given frame number. Returns -1 if none found.
	 *
	 * @param row the table row
	 * @return the frame number
	 */
	protected int getRowFromFrame(int frame) {
		// look for "frame" dataset in data
		ArrayList<Dataset> temp = trackDataManager.getDatasets();
		for (int i = 0; i < temp.size(); i++) {
			if ("frame".equals(temp.get(i).getYColumnName())) { //$NON-NLS-1$
				double[] vals = temp.get(i).getYPoints();
				for (int j = 0; j < vals.length; j++) {
					if (vals[j] == frame) {
						return dataTable.getSortedRow(j);
					}
				}
			}
		}
		return -1;
	}

	/**
	 * Gets the independent variable value at a view row.
	 *
	 * @param row the table row
	 * @return the value
	 */
	protected double getIndepVarValueAtRow(int row) {
		int col = dataTable.convertColumnIndexToView(0);
		Double val = null;
		try {
			val = (Double) dataTable.getValueAt(row, col);
		} catch (Exception e) {
		}
		return val == null ? Double.NaN : val;
	}

	/**
	 * Gets the view row at which an independent variable value is found.
	 *
	 * @param indepVarValue the value
	 * @return the view row
	 */
	protected int getRowFromIndepVarValue(double indepVarValue) {
		int col = dataTable.convertColumnIndexToView(0);
		for (int i = 0; i < dataTable.getRowCount(); i++) {
			if (indepVarValue == (Double) dataTable.getValueAt(i, col)) {
				return i;
			}
		}
		return -1;
	}

	/**
	 * Gets the selected independent variable values.
	 *
	 * @return double[] of selected values
	 */
	protected double[] getSelectedIndepVarValues() {
		Double[] d = selectedIndepVarValues.toArray(new Double[0]);
		double[] vals = new double[d.length];
		for (int i = 0; i < d.length; i++) {
			vals[i] = d[i];
		}
		return vals;
	}

	/**
	 * Sets the selected independent variable values.
	 *
	 * @param vals the values to select
	 */
	protected void setSelectedIndepVarValues(double[] vals) {
		if (dataTable.getRowCount() < 1) {
			return;
		}
		dataTable.removeRowSelectionInterval(0, dataTable.getRowCount() - 1);
		for (int i = 0; i < vals.length; i++) {
			int row = getRowFromIndepVarValue(vals[i]);
			if (row > -1) {
				dataTable.addRowSelectionInterval(row, row);
			}
		}
	}

	/**
	 * Creates the GUI.
	 */
	protected void createGUI() {
		columnsPanel = new JPanel();
		columnsPanel.setBackground(Color.WHITE);
		columnsPanel.setLayout(new GridLayout(0, 4));
		columnsScroller = new JScrollPane(columnsPanel);
		javax.swing.border.Border empty = BorderFactory.createEmptyBorder(0, 3, 0, 2);
		javax.swing.border.Border etched = BorderFactory.createEtchedBorder();
		columnsScroller.setBorder(BorderFactory.createCompoundBorder(empty, etched));
		// button to open column selection dialog box
		columnsButton = new TButton() {
			// override getMaximumSize method so has same height as chooser button
			@Override
			public Dimension getMaximumSize() {
				Dimension dim = super.getMaximumSize();
				Dimension min = getMinimumSize();
				Container c = getParent();
				while (c != null) {
					if (c instanceof TViewChooser) {
						int h = ((TViewChooser) c).chooserButton.getHeight();
						dim.height = Math.max(h, min.height);
						break;
					}
					c = c.getParent();
				}
				return dim;
			}
		};
		columnsButton.addActionListener(new ActionListener() {
			@Override
			public void actionPerformed(ActionEvent e) {
				((TableTView) parent).showColumnsDialog(getTrack());
			}
		});
		// create column list
		refreshColumnCheckboxes();

		// button to show gaps in data (skipped frames)
		gapsButton = new TButton() {
			// override getMaximumSize method so has same height as chooser button
			@Override
			public Dimension getMaximumSize() {
				Dimension dim = super.getMaximumSize();
				Dimension min = getMinimumSize();
				Container c = getParent();
				while (c != null) {
					if (c instanceof TViewChooser) {
						int h = ((TViewChooser) c).chooserButton.getHeight();
						dim.height = Math.max(h, min.height);
						break;
					}
					c = c.getParent();
				}
				return dim;
			}

			@Override
			protected JPopupMenu getPopup() {
				JPopupMenu popup = new JPopupMenu();
				JCheckBoxMenuItem item = new JCheckBoxMenuItem(
						TrackerRes.getString("TableTrackView.MenuItem.Gaps.GapsVisible")); //$NON-NLS-1$
				item.setSelected(gapsButton.isSelected());
				item.addActionListener(new ActionListener() {
					@Override
					public void actionPerformed(ActionEvent e) {
						gapsButton.setSelected(!gapsButton.isSelected());
						dataTable.skippedFramesRenderer.setVisible(gapsButton.isSelected());
						if (gapsButton.isSelected()) {
							dataTable.resetSort();
						}
						dataTable.repaint();
						dataTable.getTableHeader().resizeAndRepaint();
					}
				});
				popup.add(item);
				if (Tracker.enableAutofill) {
					item = new JCheckBoxMenuItem(TrackerRes.getString("TableTrackView.MenuItem.Gaps.AutoFill")); //$NON-NLS-1$
					item.addActionListener(new ActionListener() {
						@Override
						public void actionPerformed(ActionEvent e) {
							PointMass p = (PointMass) TableTrackView.this.getTrack();
							p.setAutoFill(!p.isAutofill);
							p.repaint();
						}
					});
					PointMass p = (PointMass) TableTrackView.this.getTrack();
					item.setSelected(p.isAutofill);
					popup.addSeparator();
					popup.add(item);
				}
				FontSizer.setFonts(popup, FontSizer.getLevel());
				return popup;
			}

		};
		gapsButton.setText(TrackerRes.getString("TableTrackView.Button.Gaps.Text")); //$NON-NLS-1$
		gapsButton.setSelected(Tracker.showGaps);

		// create popup and add menu items
		popup = new JPopupMenu();

		deleteDataFunctionItem = new JMenuItem();
		deleteDataFunctionItem.addActionListener(new ActionListener() {
			@Override
			public void actionPerformed(ActionEvent e) {
				int index = Integer.parseInt(e.getActionCommand());
				TTrack track = getTrack();
				FunctionTool tool = trackerPanel.getDataBuilder();
				FunctionPanel panel = tool.getPanel(track.getName());
				Dataset dataset = trackDataManager.getDataset(index);
				// next line posts undo edit to FunctionPanel
				if (dataset instanceof DataFunction)
					panel.getFunctionEditor().removeObject((DataFunction) dataset, true);
			}
		});

		goToFrameItem = new JMenuItem();
		goToFrameItem.addActionListener(new ActionListener() {
			@Override
			public void actionPerformed(ActionEvent e) {
				try {
					int row = Integer.parseInt(e.getActionCommand());
					int frameNum = getFrameAtRow(row);
					if (frameNum > -1) {
						VideoClip clip = trackerPanel.getPlayer().getVideoClip();
						int stepNum = clip.frameToStep(frameNum);
						trackerPanel.getPlayer().setStepNumber(stepNum);
					}
				} catch (Exception ex) {
				}
			}
		});
		numberMenu = new JMenu();
		formatDialogItem = new JMenuItem();
		formatDialogItem.addActionListener(new ActionListener() {
			@Override
			public void actionPerformed(ActionEvent e) {
				int[] selected = dataTable.getSelectedColumns();
				String[] selectedNames = new String[selected.length];
				for (int i = 0; i < selectedNames.length; i++) {
					String name = dataTable.getColumnName(selected[i]);
					selectedNames[i] = name;
				}
				NumberFormatDialog dialog = NumberFormatDialog.getNumberFormatDialog(trackerPanel, getTrack(),
						selectedNames);
				dialog.setVisible(true);
			}
		});
		showUnitsItem = new JMenuItem();
		showUnitsItem.addActionListener(new ActionListener() {
			@Override
			public void actionPerformed(ActionEvent e) {
				trackerPanel.setUnitsVisible(!trackerPanel.isUnitsVisible());
			}
		});
		setUnitsItem = new JMenuItem();
		setUnitsItem.addActionListener(new ActionListener() {
			@Override
			public void actionPerformed(ActionEvent e) {
				UnitsDialog dialog = trackerPanel.getUnitsDialog();
				dialog.setVisible(true);
			}
		});
		copyDataMenu = new JMenu();
		Action copyRawAction = new AbstractAction() {
			@Override
			public void actionPerformed(ActionEvent e) {
				TTrack track = getTrack();
				TrackerIO.copyTable(dataTable, false, track.getName());
			}
		};
		copyDataRawItem = new JMenuItem(copyRawAction);
		Action copyFormattedAction = new AbstractAction() {
			@Override
			public void actionPerformed(ActionEvent e) {
				TTrack track = getTrack();
				TrackerIO.copyTable(dataTable, true, track.getName());
			}
		};
		copyDataFormattedItem = new JMenuItem(copyFormattedAction);
		final Action setDelimiterAction = new AbstractAction() {
			@Override
			public void actionPerformed(ActionEvent e) {
				TrackerIO.setDelimiter(e.getActionCommand());
				refreshGUI();
			}
		};
		setDelimiterMenu = new JMenu(setDelimiterAction);
		for (String key : TrackerIO.delimiters.keySet()) {
			String delimiter = TrackerIO.delimiters.get(key);
			JMenuItem item = new JRadioButtonMenuItem(key);
			item.setActionCommand(delimiter);
			item.addActionListener(setDelimiterAction);
			delimiterButtonGroup.add(item);
		}
		Action addDelimiterAction = new AbstractAction() {
			@Override
			public void actionPerformed(ActionEvent e) {
				String delimiter = TrackerIO.delimiter;
				Object response = JOptionPane.showInputDialog(TableTrackView.this,
						TrackerRes.getString("TableTrackView.Dialog.CustomDelimiter.Message"), //$NON-NLS-1$
						TrackerRes.getString("TableTrackView.Dialog.CustomDelimiter.Title"), //$NON-NLS-1$
						JOptionPane.PLAIN_MESSAGE, null, null, delimiter);
				if (response != null) {
					String s = response.toString();
					TrackerIO.setDelimiter(s);
					TrackerIO.addCustomDelimiter(s);
					refreshGUI();
				}
			}
		};
		addDelimiterItem = new JMenuItem(addDelimiterAction);
		Action removeDelimiterAction = new AbstractAction() {
			@Override
			public void actionPerformed(ActionEvent e) {
				String[] choices = TrackerIO.customDelimiters.values().toArray(new String[1]);
				Object response = JOptionPane.showInputDialog(TableTrackView.this,
						TrackerRes.getString("TableTrackView.Dialog.RemoveDelimiter.Message"), //$NON-NLS-1$
						TrackerRes.getString("TableTrackView.Dialog.RemoveDelimiter.Title"), //$NON-NLS-1$
						JOptionPane.PLAIN_MESSAGE, null, choices, null);
				if (response != null) {
					String s = response.toString();
					TrackerIO.removeCustomDelimiter(s);
					refreshGUI();
				}
			}
		};
		removeDelimiterItem = new JMenuItem(removeDelimiterAction);
		Action copyImageAction = new AbstractAction() {
			@Override
			public void actionPerformed(ActionEvent e) {
				// find TViewChooser that owns this view and copy it
				TViewChooser chooser = getOwner();
				if (chooser != null) {
					new TrackerIO.ComponentImage(chooser).copyToClipboard();
				}
			}
		};
		copyImageItem = new JMenuItem(copyImageAction);
		Action snapshotAction = new AbstractAction() {
			@Override
			public void actionPerformed(ActionEvent e) {
				snapshot();
			}
		};
		// add and remove text column items
		createTextColumnItem = new JMenuItem();
		createTextColumnItem.addActionListener(new ActionListener() {
			@Override
			public void actionPerformed(ActionEvent e) {
				String name = getUniqueColumnName(null, false);
				TTrack track = getTrack();
				track.addTextColumn(name);
				// new column is visible by default
				textColumnsVisible.add(name);
				// refresh table and column visibility dialog
				dataTable.refreshTable(DataTable.MODE_COLUMN);
				if (parent.getViewType() == TView.VIEW_TABLE) {
					TableTView view = (TableTView) parent;
					view.refreshColumnsDialog(track);
				}
			}
		});
		textColumnMenu = new JMenu();
		deleteTextColumnMenu = new JMenu();
		renameTextColumnMenu = new JMenu();

		snapshotItem = new JMenuItem(snapshotAction);
		// add dataBuilder item
		dataBuilderItem = new JMenuItem();
		dataBuilderItem.addActionListener(new ActionListener() {
			@Override
			public void actionPerformed(ActionEvent e) {
				TTrack track = getTrack();
				trackerPanel.getDataBuilder().setSelectedPanel(track.getName());
				trackerPanel.getDataBuilder().setVisible(true);
			}
		});
		// add dataTool item
		dataToolItem = new JMenuItem();
		dataToolItem.addActionListener(new ActionListener() {
			@Override
			public void actionPerformed(ActionEvent e) {
				dataToolAction();
			}
		});
		// add print item
		printItem = new JMenuItem();
		printItem.addActionListener(new ActionListener() {
			@Override
			public void actionPerformed(ActionEvent e) {
				// find TViewChooser that owns this view and print it
				TViewChooser chooser = getOwner();
				if (chooser != null) {
					new TrackerIO.ComponentImage(chooser).print();
				}
			}
		});
		// add help item last
		helpItem = new JMenuItem();
		helpItem.addActionListener(new ActionListener() {
			@Override
			public void actionPerformed(ActionEvent e) {
				TFrame frame = trackerPanel.getTFrame();
				if (frame != null) {
					frame.showHelp("datatable", 0); //$NON-NLS-1$
				}
			}
		});
		dataTable.setSelectionMode(ListSelectionModel.MULTIPLE_INTERVAL_SELECTION);
		dataTable.getTableHeader().setToolTipText(TrackerRes.getString("TableTrackView.Header.Tooltip")); //$NON-NLS-1$
		dataTable.getTableHeader().addMouseListener(new MouseAdapter() {
			@Override
			public void mousePressed(MouseEvent e) {
				tableHeaderMousePressed(e);
			}

			@Override
			public void mouseClicked(MouseEvent e) {
				if (e.getClickCount() == 2 || OSPRuntime.isPopupTrigger(e))
					return;
				// single click: refresh selected rows
				double[] vals = getSelectedIndepVarValues();
				setSelectedIndepVarValues(vals);
			}
		});
		// data table: add right button mouse listener to copy data and double-click to
		// select all
		dataTable.addMouseListener(new MouseAdapter() {
			@Override
			public void mousePressed(MouseEvent e) {
				tableMousePressed(e);
			}
		});
		// override the datatable CTRL-C behavior
		InputMap im = dataTable.getInputMap(JComponent.WHEN_ANCESTOR_OF_FOCUSED_COMPONENT);
		KeyStroke k = KeyStroke.getKeyStroke(KeyEvent.VK_C, KeyEvent.CTRL_DOWN_MASK);
		Action newAction = new AbstractAction() {
			@Override
			public void actionPerformed(ActionEvent e) {
				TTrack track = getTrack();
				TrackerIO.copyTable(dataTable, false, track.getName()); // copy raw data
			}
		};
		ActionMap am = dataTable.getActionMap();
		am.put(im.get(k), newAction);
		// override the pageUp and pageDown behaviors
		k = KeyStroke.getKeyStroke(KeyEvent.VK_PAGE_UP, 0);
		newAction = new AbstractAction() {
			@Override
			public void actionPerformed(ActionEvent e) {
				if (!trackerPanel.getPlayer().isEnabled())
					return;
				trackerPanel.getPlayer().back();
			}
		};
		am.put(im.get(k), newAction);
		k = KeyStroke.getKeyStroke(KeyEvent.VK_PAGE_UP, KeyEvent.SHIFT_DOWN_MASK);
		newAction = new AbstractAction() {
			@Override
			public void actionPerformed(ActionEvent e) {
				if (!trackerPanel.getPlayer().isEnabled())
					return;
				int n = trackerPanel.getPlayer().getStepNumber() - 5;
				trackerPanel.getPlayer().setStepNumber(n);
			}
		};
		am.put(im.get(k), newAction);
		k = KeyStroke.getKeyStroke(KeyEvent.VK_PAGE_DOWN, 0);
		newAction = new AbstractAction() {
			@Override
			public void actionPerformed(ActionEvent e) {
				if (!trackerPanel.getPlayer().isEnabled())
					return;
				trackerPanel.getPlayer().step();
			}
		};
		am.put(im.get(k), newAction);
		k = KeyStroke.getKeyStroke(KeyEvent.VK_PAGE_DOWN, KeyEvent.SHIFT_DOWN_MASK);
		newAction = new AbstractAction() {
			@Override
			public void actionPerformed(ActionEvent e) {
				if (!trackerPanel.getPlayer().isEnabled())
					return;
				int n = trackerPanel.getPlayer().getStepNumber() + 5;
				trackerPanel.getPlayer().setStepNumber(n);
			}
		};
		am.put(im.get(k), newAction);
		k = KeyStroke.getKeyStroke(KeyEvent.VK_HOME, 0);
		newAction = new AbstractAction() {
			@Override
			public void actionPerformed(ActionEvent e) {
				if (!trackerPanel.getPlayer().isEnabled())
					return;
				trackerPanel.getPlayer().setStepNumber(0);
			}
		};
		am.put(im.get(k), newAction);
		k = KeyStroke.getKeyStroke(KeyEvent.VK_END, 0);
		newAction = new AbstractAction() {
			@Override
			public void actionPerformed(ActionEvent e) {
				if (!trackerPanel.getPlayer().isEnabled())
					return;
				VideoClip clip = trackerPanel.getPlayer().getVideoClip();
				trackerPanel.getPlayer().setStepNumber(clip.getStepCount() - 1);
			}
		};
		am.put(im.get(k), newAction);
	}

	protected void dataToolAction() {
		TTrack track = getTrack();
		DatasetManager toSend = new DatasetManager();
		toSend.setID(trackDataManager.getID());
		toSend.setName(track.getName());
		toSend.setXPointsLinked(true);
		int colCount = 0;
		ArrayList<Dataset> datasets = trackDataManager.getDatasets();
		// always include linked independent variable first
		Dataset next = datasets.get(0);
		XMLControlElement control = new XMLControlElement(next);
		next = toSend.getDataset(colCount++);
		control.loadObject(next, true, true);
		next.setYColumnVisible(false);
		next.setConnected(false);
		next.setMarkerShape(Dataset.NO_MARKER);
		for (int i = 0; i < checkBoxes.length; i++) {
			if (checkBoxes[i].isSelected()) {
				if (i >= datasets.size()) {
					next = track.convertTextToDataColumn(checkBoxes[i].getActionCommand());
					if (next == null)
						continue;
				} else
					next = datasets.get(i);
				control = new XMLControlElement(next);
				next = toSend.getDataset(colCount++);
				control.loadObject(next, true, true);
				next.setMarkerColor(track.getColor());
				next.setConnected(true);
				next.setXColumnVisible(false);
			}
		}
		DataTool tool = DataTool.getTool();
		tool.setUseChooser(false);
		tool.setSaveChangesOnClose(false);
		DataRefreshTool refresher = DataRefreshTool.getTool(trackDataManager);
		tool.send(new LocalJob(toSend), refresher);
		tool.setVisible(true);
	}

	protected void tableMousePressed(MouseEvent e) {
		if (e.getClickCount() == 2) {
			dataTable.selectAll();
		}
		if (!OSPRuntime.isPopupTrigger(e))
			return;

		java.awt.Point mousePt = e.getPoint();
		int col = dataTable.columnAtPoint(mousePt);
		deleteDataFunctionItem.setActionCommand(""); //$NON-NLS-1$
		// set action command of delete item if data function column selected
		String colName = dataTable.getColumnName(col);
		int index = trackDataManager.getDatasetIndex(colName);
		if (index > -1) {
			Dataset dataset = trackDataManager.getDataset(index);
			if (dataset instanceof DataFunction) {
				deleteDataFunctionItem.setActionCommand(String.valueOf(index));
				String s = TrackerRes.getString("TableTrackView.MenuItem.DeleteDataFunction"); //$NON-NLS-1$
				deleteDataFunctionItem.setText(s + " \"" + colName + "\""); //$NON-NLS-1$ //$NON-NLS-2$
			}
		}
		// set action command and title of goToFrame item
		int row = dataTable.rowAtPoint(mousePt);
		goToFrameItem.setEnabled(row > -1);
		if (goToFrameItem.isEnabled()) {
			goToFrameItem.setActionCommand(String.valueOf(row));
			String s = TrackerRes.getString("TableTrackView.Popup.Menuitem.GoToStep"); //$NON-NLS-1$
			int frameNum = getFrameAtRow(row);
			VideoClip clip = trackerPanel.getPlayer().getVideoClip();
			int stepNum = clip.frameToStep(frameNum);
			s += " " + stepNum; //$NON-NLS-1$
			goToFrameItem.setText(s);
		}
		getPopup().show(dataTable, e.getX() + 4, e.getY());
	}

	protected void tableHeaderMousePressed(MouseEvent e) {
		java.awt.Point mousePt = e.getPoint();
		int col = dataTable.columnAtPoint(mousePt);
		if (OSPRuntime.isPopupTrigger(e)) {
			if (dataTable.getRowCount() > 0 && dataTable.getSelectedRowCount() == 0) {
				dataTable.setColumnSelectionInterval(col, col);
				dataTable.setRowSelectionInterval(0, dataTable.getRowCount() - 1);
			}
			deleteDataFunctionItem.setActionCommand(""); //$NON-NLS-1$
			// set action command of delete item if data function column selected
			String colName = dataTable.getColumnName(col);
			int index = trackDataManager.getDatasetIndex(colName);
			if (index > -1) {
				Dataset dataset = trackDataManager.getDataset(index);
				if (dataset instanceof DataFunction) {
					deleteDataFunctionItem.setActionCommand(String.valueOf(index));
					String s = TrackerRes.getString("TableTrackView.MenuItem.DeleteDataFunction"); //$NON-NLS-1$
					deleteDataFunctionItem.setText(s + " \"" + colName + "\""); //$NON-NLS-1$ //$NON-NLS-2$
				}
			}
			goToFrameItem.setEnabled(false);
			getPopup().show(dataTable.getTableHeader(), e.getX(), e.getY() + 8);
		} else {
			// double-click: select column and all rows
			if (e.getClickCount() == 2) {
				dataTable.setRowSelectionInterval(0, dataTable.getRowCount() - 1); // all rows
				dataTable.setColumnSelectionInterval(col, col);
				leadCol = col;
				// sort by independent variable
				dataTable.sort(0);
			} else if (e.isControlDown()) {
				// control-click: add/remove columns to selection
				if (dataTable.isColumnSelected(col)) {
					dataTable.removeColumnSelectionInterval(col, col);
				} else {
					dataTable.addColumnSelectionInterval(col, col);
					if (dataTable.getSelectedColumns().length == 1) {
						leadCol = col;
					}
				}
			} else if (e.isShiftDown() && dataTable.getSelectedRows().length > 0) {
				// shift-click: extend selection
				if (leadCol < dataTable.getColumnCount()) {
					dataTable.setColumnSelectionInterval(col, leadCol);
				}
			}
		}
	}

	protected JPopupMenu getPopup() {
		numberMenu.setText(TrackerRes.getString("Popup.Menu.Numbers")); //$NON-NLS-1$
		formatDialogItem.setText(TrackerRes.getString("Popup.MenuItem.Formats") + "..."); //$NON-NLS-1$ //$NON-NLS-2$
		setUnitsItem.setText(TrackerRes.getString("Popup.MenuItem.Units") + "..."); //$NON-NLS-1$ //$NON-NLS-2$
		copyImageItem.setText(TrackerRes.getString("TMenuBar.Menu.CopyImage")); //$NON-NLS-1$
		snapshotItem.setText(DisplayRes.getString("DisplayPanel.Snapshot_menu_item")); //$NON-NLS-1$
		printItem.setText(TrackerRes.getString("TActions.Action.Print")); //$NON-NLS-1$
		helpItem.setText(TrackerRes.getString("Tracker.Popup.MenuItem.Help")); //$NON-NLS-1$
		createTextColumnItem.setText(TrackerRes.getString("TableTrackView.Action.CreateTextColumn.Text")); //$NON-NLS-1$
		textColumnMenu.setText(TrackerRes.getString("TableTrackView.Menu.TextColumn.Text")); //$NON-NLS-1$
		deleteTextColumnMenu.setText(TrackerRes.getString("TableTrackView.Action.DeleteTextColumn.Text")); //$NON-NLS-1$
		renameTextColumnMenu.setText(TrackerRes.getString("TableTrackView.Action.RenameTextColumn.Text")); //$NON-NLS-1$
		dataBuilderItem.setText(TrackerRes.getString("TView.Menuitem.Define")); //$NON-NLS-1$
		dataToolItem.setText(TrackerRes.getString("TableTrackView.Popup.MenuItem.Analyze")); //$NON-NLS-1$
		refreshCopyDataMenu(copyDataMenu);
		popup.removeAll();
		if (goToFrameItem.isEnabled()) {
			popup.add(goToFrameItem);
		}

		TTrack track = getTrack();
		if (track == null) {
			if (trackerPanel.isEnabled("number.formats") || trackerPanel.isEnabled("number.units")) { //$NON-NLS-1$ //$NON-NLS-2$
				if (popup.getComponentCount() > 0)
					popup.addSeparator();
				popup.add(numberMenu);
				numberMenu.removeAll();
				if (trackerPanel.isEnabled("number.formats")) //$NON-NLS-1$
					numberMenu.add(formatDialogItem);
				if (trackerPanel.isEnabled("number.units")) //$NON-NLS-1$
					numberMenu.add(setUnitsItem);
			}
			return popup;
		}
		if (track.trackerPanel != null && track.trackerPanel.isEnabled("edit.copyData")) { //$NON-NLS-1$
			if (popup.getComponentCount() > 0)
				popup.addSeparator();
			popup.add(copyDataMenu);
		}
		if (trackerPanel.isEnabled("number.formats") || trackerPanel.isEnabled("number.units") //$NON-NLS-1$ //$NON-NLS-2$
				&& track.trackerPanel != null) {
			if (popup.getComponentCount() > 0)
				popup.addSeparator();
			popup.add(numberMenu);
			numberMenu.removeAll();
			if (trackerPanel.isEnabled("number.formats")) //$NON-NLS-1$
				numberMenu.add(formatDialogItem);
			if (trackerPanel.isEnabled("number.units")) //$NON-NLS-1$
				numberMenu.add(setUnitsItem);
		}

		// textColumnMenu
		if (trackerPanel.isEnabled("text.columns")) { //$NON-NLS-1$
			textColumnMenu.removeAll();
			if (popup.getComponentCount() > 0)
				popup.addSeparator();
			popup.add(textColumnMenu);
			textColumnMenu.add(createTextColumnItem);
			if (track.getTextColumnNames().size() > 0) {
				deleteTextColumnMenu.removeAll();
				textColumnMenu.add(deleteTextColumnMenu);
				for (String next : track.getTextColumnNames()) {
					JMenuItem item = new JMenuItem(next);
					deleteTextColumnMenu.add(item);
					item.setActionCommand(next);
					item.addActionListener(new ActionListener() {
						@Override
						public void actionPerformed(ActionEvent e) {
							TTrack track = getTrack();
							track.removeTextColumn(e.getActionCommand());
						}
					});
				}
				renameTextColumnMenu.removeAll();
				textColumnMenu.add(renameTextColumnMenu);
				for (String next : track.getTextColumnNames()) {
					JMenuItem item = new JMenuItem(next);
					renameTextColumnMenu.add(item);
					item.setActionCommand(next);
					item.addActionListener(new ActionListener() {
						@Override
						public void actionPerformed(ActionEvent e) {
							String prev = e.getActionCommand();
							String name = getUniqueColumnName(prev, false);
							if (name != null && !name.equals("") && !name.equals(prev)) { //$NON-NLS-1$
								// name has changed
								TTrack track = getTrack();
								track.renameTextColumn(prev, name);
							}
						}
					});
				}
			}
		}
		textColumnMenu.setEnabled(!track.isLocked());

		if (!"".equals(deleteDataFunctionItem.getActionCommand())) { //$NON-NLS-1$
			popup.addSeparator();
			popup.add(deleteDataFunctionItem);
		}

		if (track.trackerPanel != null && track.trackerPanel.isEnabled("edit.copyImage")) { //$NON-NLS-1$
			popup.addSeparator();
			popup.add(copyImageItem);
			popup.add(snapshotItem);
		}
		if (track.trackerPanel != null && (track.trackerPanel.isEnabled("data.builder") //$NON-NLS-1$
				|| track.trackerPanel.isEnabled("data.tool"))) { //$NON-NLS-1$
			popup.addSeparator();
			if (track.trackerPanel.isEnabled("data.builder")) //$NON-NLS-1$
				popup.add(dataBuilderItem);
			if (track.trackerPanel.isEnabled("data.tool")) //$NON-NLS-1$
				popup.add(dataToolItem);
		}
		if (track.trackerPanel != null && track.trackerPanel.isEnabled("file.print")) { //$NON-NLS-1$
			popup.addSeparator();
			popup.add(printItem);
		}
		if (popup.getComponentCount() > 0)
			popup.addSeparator();
		popup.add(helpItem);
		FontSizer.setFonts(popup, FontSizer.getLevel());
		return popup;
	}

	/**
	 * Gets a unique new name for a text column.
	 *
	 * @param previous the previous name (may be null)
	 * @return the new name
	 */
	protected String getUniqueColumnName(String previous, boolean tryAgain) {
		if (previous == null)
			previous = ""; //$NON-NLS-1$
		Object input = null;
		TTrack track = getTrack();
		if (tryAgain) {
			input = JOptionPane.showInputDialog(track.trackerPanel.getTFrame(),
					TrackerRes.getString("TableTrackView.Dialog.NameColumn.TryAgain") + "\n" + //$NON-NLS-1$ //$NON-NLS-2$
							TrackerRes.getString("TableTrackView.Dialog.NameColumn.Message"), //$NON-NLS-1$
					TrackerRes.getString("TableTrackView.Dialog.NameColumn.Title"), //$NON-NLS-1$
					JOptionPane.WARNING_MESSAGE, null, null, previous);
		} else {
			input = JOptionPane.showInputDialog(track.trackerPanel.getTFrame(),
					TrackerRes.getString("TableTrackView.Dialog.NameColumn.Message"), //$NON-NLS-1$
					TrackerRes.getString("TableTrackView.Dialog.NameColumn.Title"), //$NON-NLS-1$
					JOptionPane.QUESTION_MESSAGE, null, null, previous);
		}
		if (input == null) {
			return null;
		}
		String name = ((String) input).trim();
		if (name.equals(previous))
			return name;
		// check name for uniqueness
		boolean unique = true;
		for (String next : getDataColumnNames()) {
			if (next.equals(name)) {
				unique = false;
				break;
			}
		}
		if (unique) {
			for (String next : track.getTextColumnNames()) {
				if (next.equals(name)) {
					unique = false;
					break;
				}
			}
		}
		if (!unique)
			return getUniqueColumnName(previous, true);
		return name;
	}

	/**
	 * Refreshes a menu with appropriate copy data items for this view.
	 *
	 * @param menu the menu to refresh
	 * @return the refreshed menu
	 */
	protected JMenu refreshCopyDataMenu(JMenu menu) {
		menu.removeAll();
		menu.add(copyDataRawItem);
		menu.add(copyDataFormattedItem);
		menu.addSeparator();
		menu.add(setDelimiterMenu);
		if (dataTable.getSelectedRowCount() == 0)
			menu.setText(TrackerRes.getString("TableTrackView.Action.CopyData")); //$NON-NLS-1$
		else
			menu.setText(TrackerRes.getString("TableTrackView.MenuItem.CopySelectedData")); //$NON-NLS-1$
		copyDataRawItem.setText(TrackerRes.getString("TableTrackView.MenuItem.Unformatted")); //$NON-NLS-1$
		copyDataFormattedItem.setText(TrackerRes.getString("TableTrackView.MenuItem.Formatted")); //$NON-NLS-1$
		setDelimiterMenu.setText(TrackerRes.getString("TableTrackView.Menu.SetDelimiter")); //$NON-NLS-1$
		addDelimiterItem.setText(TrackerRes.getString("TableTrackView.MenuItem.AddDelimiter")); //$NON-NLS-1$
		removeDelimiterItem.setText(TrackerRes.getString("TableTrackView.MenuItem.RemoveDelimiter")); //$NON-NLS-1$
		// refresh delimiter menu
		setDelimiterMenu.removeAll();
		String delimiter = TrackerIO.getDelimiter();
		// remove all custom delimiter items from button group
		Enumeration<AbstractButton> en = delimiterButtonGroup.getElements();
		for (; en.hasMoreElements();) {
			JMenuItem item = (JMenuItem) en.nextElement();
			String delim = item.getActionCommand();
			if (!TrackerIO.delimiters.containsValue(delim))
				delimiterButtonGroup.remove(item);
		}
		// add all button group items to menu
		en = delimiterButtonGroup.getElements();
		for (; en.hasMoreElements();) {
			JMenuItem item = (JMenuItem) en.nextElement();
			setDelimiterMenu.add(item);
			if (delimiter.equals(item.getActionCommand()))
				item.setSelected(true);
		}
		// add new custom delimiter items
		boolean hasCustom = !TrackerIO.customDelimiters.isEmpty();
		if (hasCustom) {
			setDelimiterMenu.addSeparator();
			for (String key : TrackerIO.customDelimiters.keySet()) {
				JMenuItem item = new JRadioButtonMenuItem(key);
				item.setActionCommand(TrackerIO.customDelimiters.get(key));
				item.addActionListener(new AbstractAction() {
					@Override
					public void actionPerformed(ActionEvent e) {
						TrackerIO.setDelimiter(e.getActionCommand());
					}
				});
				delimiterButtonGroup.add(item);
				setDelimiterMenu.add(item);
				if (delimiter.equals(item.getActionCommand()))
					item.setSelected(true);
			}
		}
		setDelimiterMenu.addSeparator();
		setDelimiterMenu.add(addDelimiterItem);
		if (hasCustom)
			setDelimiterMenu.add(removeDelimiterItem);
		return menu;
	}

	/**
	 * Gets an array of all column names.
	 *
	 * @return the column names
	 */
	protected String[] getDataColumnNames() {
		ArrayList<String> names = new ArrayList<String>();
		// first add independent variable
		Dataset dataset = trackDataManager.getDataset(0);
		String name = dataset.getXColumnName();
		names.add(name);
		// then add other variables
		TTrack track = getTrack();
		ArrayList<Integer> dataOrder = track.getPreferredDataOrder();
		ArrayList<Integer> added = new ArrayList<Integer>();
		// first add in preferred order
		for (int i = 0; i < dataOrder.size(); i++) {
			dataset = trackDataManager.getDataset(dataOrder.get(i));
			name = dataset.getYColumnName();
			names.add(name);
			added.add(dataOrder.get(i));
		}
		// then add any that were missed
		for (int i = 0; i < trackDataManager.getDatasets().size(); i++) {
			if (!added.contains(i)) {
				dataset = trackDataManager.getDataset(i);
				name = dataset.getYColumnName();
				names.add(name);
			}
		}
		return names.toArray(new String[0]);
	}

	/**
	 * Refreshes the column visibility checkboxes.
	 *
	 * @return a JScrollPane with the refreshed column checkboxes
	 */
	protected JScrollPane refreshColumnCheckboxes() {
		TTrack track = getTrack();
		JCheckBox[] prev = checkBoxes;
		// create check box array: one item per dataset plus one per textColumn
		int datasetCount = trackDataManager.getDatasets().size();
		int textColumnCount = track.getTextColumnNames().size();
		// keep selected column names
		ArrayList<String> names = new ArrayList<String>();
		if (prev != null) {
			for (int i = 0; i < prev.length; i++) {
				if (prev[i].isSelected())
					names.add(prev[i].getText());
			}
		}
		checkBoxes = new JCheckBox[datasetCount + textColumnCount];
		// data column checkboxes
		for (int i = 0; i < datasetCount; i++) {
			Dataset dataset = trackDataManager.getDataset(i);
			String name = dataset.getYColumnName();
			String s = TeXParser.removeSubscripting(name);
			checkBoxes[i] = new JCheckBox(s);
			boolean selected = names.contains(s) || (prev != null && datasetCount >= prev.length - textColumnCount
					&& i < prev.length - textColumnCount && prev[i].isSelected());
			checkBoxes[i].setBackground(Color.white);
			checkBoxes[i].setFont(font);
			checkBoxes[i].setSelected(selected);
			checkBoxes[i].setBorder(BorderFactory.createEmptyBorder(1, 5, 1, 0));
			checkBoxes[i].setActionCommand(name);
			checkBoxes[i].setToolTipText(track.getDataDescription(i + 1));
			checkBoxes[i].addActionListener(new ActionListener() {
				@Override
				public void actionPerformed(ActionEvent e) {
					if (refresh)
<<<<<<< HEAD
						refresh(trackerPanel.getFrameNumber(), DataTable.MODE_TRACK_STATE);
=======
						refresh(trackerPanel.getFrameNumber(), REFRESH_COLUMNS);
>>>>>>> 64f77947
					trackerPanel.changed = true;
				}
			});
			checkBoxes[i].setOpaque(false);
		}
		// text column checkboxes
		for (int i = datasetCount; i < datasetCount + textColumnCount; i++) {
			String name = track.getTextColumnNames().get(i - datasetCount);
			String s = TeXParser.removeSubscripting(name);
			checkBoxes[i] = new JCheckBox(s);
			checkBoxes[i].setBackground(Color.white);
			checkBoxes[i].setFont(font);
			checkBoxes[i].setSelected(textColumnsVisible.contains(name));
			checkBoxes[i].setBorder(BorderFactory.createEmptyBorder(1, 5, 1, 0));
			checkBoxes[i].setActionCommand(name);
			checkBoxes[i].addActionListener(new ActionListener() {
				@Override
				public void actionPerformed(ActionEvent e) {
					JCheckBox item = (JCheckBox) e.getSource();
					if (item.isSelected()) {
						textColumnsVisible.add(e.getActionCommand());
					} else {
						textColumnsVisible.remove(e.getActionCommand());
					}
					if (refresh)
<<<<<<< HEAD
						refresh(trackerPanel.getFrameNumber(), DataTable.MODE_TRACK_STATE);
=======
						refresh(trackerPanel.getFrameNumber(), REFRESH_COLUMNS);
>>>>>>> 64f77947
					trackerPanel.changed = true;
				}
			});
			checkBoxes[i].setOpaque(false);
		}
		columnsPanel.removeAll();
		ArrayList<Integer> dataOrder = track.getPreferredDataOrder();
		ArrayList<JCheckBox> added = new ArrayList<JCheckBox>();
		// first add in preferred order
		for (int i = 0; i < dataOrder.size(); i++) {
			columnsPanel.add(checkBoxes[dataOrder.get(i)]);
			added.add(checkBoxes[dataOrder.get(i)]);
		}
		// then add any that were missed
		for (int j = 0; j < checkBoxes.length; j++) {
			if (!added.contains(checkBoxes[j])) {
				columnsPanel.add(checkBoxes[j]);
			}
		}
		return columnsScroller;
	}

	/**
	 * A class to provide textColumn data for the dataTable.
	 */
	private class TextColumnTableModel extends DataTable.OSPTableModel {
		@Override
		public String getColumnName(int col) {
			int i = 0;
			TTrack track = getTrack();
			for (String name : track.getTextColumnNames()) {
				if (textColumnsVisible.contains(name)) {
					if (i == col)
						return name;
					i++;
				}
			}
			return "unknown"; //$NON-NLS-1$
		}

		@Override
		public int getRowCount() {
			return dataTableManager.getRowCount();
		}

		@Override
		public int getColumnCount() {
			return textColumnsVisible.size();
		}

		@Override
		public Object getValueAt(int row, int col) {
			String columnName = getColumnName(col);
			TTrack track = getTrack();
			// convert row to frame number
			// DatasetManager data = track.getData(track.trackerPanel);
			int index = trackDataManager.getDatasetIndex("frame"); //$NON-NLS-1$
			if (index > -1) {
				double frame = trackDataManager.getDataset(index).getYPoints()[row];
				return track.getTextColumnEntry(columnName, (int) frame);
			}
			// if no frame numbers defined (eg line profile), use row number
			return track.getTextColumnEntry(columnName, row);
		}

		/**
		 * Sets the value at the given cell.
		 *
		 * @param value the value
		 * @param row   the row index
		 * @param col   the column index
		 */
		@Override
		public void setValueAt(Object value, int row, int col) {
			String columnName = getColumnName(col);
			TTrack track = getTrack();
			// convert row to frame number
			// DatasetManager data = track.getData(track.trackerPanel);
			int index = trackDataManager.getDatasetIndex("frame"); //$NON-NLS-1$
			if (index > -1) {
				double frame = trackDataManager.getDataset(index).getYPoints()[row];
				if (track.setTextColumnEntry(columnName, (int) frame, (String) value)) {
					trackerPanel.changed = true;
				}
				return;
			}
			// if no frame numbers defined (eg line profile), use row number
			if (track.setTextColumnEntry(columnName, row, (String) value)) {
				trackerPanel.changed = true;
			}
		}

		@Override
		public boolean isCellEditable(int row, int col) {
			return !getTrack().isLocked();
		}

		@Override
		public Class<?> getColumnClass(int col) {
			return String.class;
		}

		public String toString() {
			return "TableTrackView.TextColumnTableModel n=" + textColumnNames.size() + " vis="
					+ textColumnsVisible.size();
		}

	}

	/**
	 * A cell editor for textColumn cells.
	 */
	class TextColumnEditor extends AbstractCellEditor implements TableCellEditor {
		Color defaultEditingColor;
		JPanel panel = new JPanel(new BorderLayout());
		JTextField field = new JTextField();

		// Constructor.
		TextColumnEditor() {
			defaultEditingColor = field.getSelectionColor();
			panel.add(field, BorderLayout.CENTER);
			panel.setOpaque(false);
			field.setBorder(BorderFactory.createEmptyBorder(0, 1, 1, 0));
			field.addKeyListener(new KeyAdapter() {
				@Override
				public void keyPressed(KeyEvent e) {
					if (e.getKeyCode() == KeyEvent.VK_ENTER) {
						stopCellEditing();
					} else if (field.isEnabled()) {
						field.setBackground(Color.yellow);
					}
				}

			});
			field.addFocusListener(new FocusAdapter() {
				@Override
				public void focusLost(FocusEvent e) {
					// request focus immediately to keep it
					field.requestFocusInWindow();
				}
			});
		}

		// Gets the component to be displayed while editing.
		@Override
		public Component getTableCellEditorComponent(JTable table, Object value, boolean isSelected, int row,
				int column) {
			field.setBackground(Color.white);
			field.setSelectionColor(defaultEditingColor);
			field.setEditable(true);
			if (value == null)
				value = ""; //$NON-NLS-1$
			field.setText(value.toString());
			return panel;
		}

		// Determines when editing starts.
		@Override
		public boolean isCellEditable(EventObject e) {
			if (e == null || e instanceof MouseEvent) {
				TTrack track = getTrack();
				return !track.isLocked();
			}
			return false;
		}

		// Called when editing is completed.
		@Override
		public Object getCellEditorValue() {
			dataTable.requestFocusInWindow();
			if (field.getBackground() != Color.white) {
				field.setBackground(Color.white);
			}
			return field.getText();
		}

	}

	// the default table cell renderer when no PrecisionRenderer is used
	class NumberFieldRenderer extends NumberField implements TableCellRenderer {

		DefaultTableCellRenderer defaultRenderer;

		public NumberFieldRenderer() {
			super(1);
			defaultRenderer = new DefaultTableCellRenderer();
			defaultRenderer.setHorizontalAlignment(SwingConstants.RIGHT);
		}

		@Override
		public Component getTableCellRendererComponent(JTable table, Object value, boolean isSelected, boolean hasFocus,
				int row, int column) {
			Component c = defaultRenderer.getTableCellRendererComponent(table, value, isSelected, hasFocus, row,
					column);
			if (value instanceof Double && c instanceof JLabel) {
				// show number as formatted by this NumberField
				setValue((Double) value);
				((JLabel) c).setText(getText());
			}
			return c;
		}

	}

	// the default table cell renderer when no PrecisionRenderer is used
	class SkippedFramesRenderer implements TableCellRenderer {

		TableCellRenderer baseRenderer;
		Border belowBorder, aboveBorder;
		boolean visible = Tracker.showGaps;

		public SkippedFramesRenderer() {
			belowBorder = BorderFactory.createMatteBorder(0, 0, 1, 0, Color.red);
			Border space = BorderFactory.createEmptyBorder(0, 1, 0, 1);
			belowBorder = BorderFactory.createCompoundBorder(belowBorder, space);
			aboveBorder = BorderFactory.createMatteBorder(1, 0, 0, 0, Color.red);
			space = BorderFactory.createEmptyBorder(0, 1, 1, 1);
			aboveBorder = BorderFactory.createCompoundBorder(aboveBorder, space);
		}

		public void setBaseRenderer(TableCellRenderer renderer) {
			baseRenderer = renderer;
		}

		public void setVisible(boolean vis) {
			visible = vis;
		}

		@Override
		public Component getTableCellRendererComponent(JTable table, Object value, boolean isSelected, boolean hasFocus,
				int row, int column) {
			Component c = baseRenderer.getTableCellRendererComponent(table, value, isSelected, hasFocus, row, column);
			if (visible) {
				// add red above or below border to identify skipped frames
				TTrack track = getTrack();
				if (track instanceof PointMass) {
					PointMass p = (PointMass) track;
					if (p.trackerPanel != null) {
						VideoClip clip = p.trackerPanel.getPlayer().getVideoClip();
						int frameNum = getFrameAtRow(row);
						int stepNum = clip.frameToStep(frameNum);
						for (int i : p.skippedSteps) {
							if (stepNum + 1 == i) {
								((JLabel) c).setBorder(belowBorder);
							} else if (stepNum - 1 == i) {
								((JLabel) c).setBorder(aboveBorder);
							}
						}
					}
				}
			}
			return c;
		}

	}

	class TrackDataTable extends DataTable {

		NumberFieldRenderer numberFieldRenderer = new NumberFieldRenderer();
		SkippedFramesRenderer skippedFramesRenderer = new SkippedFramesRenderer();

		TrackDataTable() {
			super();
			TableCellRenderer renderer = getTableHeader().getDefaultRenderer();
			if (renderer instanceof DataTable.HeaderRenderer) {
				renderer = ((DataTable.HeaderRenderer) renderer).getBaseRenderer();
			}
			TableCellRenderer headerRenderer = new HeaderUnitsRenderer(this, renderer);
			getTableHeader().setDefaultRenderer(headerRenderer);
		}

		@Override
		public void refreshTable(int mode) {
<<<<<<< HEAD
			super.refreshTable(mode, true);
			refreshToolbar();
=======
			OSPLog.debug("pig refresh datatable "+mode);
			// model for this table assumed to be a SortDecorator
			// always reset the decorator before changing table structure
			int col = dataTableModel.getSortedColumn();
			dataTableModel.resetSort();
			// save selected rows and columns
			int[] rows = getSelectedRows();
			int[] cols = getSelectedColumns();
			// refresh table
			super.refreshTable(mode);
			// sort if needed
			if (col > -1)
				sort(col);
			// restore selected rows and columns
			for (int i = 0; i < rows.length; i++) {
				if (rows[i] < getRowCount())
					addRowSelectionInterval(rows[i], rows[i]);
			}
			for (int i = 0; i < cols.length; i++) {
				if (cols[i] < getColumnCount())
					addColumnSelectionInterval(cols[i], cols[i]);
			}
			// refresh owner toolbar
			TFrame frame = trackerPanel.getTFrame();
			if (frame != null) {
				TViewChooser owner = getOwner();
				if (owner != null)
					owner.refreshToolbar();
			}

>>>>>>> 64f77947
		}

		@Override
		public TableCellEditor getCellEditor(int row, int column) {
			// only text columns are editable, so always return textColumnEditor
			return textColumnEditor;
		}

		@Override
		public boolean isCellEditable(int row, int col) {
			return dataTableModel.getColumnClass(convertColumnIndexToModel(col)).equals(String.class);
		}

		@Override
		public TableCellRenderer getDefaultRenderer(Class<?> type) {
			if (type.isAssignableFrom(Double.class)) {
				return numberFieldRenderer;
			}
			return super.getDefaultRenderer(type);
		}

		@Override
		public TableCellRenderer getCellRenderer(int row, int column) {
			TableCellRenderer renderer = super.getCellRenderer(row, column);
			skippedFramesRenderer.setBaseRenderer(renderer);
			return skippedFramesRenderer;
		}

		@Override
		public void sort(int col) {
			if (col > 0 && gapsButton.isSelected()) {
				gapsButton.doClick(0);
			}
			super.sort(col);
		}

	}

	public class HeaderUnitsRenderer extends DataTable.HeaderRenderer {

		public HeaderUnitsRenderer(DataTable table, TableCellRenderer renderer) {
			table.super(renderer);
		}

		@Override
		public Component getTableCellRendererComponent(JTable table, Object value, boolean isSelected, boolean hasFocus,
				int row, int col) {
			Component c = super.getTableCellRendererComponent(table, value, isSelected, hasFocus, row, col);
			TTrack track = getTrack();
			if (track.trackerPanel != null) {
				String var = textLine.getText();
				String units = track.trackerPanel.getUnits(track, var);
				if (!"".equals(units)) { //$NON-NLS-1$
					if (OSPRuntime.isMac()) {
						var = TeXParser.removeSubscripting(var);
					}
					var += " (" + units.trim() + ")"; //$NON-NLS-1$ //$NON-NLS-2$
					if (OSPRuntime.isMac()) {
						if (c instanceof JLabel) {
							((JLabel) c).setText(var);
						}
					}
					textLine.setText(var);
				}
			}
			return c;
		}

	}

	public void refreshToolbar() {
		if (trackerPanel.getTFrame() != null) {
			TViewChooser owner = getOwner();
			if (owner != null)
				owner.refreshToolbar();
		}
	}
}<|MERGE_RESOLUTION|>--- conflicted
+++ resolved
@@ -283,33 +283,14 @@
 		}
 	}
 
-	/**
-	 * Refreshes this view.
-	 *
-	 * @param frameNumber the frame number
-	 */
-	@Override
-<<<<<<< HEAD
-	public void refresh(int frameNumber) {
-		refresh(frameNumber, DataTable.MODE_UNKNOWN);
-	}
-
 	@Override
 	public void refresh(int frameNumber, int mode) {
 
 		if (!forceRefresh && !isRefreshEnabled() || !parent.isViewPaneVisible())
-=======
-	public void refresh(int frameNumber, int refreshType) {
-		if (!forceRefresh && !isRefreshEnabled())
 			return;
-		if (!parent.isViewPaneVisible())
->>>>>>> 64f77947
-			return;
-
-		//OSPLog.debug("TableTrackView.refresh " + Integer.toHexString(mode));
+
+		OSPLog.debug("TableTrackView.refresh " + Integer.toHexString(mode));
 		forceRefresh = false;
-		OSPLog.debug(refreshType+" pig          TableTrackView refresh ");
-
 		if (Tracker.timeLogEnabled)
 			Tracker.logTime(getClass().getSimpleName() + hashCode() + " refresh " + frameNumber); //$NON-NLS-1$
 		dataTable.clearSelection();
@@ -442,11 +423,7 @@
 //    track.dataValid = false; // triggers data refresh
 		track.getData(trackerPanel); // load the current data
 		refreshColumnCheckboxes();
-<<<<<<< HEAD
 		refresh(trackerPanel.getFrameNumber(), DataTable.MODE_TRACK_REFRESH);
-=======
-		refresh(trackerPanel.getFrameNumber(), REFRESH_STEPNUMBER);
->>>>>>> 64f77947
 	}
 
 	/**
@@ -496,11 +473,7 @@
 	public boolean isCustomState() {
 		if (!refreshed) {
 			forceRefresh = true;
-<<<<<<< HEAD
 			refresh(trackerPanel.getFrameNumber(), DataTable.MODE_TRACK_REFRESH);
-=======
-			refresh(trackerPanel.getFrameNumber(), REFRESH_DATA_STRUCTURE);
->>>>>>> 64f77947
 		}
 		// check displayed data columns--default is columns 0 and 1 only
 		int n = checkBoxes.length;
@@ -546,11 +519,7 @@
 			String name = track.getTextColumnNames().get(index - n);
 			textColumnsVisible.add(name);
 		}
-<<<<<<< HEAD
 		refresh(trackerPanel.getFrameNumber(), DataTable.MODE_TRACK_SETVISIBLE);
-=======
-		refresh(trackerPanel.getFrameNumber(), REFRESH_COLUMNS);
->>>>>>> 64f77947
 	}
 
 	/**
@@ -733,9 +702,7 @@
 			}
 			// else a text entry was changed
 			// refresh table and column visibility dialog
-			dataTable.refreshTable(added == null && removed == null ? 
-					DataTable.MODE_FRAME:
-					DataTable.MODE_COLUMN);
+			dataTable.refreshTable(DataTable.MODE_COLUMN);
 			if (parent.getViewType() == TView.VIEW_TABLE) {
 				TableTView view = (TableTView) getParent();
 				view.refreshColumnsDialog(track);
@@ -1762,11 +1729,7 @@
 				@Override
 				public void actionPerformed(ActionEvent e) {
 					if (refresh)
-<<<<<<< HEAD
 						refresh(trackerPanel.getFrameNumber(), DataTable.MODE_TRACK_STATE);
-=======
-						refresh(trackerPanel.getFrameNumber(), REFRESH_COLUMNS);
->>>>>>> 64f77947
 					trackerPanel.changed = true;
 				}
 			});
@@ -1792,11 +1755,7 @@
 						textColumnsVisible.remove(e.getActionCommand());
 					}
 					if (refresh)
-<<<<<<< HEAD
 						refresh(trackerPanel.getFrameNumber(), DataTable.MODE_TRACK_STATE);
-=======
-						refresh(trackerPanel.getFrameNumber(), REFRESH_COLUMNS);
->>>>>>> 64f77947
 					trackerPanel.changed = true;
 				}
 			});
@@ -2070,41 +2029,8 @@
 
 		@Override
 		public void refreshTable(int mode) {
-<<<<<<< HEAD
 			super.refreshTable(mode, true);
 			refreshToolbar();
-=======
-			OSPLog.debug("pig refresh datatable "+mode);
-			// model for this table assumed to be a SortDecorator
-			// always reset the decorator before changing table structure
-			int col = dataTableModel.getSortedColumn();
-			dataTableModel.resetSort();
-			// save selected rows and columns
-			int[] rows = getSelectedRows();
-			int[] cols = getSelectedColumns();
-			// refresh table
-			super.refreshTable(mode);
-			// sort if needed
-			if (col > -1)
-				sort(col);
-			// restore selected rows and columns
-			for (int i = 0; i < rows.length; i++) {
-				if (rows[i] < getRowCount())
-					addRowSelectionInterval(rows[i], rows[i]);
-			}
-			for (int i = 0; i < cols.length; i++) {
-				if (cols[i] < getColumnCount())
-					addColumnSelectionInterval(cols[i], cols[i]);
-			}
-			// refresh owner toolbar
-			TFrame frame = trackerPanel.getTFrame();
-			if (frame != null) {
-				TViewChooser owner = getOwner();
-				if (owner != null)
-					owner.refreshToolbar();
-			}
-
->>>>>>> 64f77947
 		}
 
 		@Override
